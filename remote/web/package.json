{
	"name": "vscode-web",
	"version": "0.0.0",
	"private": true,
	"dependencies": {
<<<<<<< HEAD
		"@microsoft/1ds-core-js": "^3.2.2",
		"@microsoft/1ds-post-js": "^3.2.12",
=======
		"@microsoft/1ds-core-js": "^3.2.13",
		"@microsoft/1ds-post-js": "^3.2.13",
>>>>>>> bf887bf4
		"@vscode/iconv-lite-umd": "0.7.0",
		"@vscode/vscode-languagedetection": "1.0.22",
		"jschardet": "3.0.0",
		"tas-client-umd": "0.1.8",
		"vscode-oniguruma": "1.7.0",
		"vscode-textmate": "9.0.0",
		"xterm": "5.3.0-beta.42",
		"xterm-addon-canvas": "0.5.0-beta.9",
		"xterm-addon-image": "0.6.0-beta.2",
		"xterm-addon-search": "0.13.0-beta.8",
		"xterm-addon-unicode11": "0.5.0",
		"xterm-addon-webgl": "0.16.0-beta.14"
	}
}<|MERGE_RESOLUTION|>--- conflicted
+++ resolved
@@ -3,13 +3,6 @@
 	"version": "0.0.0",
 	"private": true,
 	"dependencies": {
-<<<<<<< HEAD
-		"@microsoft/1ds-core-js": "^3.2.2",
-		"@microsoft/1ds-post-js": "^3.2.12",
-=======
-		"@microsoft/1ds-core-js": "^3.2.13",
-		"@microsoft/1ds-post-js": "^3.2.13",
->>>>>>> bf887bf4
 		"@vscode/iconv-lite-umd": "0.7.0",
 		"@vscode/vscode-languagedetection": "1.0.22",
 		"jschardet": "3.0.0",
