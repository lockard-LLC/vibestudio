{
  "name": "code-oss-dev",
<<<<<<< HEAD
  "version": "1.23.0",
  "distro": "16daaceacd55cf864d748a8664336645efaa0c15",
=======
  "version": "1.24.0",
  "distro": "ba59d3ae8e284d5cfe6803e1101e9d86163ab256",
>>>>>>> f251d22e
  "author": {
    "name": "Microsoft Corporation"
  },
  "main": "./out/main",
  "private": true,
  "scripts": {
    "test": "mocha",
    "preinstall": "node build/npm/preinstall.js",
    "postinstall": "node build/npm/postinstall.js",
    "compile": "gulp compile --max_old_space_size=4096",
    "watch": "gulp watch --max_old_space_size=4096",
    "monaco-editor-test": "mocha --only-monaco-editor",
    "precommit": "node build/gulpfile.hygiene.js",
    "gulp": "gulp --max_old_space_size=4096",
    "7z": "7z",
    "update-grammars": "node build/npm/update-all-grammars.js",
    "update-localization-extension": "node build/npm/update-localization-extension.js",
    "smoketest": "cd test/smoke && mocha",
    "monaco-compile-check": "tsc -p src/tsconfig.monaco.json --noEmit"
  },
  "dependencies": {
    "applicationinsights": "0.18.0",
    "fast-plist": "0.1.2",
    "gc-signals": "^0.0.1",
    "getmac": "1.0.7",
    "graceful-fs": "4.1.11",
    "http-proxy-agent": "0.2.7",
    "https-proxy-agent": "0.3.6",
    "iconv-lite": "0.4.19",
    "jschardet": "1.6.0",
    "keytar": "^4.0.5",
    "minimist": "1.2.0",
    "native-is-elevated": "^0.2.1",
    "native-keymap": "1.2.5",
    "native-watchdog": "0.3.0",
    "node-pty": "0.7.4",
    "semver": "4.3.6",
    "spdlog": "0.6.0",
    "sudo-prompt": "^8.0.0",
    "v8-inspect-profiler": "^0.0.7",
    "vscode-chokidar": "1.6.2",
    "vscode-debugprotocol": "1.28.0",
    "vscode-nsfw": "1.0.17",
    "vscode-ripgrep": "^0.8.1",
    "vscode-textmate": "^3.3.3",
    "vscode-xterm": "3.4.0-beta3",
    "yauzl": "2.8.0"
  },
  "devDependencies": {
    "7zip": "0.0.6",
    "@types/keytar": "4.0.1",
    "@types/minimist": "1.2.0",
    "@types/mocha": "2.2.39",
    "@types/sinon": "1.16.34",
    "asar": "^0.14.0",
    "azure-storage": "^0.3.1",
    "chromium-pickle-js": "^0.2.0",
    "clean-css": "3.4.6",
    "coveralls": "^2.11.11",
    "cson-parser": "^1.3.3",
    "debounce": "^1.0.0",
    "documentdb": "^1.5.1",
    "electron-mksnapshot": "~1.7.0",
    "eslint": "^3.4.0",
    "event-stream": "^3.1.7",
    "express": "^4.13.1",
    "glob": "^5.0.13",
    "gulp": "^3.8.9",
    "gulp-atom-electron": "^1.16.1",
    "gulp-azure-storage": "^0.7.0",
    "gulp-bom": "^1.0.0",
    "gulp-buffer": "0.0.2",
    "gulp-concat": "^2.6.0",
    "gulp-cssnano": "^2.1.0",
    "gulp-eslint": "^3.0.1",
    "gulp-filter": "^3.0.0",
    "gulp-flatmap": "^1.0.0",
    "gulp-image-resize": "^0.10.0",
    "gulp-json-editor": "^2.2.1",
    "gulp-mocha": "^2.1.3",
    "gulp-plumber": "^1.2.0",
    "gulp-remote-src": "^0.4.0",
    "gulp-rename": "^1.2.0",
    "gulp-replace": "^0.5.4",
    "gulp-shell": "^0.5.2",
    "gulp-sourcemaps": "^1.11.0",
    "gulp-tsb": "2.0.5",
    "gulp-tslint": "^8.1.2",
    "gulp-uglify": "^3.0.0",
    "gulp-util": "^3.0.6",
    "gulp-vinyl-zip": "^1.2.2",
    "husky": "^0.13.1",
    "innosetup-compiler": "^5.5.60",
    "is": "^3.1.0",
    "istanbul": "^0.3.17",
    "jsdom-no-contextify": "^3.1.0",
    "lazy.js": "^0.4.2",
    "mime": "1.2.11",
    "minimatch": "^2.0.10",
    "mkdirp": "^0.5.0",
    "mocha": "^2.2.5",
    "object-assign": "^4.0.1",
    "optimist": "0.3.5",
    "p-all": "^1.0.0",
    "pump": "^1.0.1",
    "queue": "3.0.6",
    "remap-istanbul": "^0.6.4",
    "rimraf": "^2.2.8",
    "sinon": "^1.17.2",
    "source-map": "^0.4.4",
    "tslint": "^5.9.1",
    "typescript": "2.8.1",
    "typescript-formatter": "7.1.0",
    "uglify-es": "^3.0.18",
    "underscore": "^1.8.2",
    "vinyl": "^0.4.5",
    "vinyl-fs": "^2.4.3",
    "vsce": "1.33.2",
    "vscode-nls-dev": "3.0.7"
  },
  "repository": {
    "type": "git",
    "url": "https://github.com/Microsoft/vscode.git"
  },
  "bugs": {
    "url": "https://github.com/Microsoft/vscode/issues"
  },
  "optionalDependencies": {
    "windows-foreground-love": "0.1.0",
    "windows-mutex": "^0.2.0",
    "windows-process-tree": "0.2.2"
  }
}<|MERGE_RESOLUTION|>--- conflicted
+++ resolved
@@ -1,12 +1,7 @@
 {
   "name": "code-oss-dev",
-<<<<<<< HEAD
-  "version": "1.23.0",
+  "version": "1.24.0",
   "distro": "16daaceacd55cf864d748a8664336645efaa0c15",
-=======
-  "version": "1.24.0",
-  "distro": "ba59d3ae8e284d5cfe6803e1101e9d86163ab256",
->>>>>>> f251d22e
   "author": {
     "name": "Microsoft Corporation"
   },
