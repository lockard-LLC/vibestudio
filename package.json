{
  "name": "code-oss-dev",
  "version": "1.72.0",
  "distro": "a241d92bfe3ed59289ea4922a282d747f8e59a9e",
  "author": {
    "name": "Microsoft Corporation"
  },
  "license": "MIT",
  "main": "./out/main",
  "private": true,
  "scripts": {
    "test": "echo Please run any of the test scripts from the scripts folder.",
    "test-browser": "npx playwright install && node test/unit/browser/index.js",
    "test-browser-no-install": "node test/unit/browser/index.js",
    "test-node": "mocha test/unit/node/index.js --delay --ui=tdd --timeout=5000 --exit",
    "preinstall": "node build/npm/preinstall.js",
    "postinstall": "node build/npm/postinstall.js",
    "compile": "node --max_old_space_size=4095 ./node_modules/gulp/bin/gulp.js compile",
    "watch": "npm-run-all -lp watch-client watch-extensions",
    "watchd": "deemon yarn watch",
    "watch-webd": "deemon yarn watch-web",
    "kill-watchd": "deemon --kill yarn watch",
    "kill-watch-webd": "deemon --kill yarn watch-web",
    "restart-watchd": "deemon --restart yarn watch",
    "restart-watch-webd": "deemon --restart yarn watch-web",
    "watch-client": "node --max_old_space_size=4095 ./node_modules/gulp/bin/gulp.js watch-client",
    "watch-clientd": "deemon yarn watch-client",
    "kill-watch-clientd": "deemon --kill yarn watch-client",
    "watch-extensions": "node --max_old_space_size=4095 ./node_modules/gulp/bin/gulp.js watch-extensions watch-extension-media",
    "watch-extensionsd": "deemon yarn watch-extensions",
    "kill-watch-extensionsd": "deemon --kill yarn watch-extensions",
    "precommit": "node build/hygiene.js",
    "gulp": "node --max_old_space_size=8192 ./node_modules/gulp/bin/gulp.js",
    "electron": "node build/lib/electron",
    "7z": "7z",
    "update-grammars": "node build/npm/update-all-grammars.mjs",
    "update-localization-extension": "node build/npm/update-localization-extension.js",
    "smoketest": "node build/lib/preLaunch.js && cd test/smoke && yarn compile && node test/index.js",
    "smoketest-no-compile": "cd test/smoke && node test/index.js",
    "download-builtin-extensions": "node build/lib/builtInExtensions.js",
    "download-builtin-extensions-cg": "node build/lib/builtInExtensionsCG.js",
    "monaco-compile-check": "tsc -p src/tsconfig.monaco.json --noEmit",
    "tsec-compile-check": "node node_modules/tsec/bin/tsec -p src/tsconfig.tsec.json",
    "vscode-dts-compile-check": "tsc -p src/tsconfig.vscode-dts.json && tsc -p src/tsconfig.vscode-proposed-dts.json",
    "valid-layers-check": "node build/lib/layersChecker.js",
    "update-distro": "node build/npm/update-distro.mjs",
    "web": "echo 'yarn web' is replaced by './scripts/code-server' or './scripts/code-web'",
    "compile-web": "node --max_old_space_size=4095 ./node_modules/gulp/bin/gulp.js compile-web",
    "watch-web": "node --max_old_space_size=4095 ./node_modules/gulp/bin/gulp.js watch-web",
    "eslint": "node build/eslint",
    "playwright-install": "node build/azure-pipelines/common/installPlaywright.js",
    "compile-build": "node --max_old_space_size=4095 ./node_modules/gulp/bin/gulp.js compile-build",
    "compile-extensions-build": "node --max_old_space_size=4095 ./node_modules/gulp/bin/gulp.js compile-extensions-build",
    "minify-vscode": "node --max_old_space_size=4095 ./node_modules/gulp/bin/gulp.js minify-vscode",
    "minify-vscode-reh": "node --max_old_space_size=4095 ./node_modules/gulp/bin/gulp.js minify-vscode-reh",
    "minify-vscode-reh-web": "node --max_old_space_size=4095 ./node_modules/gulp/bin/gulp.js minify-vscode-reh-web",
    "hygiene": "node --max_old_space_size=4095 ./node_modules/gulp/bin/gulp.js hygiene",
    "core-ci": "node --max_old_space_size=4095 ./node_modules/gulp/bin/gulp.js core-ci",
    "extensions-ci": "node --max_old_space_size=4095 ./node_modules/gulp/bin/gulp.js extensions-ci",
    "webview-generate-csp-hash": "npx github:apaatsio/csp-hash-from-html csp-hash ./src/vs/workbench/contrib/webview/browser/pre/index.html",
    "generate-tree-sitter-wasm": "npx tree-sitter build-wasm node_modules/tree-sitter-typescript/typescript"
  },
  "dependencies": {
    "@microsoft/1ds-core-js": "^3.2.2",
    "@microsoft/1ds-post-js": "^3.2.2",
    "@parcel/watcher": "2.0.5",
    "@vscode/iconv-lite-umd": "0.7.0",
    "@vscode/ripgrep": "^1.14.2",
    "@vscode/sqlite3": "5.0.8",
    "@vscode/sudo-prompt": "9.3.1",
    "@vscode/vscode-languagedetection": "1.0.21",
    "graceful-fs": "4.2.8",
    "http-proxy-agent": "^2.1.0",
    "https-proxy-agent": "^2.2.3",
    "jschardet": "3.0.0",
    "keytar": "7.9.0",
    "minimist": "^1.2.6",
    "native-is-elevated": "0.4.3",
    "native-keymap": "3.3.0",
    "native-watchdog": "1.4.0",
    "node-pty": "0.11.0-beta11",
    "spdlog": "^0.13.0",
    "tas-client-umd": "0.1.6",
    "v8-inspect-profiler": "^0.1.0",
    "vscode-oniguruma": "1.6.1",
    "vscode-policy-watcher": "^1.1.1",
    "vscode-proxy-agent": "^0.12.0",
    "vscode-regexpp": "^3.1.0",
    "vscode-textmate": "7.0.1",
<<<<<<< HEAD
    "web-tree-sitter": "^0.20.7",
    "xterm": "5.1.0-beta.1",
=======
    "xterm": "5.1.0-beta.13",
>>>>>>> 04457154
    "xterm-addon-canvas": "0.3.0-beta.1",
    "xterm-addon-search": "0.11.0-beta.1",
    "xterm-addon-serialize": "0.9.0-beta.2",
    "xterm-addon-unicode11": "0.5.0-beta.1",
    "xterm-addon-webgl": "0.14.0-beta.8",
    "xterm-headless": "5.1.0-beta.13",
    "yauzl": "^2.9.2",
    "yazl": "^2.4.3"
  },
  "devDependencies": {
    "7zip": "0.0.6",
    "@playwright/test": "1.26.0",
    "@swc/cli": "0.1.57",
    "@swc/core": "1.2.245",
    "@types/cookie": "^0.3.3",
    "@types/copy-webpack-plugin": "^6.0.3",
    "@types/cssnano": "^4.0.0",
    "@types/debug": "4.1.5",
    "@types/graceful-fs": "4.1.2",
    "@types/gulp-postcss": "^8.0.0",
    "@types/gulp-svgmin": "^1.2.1",
    "@types/http-proxy-agent": "^2.0.1",
    "@types/keytar": "^4.4.0",
    "@types/minimist": "^1.2.1",
    "@types/mocha": "^9.1.1",
    "@types/node": "16.x",
    "@types/sinon": "^10.0.2",
    "@types/sinon-test": "^2.4.2",
    "@types/trusted-types": "^1.0.6",
    "@types/vscode-notebook-renderer": "^1.72.0",
    "@types/webpack": "^4.41.25",
    "@types/wicg-file-system-access": "^2020.9.5",
    "@types/windows-foreground-love": "^0.3.0",
    "@types/windows-mutex": "^0.4.0",
    "@types/windows-process-tree": "^0.2.0",
    "@types/winreg": "^1.2.30",
    "@types/yauzl": "^2.9.1",
    "@types/yazl": "^2.4.2",
    "@typescript-eslint/eslint-plugin": "^5.10.0",
    "@typescript-eslint/experimental-utils": "^5.10.0",
    "@typescript-eslint/parser": "^5.10.0",
    "@vscode/telemetry-extractor": "^1.9.8",
    "@vscode/test-web": "^0.0.29",
    "ansi-colors": "^3.2.3",
    "asar": "^3.0.3",
    "chromium-pickle-js": "^0.2.0",
    "cookie": "^0.4.0",
    "copy-webpack-plugin": "^6.0.3",
    "cson-parser": "^1.3.3",
    "css-loader": "^3.6.0",
    "cssnano": "^4.1.11",
    "debounce": "^1.0.0",
    "deemon": "^1.4.0",
    "electron": "19.0.17",
    "eslint": "8.7.0",
    "eslint-plugin-header": "3.1.1",
    "eslint-plugin-jsdoc": "^39.3.2",
    "eslint-plugin-local": "^1.0.0",
    "event-stream": "3.3.4",
    "fancy-log": "^1.3.3",
    "fast-plist": "0.1.2",
    "file-loader": "^5.1.0",
    "glob": "^5.0.13",
    "gulp": "^4.0.0",
    "gulp-atom-electron": "^1.33.0",
    "gulp-azure-storage": "^0.12.1",
    "gulp-bom": "^3.0.0",
    "gulp-buffer": "0.0.2",
    "gulp-concat": "^2.6.1",
    "gulp-eslint": "^5.0.0",
    "gulp-filter": "^5.1.0",
    "gulp-flatmap": "^1.0.2",
    "gulp-gunzip": "^1.0.0",
    "gulp-gzip": "^1.4.2",
    "gulp-json-editor": "^2.5.0",
    "gulp-plumber": "^1.2.0",
    "gulp-postcss": "^9.0.0",
    "gulp-remote-retry-src": "^0.8.0",
    "gulp-rename": "^1.2.0",
    "gulp-replace": "^0.5.4",
    "gulp-sourcemaps": "^3.0.0",
    "gulp-svgmin": "^4.1.0",
    "gulp-untar": "^0.0.7",
    "gulp-vinyl-zip": "^2.1.2",
    "husky": "^0.13.1",
    "innosetup": "6.0.5",
    "is": "^3.1.0",
    "istanbul-lib-coverage": "^3.2.0",
    "istanbul-lib-instrument": "^5.2.0",
    "istanbul-lib-report": "^3.0.0",
    "istanbul-lib-source-maps": "^4.0.1",
    "istanbul-reports": "^3.1.5",
    "lazy.js": "^0.4.2",
    "merge-options": "^1.0.1",
    "mime": "^1.4.1",
    "minimatch": "^3.0.4",
    "minimist": "^1.2.6",
    "mkdirp": "^1.0.4",
    "mocha": "^9.2.2",
    "mocha-junit-reporter": "^2.0.0",
    "mocha-multi-reporters": "^1.5.1",
    "npm-run-all": "^4.1.5",
    "opn": "^6.0.0",
    "optimist": "0.3.5",
    "p-all": "^1.0.0",
    "path-browserify": "^1.0.1",
    "pump": "^1.0.1",
    "queue": "3.0.6",
    "rcedit": "^1.1.0",
    "request": "^2.85.0",
    "rimraf": "^2.2.8",
    "sinon": "^11.1.1",
    "sinon-test": "^3.1.3",
    "source-map": "0.6.1",
    "source-map-support": "^0.3.2",
    "style-loader": "^1.3.0",
    "tree-sitter-cli": "^0.20.6",
    "tree-sitter-typescript": "^0.20.1",
    "ts-loader": "^9.2.7",
    "ts-node": "^10.9.1",
    "tsec": "0.1.4",
    "typescript": "^4.9.0-dev.20220921",
    "typescript-formatter": "7.1.0",
    "underscore": "^1.12.1",
    "util": "^0.12.4",
    "vinyl": "^2.0.0",
    "vinyl-fs": "^3.0.0",
    "vscode-nls-dev": "^3.3.1",
    "webpack": "^5.42.0",
    "webpack-cli": "^4.7.2",
    "webpack-stream": "^6.1.2",
    "xml2js": "^0.4.17",
    "yaserver": "^0.2.0"
  },
  "repository": {
    "type": "git",
    "url": "https://github.com/microsoft/vscode.git"
  },
  "bugs": {
    "url": "https://github.com/microsoft/vscode/issues"
  },
  "optionalDependencies": {
    "@vscode/windows-registry": "1.0.6",
    "windows-foreground-love": "0.4.0",
    "windows-mutex": "0.4.1",
    "windows-process-tree": "0.3.4"
  },
  "resolutions": {
    "elliptic": "^6.5.3",
    "nwmatcher": "^1.4.4"
  }
}<|MERGE_RESOLUTION|>--- conflicted
+++ resolved
@@ -87,12 +87,8 @@
     "vscode-proxy-agent": "^0.12.0",
     "vscode-regexpp": "^3.1.0",
     "vscode-textmate": "7.0.1",
-<<<<<<< HEAD
     "web-tree-sitter": "^0.20.7",
-    "xterm": "5.1.0-beta.1",
-=======
     "xterm": "5.1.0-beta.13",
->>>>>>> 04457154
     "xterm-addon-canvas": "0.3.0-beta.1",
     "xterm-addon-search": "0.11.0-beta.1",
     "xterm-addon-serialize": "0.9.0-beta.2",
