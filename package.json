--- conflicted
+++ resolved
@@ -1,11 +1,7 @@
 {
   "name": "code-oss-dev",
   "version": "1.79.0",
-<<<<<<< HEAD
-  "distro": "7f658ed5b6bf8c4e788c1981f4d8c7d5d97cd952",
-=======
   "distro": "10ec4d08d4a06a1c18addcded03e90c8a0e6ecad",
->>>>>>> 2d416df5
   "author": {
     "name": "Microsoft Corporation"
   },
