{
  "name": "code-oss-dev",
<<<<<<< HEAD
  "version": "1.11.0",
  "electronVersion": "1.4.6",
  "distro": "612d0710388e5aad15b430be26f86d86ddfd1abd",
=======
  "version": "1.10.2",
  "electronVersion": "1.4.6",
  "distro": "64f6f295b56a3512bf34dfb643f770160fd33ee8",
>>>>>>> 376986b1
  "author": {
    "name": "Microsoft Corporation"
  },
  "main": "./out/main",
  "private": true,
  "scripts": {
    "test": "mocha",
    "preinstall": "node build/npm/preinstall.js",
    "postinstall": "node build/npm/postinstall.js",
    "compile": "gulp compile --max_old_space_size=4096",
    "watch": "gulp watch --max_old_space_size=4096",
    "monaco-editor-setup": "node scripts/monaco-editor-setup.js",
    "monaco-editor-test": "mocha --only-monaco-editor",
    "precommit": "node build/gulpfile.hygiene.js"
  },
  "dependencies": {
    "applicationinsights": "0.17.0",
    "chokidar": "bpasero/chokidar#vscode",
    "emmet": "ramya-rao-a/emmet#vscode",
    "fast-plist": "0.1.2",
    "gc-signals": "^0.0.1",
    "getmac": "1.0.7",
    "graceful-fs": "4.1.11",
    "http-proxy-agent": "0.2.7",
    "https-proxy-agent": "0.3.6",
    "iconv-lite": "0.4.15",
    "jschardet": "^1.4.2",
    "minimist": "1.2.0",
    "native-keymap": "1.2.1",
    "node-pty": "0.6.2",
    "semver": "4.3.6",
    "v8-profiler": "jrieken/v8-profiler#vscode",
    "vscode-debugprotocol": "1.18.0",
    "vscode-ripgrep": "0.0.11",
    "vscode-textmate": "^3.1.3",
    "winreg": "1.2.0",
    "xterm": "Tyriar/xterm.js#vscode-release/1.11",
    "yauzl": "2.3.1"
  },
  "devDependencies": {
    "@types/minimist": "^1.2.0",
    "@types/mocha": "^2.2.39",
    "@types/semver": "^5.3.30",
    "@types/sinon": "^1.16.34",
    "@types/winreg": "^1.2.30",
    "azure-storage": "^0.3.1",
    "clean-css": "3.4.6",
    "coveralls": "^2.11.11",
    "cson-parser": "^1.3.3",
    "debounce": "^1.0.0",
    "documentdb": "^1.5.1",
    "eslint": "^3.4.0",
    "event-stream": "^3.1.7",
    "express": "^4.13.1",
    "flatpak-bundler": "^0.1.1",
    "glob": "^5.0.13",
    "gulp": "^3.8.9",
    "gulp-atom-electron": "^1.9.0",
    "gulp-azure-storage": "^0.7.0",
    "gulp-bom": "^1.0.0",
    "gulp-buffer": "0.0.2",
    "gulp-concat": "^2.6.0",
    "gulp-cssnano": "^2.1.0",
    "gulp-filter": "^3.0.0",
    "gulp-flatmap": "^1.0.0",
    "gulp-image-resize": "^0.10.0",
    "gulp-json-editor": "^2.2.1",
    "gulp-mocha": "^2.1.3",
    "gulp-remote-src": "^0.4.0",
    "gulp-rename": "^1.2.0",
    "gulp-replace": "^0.5.4",
    "gulp-shell": "^0.5.2",
    "gulp-sourcemaps": "^1.11.0",
    "gulp-tsb": "^2.0.3",
    "gulp-tslint": "^7.0.1",
    "gulp-uglify": "^2.0.0",
    "gulp-util": "^3.0.6",
    "gulp-vinyl-zip": "^1.2.2",
    "husky": "^0.13.1",
    "innosetup-compiler": "^5.5.60",
    "is": "^3.1.0",
    "istanbul": "^0.3.17",
    "jsdom-no-contextify": "^3.1.0",
    "lazy.js": "^0.4.2",
    "mime": "1.2.11",
    "minimatch": "^2.0.10",
    "mkdirp": "^0.5.0",
    "mocha": "^2.2.5",
    "object-assign": "^4.0.1",
    "optimist": "0.3.5",
    "pump": "^1.0.1",
    "queue": "3.0.6",
    "remap-istanbul": "^0.6.4",
    "rimraf": "^2.2.8",
    "sinon": "^1.17.2",
    "source-map": "^0.4.4",
    "tslint": "^4.3.1",
    "typescript": "2.1.5",
    "typescript-formatter": "4.0.1",
    "uglify-js": "2.4.8",
    "underscore": "^1.8.2",
    "vinyl": "^0.4.5",
    "vinyl-fs": "^2.4.3",
    "vscode-nls-dev": "^2.0.1"
  },
  "repository": {
    "type": "git",
    "url": "https://github.com/Microsoft/vscode.git"
  },
  "bugs": {
    "url": "https://github.com/Microsoft/vscode/issues"
  },
  "optionalDependencies": {
    "windows-foreground-love": "0.1.0",
    "windows-mutex": "^0.2.0",
    "fsevents": "0.3.8"
  }
}<|MERGE_RESOLUTION|>--- conflicted
+++ resolved
@@ -1,14 +1,8 @@
 {
   "name": "code-oss-dev",
-<<<<<<< HEAD
-  "version": "1.11.0",
-  "electronVersion": "1.4.6",
-  "distro": "612d0710388e5aad15b430be26f86d86ddfd1abd",
-=======
   "version": "1.10.2",
   "electronVersion": "1.4.6",
   "distro": "64f6f295b56a3512bf34dfb643f770160fd33ee8",
->>>>>>> 376986b1
   "author": {
     "name": "Microsoft Corporation"
   },
@@ -35,17 +29,14 @@
     "http-proxy-agent": "0.2.7",
     "https-proxy-agent": "0.3.6",
     "iconv-lite": "0.4.15",
-    "jschardet": "^1.4.2",
     "minimist": "1.2.0",
-    "native-keymap": "1.2.1",
+    "native-keymap": "0.4.0",
     "node-pty": "0.6.2",
     "semver": "4.3.6",
-    "v8-profiler": "jrieken/v8-profiler#vscode",
-    "vscode-debugprotocol": "1.18.0",
-    "vscode-ripgrep": "0.0.11",
-    "vscode-textmate": "^3.1.3",
+    "vscode-debugprotocol": "1.17.0",
+    "vscode-textmate": "3.1.0",
     "winreg": "1.2.0",
-    "xterm": "Tyriar/xterm.js#vscode-release/1.11",
+    "xterm": "Tyriar/xterm.js#vscode-release/1.10",
     "yauzl": "2.3.1"
   },
   "devDependencies": {
