/*---------------------------------------------------------------------------------------------
 *  Copyright (c) Microsoft Corporation. All rights reserved.
 *  Licensed under the MIT License. See License.txt in the project root for license information.
 *--------------------------------------------------------------------------------------------*/

import * as assert from 'assert';
<<<<<<< HEAD
import { ipcRenderer, crashReporter, context, process } from 'vs/base/parts/sandbox/electron-sandbox/globals';

suite('Sandbox', () => {
	test('globals', () => {
		assert.ok(typeof ipcRenderer.send === 'function');
		assert.ok(typeof crashReporter.addExtraParameter === 'function');
		assert.ok(context);
		assert.ok(process);
=======
import { ipcRenderer, crashReporter, webFrame, process } from 'vs/base/parts/sandbox/electron-sandbox/globals';

suite('Sandbox', () => {
	test('globals', () => {
		assert.ok(typeof ipcRenderer.invoke === 'function');
		assert.ok(typeof crashReporter.addExtraParameter === 'function');
		assert.ok(typeof webFrame.setZoomLevel === 'function');
		assert.ok(typeof process.platform === 'string');
>>>>>>> 3da19cfb
	});
});<|MERGE_RESOLUTION|>--- conflicted
+++ resolved
@@ -4,24 +4,12 @@
  *--------------------------------------------------------------------------------------------*/
 
 import * as assert from 'assert';
-<<<<<<< HEAD
-import { ipcRenderer, crashReporter, context, process } from 'vs/base/parts/sandbox/electron-sandbox/globals';
-
-suite('Sandbox', () => {
-	test('globals', () => {
-		assert.ok(typeof ipcRenderer.send === 'function');
-		assert.ok(typeof crashReporter.addExtraParameter === 'function');
-		assert.ok(context);
-		assert.ok(process);
-=======
-import { ipcRenderer, crashReporter, webFrame, process } from 'vs/base/parts/sandbox/electron-sandbox/globals';
+import { ipcRenderer, crashReporter, process } from 'vs/base/parts/sandbox/electron-sandbox/globals';
 
 suite('Sandbox', () => {
 	test('globals', () => {
 		assert.ok(typeof ipcRenderer.invoke === 'function');
 		assert.ok(typeof crashReporter.addExtraParameter === 'function');
-		assert.ok(typeof webFrame.setZoomLevel === 'function');
 		assert.ok(typeof process.platform === 'string');
->>>>>>> 3da19cfb
 	});
 });