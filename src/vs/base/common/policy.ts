/*---------------------------------------------------------------------------------------------
 *  Copyright (c) Microsoft Corporation. All rights reserved.
 *  Licensed under the MIT License. See License.txt in the project root for license information.
 *--------------------------------------------------------------------------------------------*/

export type PolicyName = string;

export enum PolicyTag {
	Chat = 'CHAT',
	MCP = 'MCP',
	Preview = 'PREVIEW'
}

export interface IPolicy {

	/**
	 * The policy name.
	 */
	readonly name: PolicyName;

	/**
	 * The Code version in which this policy was introduced.
	*/
	readonly minimumVersion: `${number}.${number}`;

	/**
	 * The policy description (optional).
	 */
	readonly description?: string;

	/**
	 * The value that a PREVIEW feature will use when its corresponding policy is active.
	 *
	 * Only applicable when policy is tagged with PREVIEW. When a preview feature's policy is enabled,
	 * this value determines what value the feature receives.
	 *
	 * For example:
	 * - If `defaultValue: true`,  the feature's setting is locked to `true` WHEN the policy is in effect.
	 * - If `defaultValue: 'foo'`, the feature's setting is locked to 'foo'  WHEN the policy is in effect.
	 *
	 * If omitted, 'false' is the assumed value.
	 *
	 * Note: This is unrelated to VS Code settings and their default values. This specifically controls
	 * the value of a preview feature's setting when policy is overriding it.
	*/
	readonly defaultValue?: string | number | boolean;

	/**
<<<<<<< HEAD
	 * Tags for categorizing policies
	 */
	readonly tags?: PolicyTag[];
=======
	 * The value that a preview feature will use when its corresponding policy is active.
	 *
	 * Only applicable when `previewFeature: true`. When a preview feature's policy is enabled,
	 * this value determines what value the feature receives.
	 *
	 * For example:
	 * - If `defaultValue: true`,  the feature's setting is locked to `true` WHEN the policy is in effect.
	 * - If `defaultValue: 'foo'`, the feature's setting is locked to 'foo' WHEN the policy is in effect.
	 *
	 * If omitted, 'false' is the assumed value.
	 *
	 * Note: This is unrelated to VS Code settings and their default values. This specifically controls
	 * the value of a preview feature's setting when policy is overriding it.
	*/
	readonly defaultValue?: string | number | boolean;
>>>>>>> ea66f720
}<|MERGE_RESOLUTION|>--- conflicted
+++ resolved
@@ -42,29 +42,11 @@
 	 *
 	 * Note: This is unrelated to VS Code settings and their default values. This specifically controls
 	 * the value of a preview feature's setting when policy is overriding it.
-	*/
+	 */
 	readonly defaultValue?: string | number | boolean;
 
 	/**
-<<<<<<< HEAD
 	 * Tags for categorizing policies
 	 */
 	readonly tags?: PolicyTag[];
-=======
-	 * The value that a preview feature will use when its corresponding policy is active.
-	 *
-	 * Only applicable when `previewFeature: true`. When a preview feature's policy is enabled,
-	 * this value determines what value the feature receives.
-	 *
-	 * For example:
-	 * - If `defaultValue: true`,  the feature's setting is locked to `true` WHEN the policy is in effect.
-	 * - If `defaultValue: 'foo'`, the feature's setting is locked to 'foo' WHEN the policy is in effect.
-	 *
-	 * If omitted, 'false' is the assumed value.
-	 *
-	 * Note: This is unrelated to VS Code settings and their default values. This specifically controls
-	 * the value of a preview feature's setting when policy is overriding it.
-	*/
-	readonly defaultValue?: string | number | boolean;
->>>>>>> ea66f720
 }