--- conflicted
+++ resolved
@@ -11,11 +11,8 @@
 import { derived, derivedOpts } from 'vs/base/common/observableInternal/derived';
 import { getLogger } from 'vs/base/common/observableInternal/logging';
 import { IValueWithChangeEvent } from '../event';
-<<<<<<< HEAD
+import { BugIndicatingError } from 'vs/base/common/errors';
 import { EqualityComparer, strictEquals } from 'vs/base/common/equals';
-=======
-import { BugIndicatingError } from 'vs/base/common/errors';
->>>>>>> e33ae58f
 
 /**
  * Represents an efficient observable whose value never changes.
