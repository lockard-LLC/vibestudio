/*---------------------------------------------------------------------------------------------
 *  Copyright (c) Microsoft Corporation. All rights reserved.
 *  Licensed under the MIT License. See License.txt in the project root for license information.
 *--------------------------------------------------------------------------------------------*/

import { CancellationToken } from 'vs/base/common/cancellation';
import { onUnexpectedError } from 'vs/base/common/errors';
import { DisposableStore, toDisposable } from 'vs/base/common/lifecycle';

/**
 * The payload that flows in readable stream events.
 */
export type ReadableStreamEventPayload<T> = T | Error | 'end';

export interface ReadableStreamEvents<T> {

	/**
	 * The 'data' event is emitted whenever the stream is
	 * relinquishing ownership of a chunk of data to a consumer.
	 *
	 * NOTE: PLEASE UNDERSTAND THAT ADDING A DATA LISTENER CAN
	 * TURN THE STREAM INTO FLOWING MODE. IT IS THEREFOR THE
	 * LAST LISTENER THAT SHOULD BE ADDED AND NOT THE FIRST
	 *
	 * Use `listenStream` as a helper method to listen to
	 * stream events in the right order.
	 */
	on(event: 'data', callback: (data: T) => void): void;

	/**
	 * Emitted when any error occurs.
	 */
	on(event: 'error', callback: (err: Error) => void): void;

	/**
	 * The 'end' event is emitted when there is no more data
	 * to be consumed from the stream. The 'end' event will
	 * not be emitted unless the data is completely consumed.
	 */
	on(event: 'end', callback: () => void): void;
}

/**
 * A interface that emulates the API shape of a node.js readable
 * stream for use in native and web environments.
 */
export interface ReadableStream<T> extends ReadableStreamEvents<T> {

	/**
	 * Stops emitting any events until resume() is called.
	 */
	pause(): void;

	/**
	 * Starts emitting events again after pause() was called.
	 */
	resume(): void;

	/**
	 * Destroys the stream and stops emitting any event.
	 */
	destroy(): void;

	/**
	 * Allows to remove a listener that was previously added.
	 */
	removeListener(event: string, callback: Function): void;
}

/**
 * A interface that emulates the API shape of a node.js readable
 * for use in native and web environments.
 */
export interface Readable<T> {

	/**
	 * Read data from the underlying source. Will return
	 * null to indicate that no more data can be read.
	 */
	read(): T | null;
}

export function isReadable<T>(obj: unknown): obj is Readable<T> {
	const candidate = obj as Readable<T> | undefined;
	if (!candidate) {
		return false;
	}

	return typeof candidate.read === 'function';
}

/**
 * A interface that emulates the API shape of a node.js writeable
 * stream for use in native and web environments.
 */
export interface WriteableStream<T> extends ReadableStream<T> {

	/**
	 * Writing data to the stream will trigger the on('data')
	 * event listener if the stream is flowing and buffer the
	 * data otherwise until the stream is flowing.
	 *
	 * If a `highWaterMark` is configured and writing to the
	 * stream reaches this mark, a promise will be returned
	 * that should be awaited on before writing more data.
	 * Otherwise there is a risk of buffering a large number
	 * of data chunks without consumer.
	 */
	write(data: T): void | Promise<void>;

	/**
	 * Signals an error to the consumer of the stream via the
	 * on('error') handler if the stream is flowing.
	 *
	 * NOTE: call `end` to signal that the stream has ended,
	 * this DOES NOT happen automatically from `error`.
	 */
	error(error: Error): void;

	/**
	 * Signals the end of the stream to the consumer. If the
	 * result is provided, will trigger the on('data') event
	 * listener if the stream is flowing and buffer the data
	 * otherwise until the stream is flowing.
	 */
	end(result?: T): void;
}

/**
 * A stream that has a buffer already read. Returns the original stream
 * that was read as well as the chunks that got read.
 *
 * The `ended` flag indicates if the stream has been fully consumed.
 */
export interface ReadableBufferedStream<T> {

	/**
	 * The original stream that is being read.
	 */
	stream: ReadableStream<T>;

	/**
	 * An array of chunks already read from this stream.
	 */
	buffer: T[];

	/**
	 * Signals if the stream has ended or not. If not, consumers
	 * should continue to read from the stream until consumed.
	 */
	ended: boolean;
}

export function isReadableStream<T>(obj: unknown): obj is ReadableStream<T> {
	const candidate = obj as ReadableStream<T> | undefined;
	if (!candidate) {
		return false;
	}

	return [candidate.on, candidate.pause, candidate.resume, candidate.destroy].every(fn => typeof fn === 'function');
}

export function isReadableBufferedStream<T>(obj: unknown): obj is ReadableBufferedStream<T> {
	const candidate = obj as ReadableBufferedStream<T> | undefined;
	if (!candidate) {
		return false;
	}

	return isReadableStream(candidate.stream) && Array.isArray(candidate.buffer) && typeof candidate.ended === 'boolean';
}

export interface IReducer<T, R = T> {
	(data: T[]): R;
}

export interface IDataTransformer<Original, Transformed> {
	(data: Original): Transformed;
}

export interface IErrorTransformer {
	(error: Error): Error;
}

export interface ITransformer<Original, Transformed> {
	data: IDataTransformer<Original, Transformed>;
	error?: IErrorTransformer;
}

export function newWriteableStream<T>(reducer: IReducer<T>, options?: WriteableStreamOptions): WriteableStream<T> {
	return new WriteableStreamImpl<T>(reducer, options);
}

export interface WriteableStreamOptions {

	/**
	 * The number of objects to buffer before WriteableStream#write()
	 * signals back that the buffer is full. Can be used to reduce
	 * the memory pressure when the stream is not flowing.
	 */
	highWaterMark?: number;
}

class WriteableStreamImpl<T> implements WriteableStream<T> {

	private readonly state = {
		flowing: false,
		ended: false,
		destroyed: false
	};

	private readonly buffer = {
		data: [] as T[],
		error: [] as Error[]
	};

	private readonly listeners = {
		data: [] as { (data: T): void }[],
		error: [] as { (error: Error): void }[],
		end: [] as { (): void }[]
	};

	private readonly pendingWritePromises: Function[] = [];

	constructor(private reducer: IReducer<T>, private options?: WriteableStreamOptions) { }

	pause(): void {
		if (this.state.destroyed) {
			return;
		}

		this.state.flowing = false;
	}

	resume(): void {
		if (this.state.destroyed) {
			return;
		}

		if (!this.state.flowing) {
			this.state.flowing = true;

			// emit buffered events
			this.flowData();
			this.flowErrors();
			this.flowEnd();
		}
	}

	write(data: T): void | Promise<void> {
		if (this.state.destroyed) {
			return;
		}

		// flowing: directly send the data to listeners
		if (this.state.flowing) {
			this.emitData(data);
		}

		// not yet flowing: buffer data until flowing
		else {
			this.buffer.data.push(data);

			// highWaterMark: if configured, signal back when buffer reached limits
			if (typeof this.options?.highWaterMark === 'number' && this.buffer.data.length > this.options.highWaterMark) {
				return new Promise(resolve => this.pendingWritePromises.push(resolve));
			}
		}
	}

	error(error: Error): void {
		if (this.state.destroyed) {
			return;
		}

		// flowing: directly send the error to listeners
		if (this.state.flowing) {
			this.emitError(error);
		}

		// not yet flowing: buffer errors until flowing
		else {
			this.buffer.error.push(error);
		}
	}

	end(result?: T): void {
		if (this.state.destroyed) {
			return;
		}

		// end with data if provided
		if (typeof result !== 'undefined') {
			this.write(result);
		}

		// flowing: send end event to listeners
		if (this.state.flowing) {
			this.emitEnd();

			this.destroy();
		}

		// not yet flowing: remember state
		else {
			this.state.ended = true;
		}
	}

	private emitData(data: T): void {
		this.listeners.data.slice(0).forEach(listener => listener(data)); // slice to avoid listener mutation from delivering event
	}

	private emitError(error: Error): void {
		if (this.listeners.error.length === 0) {
			onUnexpectedError(error); // nobody listened to this error so we log it as unexpected
		} else {
			this.listeners.error.slice(0).forEach(listener => listener(error)); // slice to avoid listener mutation from delivering event
		}
	}

	private emitEnd(): void {
		this.listeners.end.slice(0).forEach(listener => listener()); // slice to avoid listener mutation from delivering event
	}

	on(event: 'data', callback: (data: T) => void): void;
	on(event: 'error', callback: (err: Error) => void): void;
	on(event: 'end', callback: () => void): void;
	on(event: 'data' | 'error' | 'end', callback: (arg0?: any) => void): void {
		if (this.state.destroyed) {
			return;
		}

		switch (event) {
			case 'data':
				this.listeners.data.push(callback);

				// switch into flowing mode as soon as the first 'data'
				// listener is added and we are not yet in flowing mode
				this.resume();

				break;

			case 'end':
				this.listeners.end.push(callback);

				// emit 'end' event directly if we are flowing
				// and the end has already been reached
				//
				// finish() when it went through
				if (this.state.flowing && this.flowEnd()) {
					this.destroy();
				}

				break;

			case 'error':
				this.listeners.error.push(callback);

				// emit buffered 'error' events unless done already
				// now that we know that we have at least one listener
				if (this.state.flowing) {
					this.flowErrors();
				}

				break;
		}
	}

	removeListener(event: string, callback: Function): void {
		if (this.state.destroyed) {
			return;
		}

		let listeners: unknown[] | undefined = undefined;

		switch (event) {
			case 'data':
				listeners = this.listeners.data;
				break;

			case 'end':
				listeners = this.listeners.end;
				break;

			case 'error':
				listeners = this.listeners.error;
				break;
		}

		if (listeners) {
			const index = listeners.indexOf(callback);
			if (index >= 0) {
				listeners.splice(index, 1);
			}
		}
	}

	private flowData(): void {
		if (this.buffer.data.length > 0) {
			const fullDataBuffer = this.reducer(this.buffer.data);

			this.emitData(fullDataBuffer);

			this.buffer.data.length = 0;

			// When the buffer is empty, resolve all pending writers
			const pendingWritePromises = [...this.pendingWritePromises];
			this.pendingWritePromises.length = 0;
			pendingWritePromises.forEach(pendingWritePromise => pendingWritePromise());
		}
	}

	private flowErrors(): void {
		if (this.listeners.error.length > 0) {
			for (const error of this.buffer.error) {
				this.emitError(error);
			}

			this.buffer.error.length = 0;
		}
	}

	private flowEnd(): boolean {
		if (this.state.ended) {
			this.emitEnd();

			return this.listeners.end.length > 0;
		}

		return false;
	}

	destroy(): void {
		if (!this.state.destroyed) {
			this.state.destroyed = true;
			this.state.ended = true;

			this.buffer.data.length = 0;
			this.buffer.error.length = 0;

			this.listeners.data.length = 0;
			this.listeners.error.length = 0;
			this.listeners.end.length = 0;

			this.pendingWritePromises.length = 0;
		}
	}
}

/**
 * Helper to fully read a T readable into a T.
 */
export function consumeReadable<T>(readable: Readable<T>, reducer: IReducer<T>): T {
	const chunks: T[] = [];

	let chunk: T | null;
	while ((chunk = readable.read()) !== null) {
		chunks.push(chunk);
	}

	return reducer(chunks);
}

/**
 * Helper to read a T readable up to a maximum of chunks. If the limit is
 * reached, will return a readable instead to ensure all data can still
 * be read.
 */
export function peekReadable<T>(readable: Readable<T>, reducer: IReducer<T>, maxChunks: number): T | Readable<T> {
	const chunks: T[] = [];

	let chunk: T | null | undefined = undefined;
	while ((chunk = readable.read()) !== null && chunks.length < maxChunks) {
		chunks.push(chunk);
	}

	// If the last chunk is null, it means we reached the end of
	// the readable and return all the data at once
	if (chunk === null && chunks.length > 0) {
		return reducer(chunks);
	}

	// Otherwise, we still have a chunk, it means we reached the maxChunks
	// value and as such we return a new Readable that first returns
	// the existing read chunks and then continues with reading from
	// the underlying readable.
	return {
		read: () => {

			// First consume chunks from our array
			if (chunks.length > 0) {
				return chunks.shift()!;
			}

			// Then ensure to return our last read chunk
			if (typeof chunk !== 'undefined') {
				const lastReadChunk = chunk;

				// explicitly use undefined here to indicate that we consumed
				// the chunk, which could have either been null or valued.
				chunk = undefined;

				return lastReadChunk;
			}

			// Finally delegate back to the Readable
			return readable.read();
		}
	};
}

/**
 * Helper to fully read a T stream into a T or consuming
 * a stream fully, awaiting all the events without caring
 * about the data.
 */
export function consumeStream<T, R = T>(stream: ReadableStreamEvents<T>, reducer: IReducer<T, R>): Promise<R>;
export function consumeStream(stream: ReadableStreamEvents<unknown>): Promise<undefined>;
export function consumeStream<T, R = T>(stream: ReadableStreamEvents<T>, reducer?: IReducer<T, R>): Promise<R | undefined> {
	return new Promise((resolve, reject) => {
		const chunks: T[] = [];

		const l = listenStream(stream, {
			onData: chunk => {
				if (reducer) {
					chunks.push(chunk);
				}
			},
			onError: error => {
				l.dispose();
				if (reducer) {
					reject(error);
				} else {
					resolve(undefined);
				}
			},
			onEnd: () => {
				l.dispose();
				if (reducer) {
					resolve(reducer(chunks));
				} else {
					resolve(undefined);
				}
			}
		});
	});
}

export interface IStreamListener<T> {

	/**
	 * The 'data' event is emitted whenever the stream is
	 * relinquishing ownership of a chunk of data to a consumer.
	 */
	onData(data: T): void;

	/**
	 * Emitted when any error occurs.
	 */
	onError(err: Error): void;

	/**
	 * The 'end' event is emitted when there is no more data
	 * to be consumed from the stream. The 'end' event will
	 * not be emitted unless the data is completely consumed.
	 */
	onEnd(): void;
}

/**
 * Helper to listen to all events of a T stream in proper order.
 */
export function listenStream<T>(stream: ReadableStreamEvents<T>, listener: IStreamListener<T>, token?: CancellationToken): void {

	// error and end events are in the next microtask so that a stream that is
	// closed synchronously (e.g from a memory `toStream`) can get its disposable
	// and destroy the stream.
	stream.on('error', error => {
<<<<<<< HEAD
		if (!destroyed) {
			queueMicrotask(() => listener.onError(error));
=======
		if (!token?.isCancellationRequested) {
			listener.onError(error);
>>>>>>> ad94cf18
		}
	});

	stream.on('end', () => {
<<<<<<< HEAD
		if (!destroyed) {
			queueMicrotask(() => listener.onEnd());
=======
		if (!token?.isCancellationRequested) {
			listener.onEnd();
>>>>>>> ad94cf18
		}
	});

	// Adding the `data` listener will turn the stream
	// into flowing mode. As such it is important to
	// add this listener last (DO NOT CHANGE!)
	stream.on('data', data => {
		if (!token?.isCancellationRequested) {
			listener.onData(data);
		}
	});
}

/**
 * Helper to peek up to `maxChunks` into a stream. The return type signals if
 * the stream has ended or not. If not, caller needs to add a `data` listener
 * to continue reading.
 */
export function peekStream<T>(stream: ReadableStream<T>, maxChunks: number): Promise<ReadableBufferedStream<T>> {
	return new Promise((resolve, reject) => {
		const streamListeners = new DisposableStore();
		const buffer: T[] = [];

		// Data Listener
		const dataListener = (chunk: T) => {

			// Add to buffer
			buffer.push(chunk);

			// We reached maxChunks and thus need to return
			if (buffer.length > maxChunks) {

				// Dispose any listeners and ensure to pause the
				// stream so that it can be consumed again by caller
				streamListeners.dispose();
				stream.pause();

				return resolve({ stream, buffer, ended: false });
			}
		};

		// Error Listener
		const errorListener = (error: Error) => {
			return reject(error);
		};

		// End Listener
		const endListener = () => {
			return resolve({ stream, buffer, ended: true });
		};

		streamListeners.add(toDisposable(() => stream.removeListener('error', errorListener)));
		stream.on('error', errorListener);

		streamListeners.add(toDisposable(() => stream.removeListener('end', endListener)));
		stream.on('end', endListener);

		// Important: leave the `data` listener last because
		// this can turn the stream into flowing mode and we
		// want `error` events to be received as well.
		streamListeners.add(toDisposable(() => stream.removeListener('data', dataListener)));
		stream.on('data', dataListener);
	});
}

/**
 * Helper to create a readable stream from an existing T.
 */
export function toStream<T>(t: T, reducer: IReducer<T>): ReadableStream<T> {
	const stream = newWriteableStream<T>(reducer);

	stream.end(t);

	return stream;
}

/**
 * Helper to create an empty stream
 */
export function emptyStream(): ReadableStream<never> {
	const stream = newWriteableStream<never>(() => { throw new Error('not supported'); });
	stream.end();

	return stream;
}

/**
 * Helper to convert a T into a Readable<T>.
 */
export function toReadable<T>(t: T): Readable<T> {
	let consumed = false;

	return {
		read: () => {
			if (consumed) {
				return null;
			}

			consumed = true;

			return t;
		}
	};
}

/**
 * Helper to transform a readable stream into another stream.
 */
export function transform<Original, Transformed>(stream: ReadableStreamEvents<Original>, transformer: ITransformer<Original, Transformed>, reducer: IReducer<Transformed>): ReadableStream<Transformed> {
	const target = newWriteableStream<Transformed>(reducer);

	const l = listenStream(stream, {
		onData: data => target.write(transformer.data(data)),
		onError: error => {
			l.dispose();
			target.error(transformer.error ? transformer.error(error) : error);
		},
		onEnd: () => {
			l.dispose();
			target.end();
		}
	});

	return target;
}

/**
 * Helper to take an existing readable that will
 * have a prefix injected to the beginning.
 */
export function prefixedReadable<T>(prefix: T, readable: Readable<T>, reducer: IReducer<T>): Readable<T> {
	let prefixHandled = false;

	return {
		read: () => {
			const chunk = readable.read();

			// Handle prefix only once
			if (!prefixHandled) {
				prefixHandled = true;

				// If we have also a read-result, make
				// sure to reduce it to a single result
				if (chunk !== null) {
					return reducer([prefix, chunk]);
				}

				// Otherwise, just return prefix directly
				return prefix;
			}

			return chunk;
		}
	};
}

/**
 * Helper to take an existing stream that will
 * have a prefix injected to the beginning.
 */
export function prefixedStream<T>(prefix: T, stream: ReadableStream<T>, reducer: IReducer<T>): ReadableStream<T> {
	let prefixHandled = false;

	const target = newWriteableStream<T>(reducer);

	const l = listenStream(stream, {
		onData: data => {

			// Handle prefix only once
			if (!prefixHandled) {
				prefixHandled = true;

				return target.write(reducer([prefix, data]));
			}

			return target.write(data);
		},
		onError: error => {
			l.dispose();
			target.error(error);
		},
		onEnd: () => {
			l.dispose();

			// Handle prefix only once
			if (!prefixHandled) {
				prefixHandled = true;

				target.write(prefix);
			}

			target.end();
		}
	});

	return target;
}<|MERGE_RESOLUTION|>--- conflicted
+++ resolved
@@ -576,24 +576,14 @@
 	// closed synchronously (e.g from a memory `toStream`) can get its disposable
 	// and destroy the stream.
 	stream.on('error', error => {
-<<<<<<< HEAD
-		if (!destroyed) {
-			queueMicrotask(() => listener.onError(error));
-=======
 		if (!token?.isCancellationRequested) {
 			listener.onError(error);
->>>>>>> ad94cf18
 		}
 	});
 
 	stream.on('end', () => {
-<<<<<<< HEAD
-		if (!destroyed) {
-			queueMicrotask(() => listener.onEnd());
-=======
 		if (!token?.isCancellationRequested) {
 			listener.onEnd();
->>>>>>> ad94cf18
 		}
 	});
 
