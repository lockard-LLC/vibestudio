--- conflicted
+++ resolved
@@ -69,26 +69,6 @@
 	export function defer(event: Event<unknown>, disposable?: DisposableStore): Event<void> {
 		return debounce<unknown, void>(event, () => void 0, 0, undefined, undefined, disposable);
 	}
-<<<<<<< HEAD
-=======
-
-	/**
-	 * Debounces an event, firing after some delay (default=0) with an array of all event original objects.
-	 *
-	 * *NOTE* that this function returns an `Event` and it MUST be called with a `DisposableStore` whenever the returned
-	 * event is accessible to "third parties", e.g the event is a public property. Otherwise a leaked listener on the
-	 * returned event causes this utility to leak a listener on the original event.
-	 */
-	export function accumulate<T>(event: Event<T>, delay: number = 0, disposable?: DisposableStore): Event<T[]> {
-		return Event.debounce<T, T[]>(event, (last, e) => {
-			if (!last) {
-				return [e];
-			}
-			last.push(e);
-			return last;
-		}, delay, undefined, undefined, disposable);
-	}
->>>>>>> 8f7aec2c
 
 	/**
 	 * Given an event, returns another event which only fires once.
