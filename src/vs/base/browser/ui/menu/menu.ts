/*---------------------------------------------------------------------------------------------
 *  Copyright (c) Microsoft Corporation. All rights reserved.
 *  Licensed under the MIT License. See License.txt in the project root for license information.
 *--------------------------------------------------------------------------------------------*/

import 'vs/css!./menu';
import * as nls from 'vs/nls';
import * as strings from 'vs/base/common/strings';
import { IActionRunner, IAction, Action } from 'vs/base/common/actions';
import { ActionBar, IActionItemProvider, ActionsOrientation, Separator, ActionItem, IActionItemOptions, BaseActionItem } from 'vs/base/browser/ui/actionbar/actionbar';
import { ResolvedKeybinding, KeyCode, KeyCodeUtils } from 'vs/base/common/keyCodes';
import { addClass, EventType, EventHelper, EventLike, removeTabIndexAndUpdateFocus, isAncestor, hasClass, addDisposableListener, removeClass, append, $, addClasses, getClientArea, removeClasses } from 'vs/base/browser/dom';
import { StandardKeyboardEvent } from 'vs/base/browser/keyboardEvent';
import { RunOnceScheduler } from 'vs/base/common/async';
import { IDisposable, dispose } from 'vs/base/common/lifecycle';
import { Color } from 'vs/base/common/color';
<<<<<<< HEAD
import { DomScrollableElement } from 'vs/base/browser/ui/scrollbar/scrollableElement';
import { ScrollbarVisibility } from 'vs/base/common/scrollable';
import { Event, Emitter } from 'vs/base/common/event';
=======
import { AnchorAlignment } from 'vs/base/browser/ui/contextview/contextview';
>>>>>>> 1e3efda9

export const MENU_MNEMONIC_REGEX: RegExp = /\(&{1,2}(.)\)|&{1,2}(.)/;
export const MENU_ESCAPED_MNEMONIC_REGEX: RegExp = /(?:&amp;){1,2}(.)/;

export interface IMenuOptions {
	context?: any;
	actionItemProvider?: IActionItemProvider;
	actionRunner?: IActionRunner;
	getKeyBinding?: (action: IAction) => ResolvedKeybinding;
	ariaLabel?: string;
	enableMnemonics?: boolean;
	anchorAlignment?: AnchorAlignment;
}

export interface IMenuStyles {
	shadowColor?: Color;
	borderColor?: Color;
	foregroundColor?: Color;
	backgroundColor?: Color;
	selectionForegroundColor?: Color;
	selectionBackgroundColor?: Color;
	selectionBorderColor?: Color;
	separatorColor?: Color;
}

export class SubmenuAction extends Action {
	constructor(label: string, public entries: (SubmenuAction | IAction)[], cssClass?: string) {
		super(!!cssClass ? cssClass : 'submenu', label, '', true);
	}
}

interface ISubMenuData {
	parent: Menu;
	submenu?: Menu;
}

export class Menu extends ActionBar {
	private mnemonics: Map<KeyCode, Array<MenuActionItem>>;
	private menuDisposables: IDisposable[];
	private scrollableElement: DomScrollableElement;
	private menuElement: HTMLElement;

	private readonly _onScroll: Emitter<void>;

	constructor(container: HTMLElement, actions: IAction[], options: IMenuOptions = {}) {

		addClass(container, 'monaco-menu-container');
		container.setAttribute('role', 'presentation');
		const menuElement = document.createElement('div');
		addClass(menuElement, 'monaco-menu');
		menuElement.setAttribute('role', 'presentation');

		super(menuElement, {
			orientation: ActionsOrientation.VERTICAL,
			actionItemProvider: action => this.doGetActionItem(action, options, parentData),
			context: options.context,
			actionRunner: options.actionRunner,
			ariaLabel: options.ariaLabel,
			triggerKeys: { keys: [KeyCode.Enter], keyDown: true }
		});

		this.menuElement = menuElement;

		this._onScroll = new Emitter<void>();

		this.actionsList.setAttribute('role', 'menu');

		this.actionsList.tabIndex = 0;

		this.menuDisposables = [];

		if (options.enableMnemonics) {
			this.menuDisposables.push(addDisposableListener(menuElement, EventType.KEY_DOWN, (e) => {
				const key = KeyCodeUtils.fromString(e.key);
				if (this.mnemonics.has(key)) {
					EventHelper.stop(e, true);
					const actions = this.mnemonics.get(key);

					if (actions.length === 1) {
						if (actions[0] instanceof SubmenuActionItem) {
							this.focusItemByElement(actions[0].container);
						}

						actions[0].onClick(event);
					}

					if (actions.length > 1) {
						const action = actions.shift();
						this.focusItemByElement(action.container);

						actions.push(action);
						this.mnemonics.set(key, actions);
					}
				}
			}));
		}

		this._register(addDisposableListener(this.domNode, EventType.MOUSE_OUT, e => {
			let relatedTarget = (e as MouseEvent).relatedTarget as HTMLElement;
			if (!isAncestor(relatedTarget, this.domNode)) {
				this.focusedItem = undefined;
				this.updateFocus();
				e.stopPropagation();
			}
		}));

		this._register(addDisposableListener(this.actionsList, EventType.MOUSE_OVER, e => {
			let target = e.target as HTMLElement;
			if (!target || !isAncestor(target, this.actionsList) || target === this.actionsList) {
				return;
			}

			while (target.parentElement !== this.actionsList) {
				target = target.parentElement;
			}

			if (hasClass(target, 'action-item')) {
				const lastFocusedItem = this.focusedItem;
				this.setFocusedItem(target);

				if (lastFocusedItem !== this.focusedItem) {
					this.updateFocus();
				}
			}
		}));

		let parentData: ISubMenuData = {
			parent: this
		};

		this.mnemonics = new Map<KeyCode, Array<MenuActionItem>>();

		this.push(actions, { icon: true, label: true, isMenu: true });

<<<<<<< HEAD
		// Scroll Logic
		this.scrollableElement = this._register(new DomScrollableElement(menuElement, {
			alwaysConsumeMouseWheel: true,
			horizontal: ScrollbarVisibility.Hidden,
			vertical: ScrollbarVisibility.Auto,
			verticalScrollbarSize: 5,
			handleMouseWheel: true,
			useShadows: true
		}));

		const scrollElement = this.scrollableElement.getDomNode();
		scrollElement.style.position = null;

		menuElement.style.maxHeight = `${Math.max(10, window.innerHeight - container.getBoundingClientRect().top - 30)}px`;

		this.scrollableElement.onScroll(() => {
			this._onScroll.fire();
		}, this, this.menuDisposables);

		container.appendChild(this.scrollableElement.getDomNode());
		this.scrollableElement.scanDomNode();
=======
		this.items.filter(item => !(item instanceof MenuSeparatorActionItem)).forEach((item: MenuActionItem, index: number, array: any[]) => {
			item.updatePositionInSet(index + 1, array.length);
		});
>>>>>>> 1e3efda9
	}

	style(style: IMenuStyles): void {
		const container = this.getContainer();

		const fgColor = style.foregroundColor ? `${style.foregroundColor}` : null;
		const bgColor = style.backgroundColor ? `${style.backgroundColor}` : null;
		const border = style.borderColor ? `2px solid ${style.borderColor}` : null;
		const shadow = style.shadowColor ? `0 2px 4px ${style.shadowColor}` : null;

		container.style.border = border;
		this.domNode.style.color = fgColor;
		this.domNode.style.backgroundColor = bgColor;
		container.style.boxShadow = shadow;

		if (this.items) {
			this.items.forEach(item => {
				if (item instanceof MenuActionItem || item instanceof MenuSeparatorActionItem) {
					item.style(style);
				}
			});
		}
	}

	getContainer(): HTMLElement {
		return this.scrollableElement.getDomNode();
	}

	public get onScroll(): Event<void> {
		return this._onScroll.event;
	}

	get scrollOffset(): number {
		return this.menuElement.scrollTop;
	}

	private focusItemByElement(element: HTMLElement) {
		const lastFocusedItem = this.focusedItem;
		this.setFocusedItem(element);

		if (lastFocusedItem !== this.focusedItem) {
			this.updateFocus();
		}
	}

	private setFocusedItem(element: HTMLElement): void {
		for (let i = 0; i < this.actionsList.children.length; i++) {
			let elem = this.actionsList.children[i];
			if (element === elem) {
				this.focusedItem = i;
				break;
			}
		}
	}

	private doGetActionItem(action: IAction, options: IMenuOptions, parentData: ISubMenuData): BaseActionItem {
		if (action instanceof Separator) {
			return new MenuSeparatorActionItem(options.context, action, { icon: true });
		} else if (action instanceof SubmenuAction) {
			const menuActionItem = new SubmenuActionItem(action, action.entries, parentData, options);

			if (options.enableMnemonics) {
				const mnemonic = menuActionItem.getMnemonic();
				if (mnemonic && menuActionItem.isEnabled()) {
					let actionItems: MenuActionItem[] = [];
					if (this.mnemonics.has(mnemonic)) {
						actionItems = this.mnemonics.get(mnemonic);
					}

					actionItems.push(menuActionItem);

					this.mnemonics.set(mnemonic, actionItems);
				}
			}

			return menuActionItem;
		} else {
			const menuItemOptions: IMenuItemOptions = { enableMnemonics: options.enableMnemonics };
			if (options.getKeyBinding) {
				const keybinding = options.getKeyBinding(action);
				if (keybinding) {
					menuItemOptions.keybinding = keybinding.getLabel();
				}
			}

			const menuActionItem = new MenuActionItem(options.context, action, menuItemOptions);

			if (options.enableMnemonics) {
				const mnemonic = menuActionItem.getMnemonic();
				if (mnemonic && menuActionItem.isEnabled()) {
					let actionItems: MenuActionItem[] = [];
					if (this.mnemonics.has(mnemonic)) {
						actionItems = this.mnemonics.get(mnemonic);
					}

					actionItems.push(menuActionItem);

					this.mnemonics.set(mnemonic, actionItems);
				}
			}

			return menuActionItem;
		}
	}

	public focus(selectFirst = true) {
		super.focus(selectFirst);
	}
}

interface IMenuItemOptions extends IActionItemOptions {
	enableMnemonics?: boolean;
}

class MenuActionItem extends BaseActionItem {

	public container: HTMLElement;

	protected options: IMenuItemOptions;
	protected item: HTMLElement;

	private label: HTMLElement;
	private check: HTMLElement;
	private mnemonic: KeyCode;
	private cssClass: string;
	protected menuStyle: IMenuStyles;

	constructor(ctx: any, action: IAction, options: IMenuItemOptions = {}) {
		options.isMenu = true;
		super(action, action, options);

		this.options = options;
		this.options.icon = options.icon !== undefined ? options.icon : false;
		this.options.label = options.label !== undefined ? options.label : true;
		this.cssClass = '';

		// Set mnemonic
		if (this.options.label && options.enableMnemonics) {
			let label = this.getAction().label;
			if (label) {
				let matches = MENU_MNEMONIC_REGEX.exec(label);
				if (matches) {
					this.mnemonic = KeyCodeUtils.fromString((!!matches[1] ? matches[1] : matches[2]).toLocaleLowerCase());
				}
			}
		}
	}

	render(container: HTMLElement): void {
		super.render(container);

		this.container = container;

		this.item = append(this.element, $('a.action-menu-item'));
		if (this._action.id === Separator.ID) {
			// A separator is a presentation item
			this.item.setAttribute('role', 'presentation');
		} else {
			this.item.setAttribute('role', 'menuitem');
			if (this.mnemonic) {
				this.item.setAttribute('aria-keyshortcuts', `${this.mnemonic}`);
			}
		}

		this.check = append(this.item, $('span.menu-item-check'));
		this.check.setAttribute('role', 'none');

		this.label = append(this.item, $('span.action-label'));

		if (this.options.label && this.options.keybinding) {
			append(this.item, $('span.keybinding')).textContent = this.options.keybinding;
		}

		this._register(addDisposableListener(this.element, EventType.MOUSE_UP, e => {
			EventHelper.stop(e, true);
			this.onClick(e);
		}));

		this.updateClass();
		this.updateLabel();
		this.updateTooltip();
		this.updateEnabled();
		this.updateChecked();
	}

	blur(): void {
		super.blur();
		this.applyStyle();
	}

	focus(): void {
		super.focus();
		this.item.focus();
		this.applyStyle();
	}

	updatePositionInSet(pos: number, setSize: number): void {
		this.item.setAttribute('aria-posinset', `${pos}`);
		this.item.setAttribute('aria-setsize', `${setSize}`);
	}

	updateLabel(): void {
		if (this.options.label) {
			let label = this.getAction().label;
			if (label) {
				const cleanLabel = cleanMnemonic(label);
				if (!this.options.enableMnemonics) {
					label = cleanLabel;
				}

				this.label.setAttribute('aria-label', cleanLabel);

				const matches = MENU_MNEMONIC_REGEX.exec(label);

				if (matches) {
					label = strings.escape(label).replace(MENU_ESCAPED_MNEMONIC_REGEX, '<u aria-hidden="true">$1</u>');
					this.item.setAttribute('aria-keyshortcuts', (!!matches[1] ? matches[1] : matches[2]).toLocaleLowerCase());
				}
			}

			this.label.innerHTML = label.trim();
		}
	}

	updateTooltip(): void {
		let title: string | null = null;

		if (this.getAction().tooltip) {
			title = this.getAction().tooltip;

		} else if (!this.options.label && this.getAction().label && this.options.icon) {
			title = this.getAction().label;

			if (this.options.keybinding) {
				title = nls.localize({ key: 'titleLabel', comment: ['action title', 'action keybinding'] }, "{0} ({1})", title, this.options.keybinding);
			}
		}

		if (title) {
			this.item.title = title;
		}
	}

	updateClass(): void {
		if (this.cssClass) {
			removeClasses(this.item, this.cssClass);
		}
		if (this.options.icon) {
			this.cssClass = this.getAction().class;
			addClass(this.label, 'icon');
			if (this.cssClass) {
				addClasses(this.label, this.cssClass);
			}
			this.updateEnabled();
		} else {
			removeClass(this.label, 'icon');
		}
	}

	updateEnabled(): void {
		if (this.getAction().enabled) {
			removeClass(this.element, 'disabled');
			removeClass(this.item, 'disabled');
			this.item.tabIndex = 0;
		} else {
			addClass(this.element, 'disabled');
			addClass(this.item, 'disabled');
			removeTabIndexAndUpdateFocus(this.item);
		}
	}

	updateChecked(): void {
		if (this.getAction().checked) {
			addClass(this.item, 'checked');
			this.item.setAttribute('role', 'menuitemcheckbox');
			this.item.setAttribute('aria-checked', 'true');
		} else {
			removeClass(this.item, 'checked');
			this.item.setAttribute('role', 'menuitem');
			this.item.setAttribute('aria-checked', 'false');
		}
	}

	getMnemonic(): KeyCode {
		return this.mnemonic;
	}

	protected applyStyle(): void {
		if (!this.menuStyle) {
			return;
		}

		const isSelected = hasClass(this.element, 'focused');
		const fgColor = isSelected && this.menuStyle.selectionForegroundColor ? this.menuStyle.selectionForegroundColor : this.menuStyle.foregroundColor;
		const bgColor = isSelected && this.menuStyle.selectionBackgroundColor ? this.menuStyle.selectionBackgroundColor : this.menuStyle.backgroundColor;
		const border = isSelected && this.menuStyle.selectionBorderColor ? `1px solid ${this.menuStyle.selectionBorderColor}` : null;

		this.item.style.color = fgColor ? `${fgColor}` : null;
		this.check.style.backgroundColor = fgColor ? `${fgColor}` : null;
		this.item.style.backgroundColor = bgColor ? `${bgColor}` : null;
		this.container.style.border = border;
	}

	style(style: IMenuStyles): void {
		this.menuStyle = style;
		this.applyStyle();
	}
}

class SubmenuActionItem extends MenuActionItem {
	private mysubmenu: Menu;
	private submenuContainer: HTMLElement;
	private submenuIndicator: HTMLElement;
	private submenuDisposables: IDisposable[] = [];
	private mouseOver: boolean;
	private showScheduler: RunOnceScheduler;
	private hideScheduler: RunOnceScheduler;

	constructor(
		action: IAction,
		private submenuActions: IAction[],
		private parentData: ISubMenuData,
		private submenuOptions?: IMenuOptions
	) {
		super(action, action, submenuOptions);

		this.showScheduler = new RunOnceScheduler(() => {
			if (this.mouseOver) {
				this.cleanupExistingSubmenu(false);
				this.createSubmenu(false);
			}
		}, 250);

		this.hideScheduler = new RunOnceScheduler(() => {
			if ((!isAncestor(document.activeElement, this.element) && this.parentData.submenu === this.mysubmenu)) {
				this.parentData.parent.focus(false);
				this.cleanupExistingSubmenu(true);
			}
		}, 750);
	}

	render(container: HTMLElement): void {
		super.render(container);

		addClass(this.item, 'monaco-submenu-item');
		this.item.setAttribute('aria-haspopup', 'true');

		this.submenuIndicator = append(this.item, $('span.submenu-indicator'));
		this.submenuIndicator.setAttribute('aria-hidden', 'true');

		this._register(addDisposableListener(this.element, EventType.KEY_UP, e => {
			let event = new StandardKeyboardEvent(e as KeyboardEvent);
			if (event.equals(KeyCode.RightArrow) || event.equals(KeyCode.Enter)) {
				EventHelper.stop(e, true);

				this.createSubmenu(true);
			}
		}));

		this._register(addDisposableListener(this.element, EventType.KEY_DOWN, e => {
			let event = new StandardKeyboardEvent(e as KeyboardEvent);
			if (event.equals(KeyCode.RightArrow) || event.equals(KeyCode.Enter)) {
				EventHelper.stop(e, true);
			}
		}));

		this._register(addDisposableListener(this.element, EventType.MOUSE_OVER, e => {
			if (!this.mouseOver) {
				this.mouseOver = true;

				this.showScheduler.schedule();
			}
		}));

		this._register(addDisposableListener(this.element, EventType.MOUSE_LEAVE, e => {
			this.mouseOver = false;
		}));

		this._register(addDisposableListener(this.element, EventType.FOCUS_OUT, e => {
			if (!isAncestor(document.activeElement, this.element)) {
				this.hideScheduler.schedule();
			}
		}));

		this._register(this.parentData.parent.onScroll(() => {
			this.parentData.parent.focus(false);
			this.cleanupExistingSubmenu(false);
		}));
	}

	onClick(e: EventLike): void {
		// stop clicking from trying to run an action
		EventHelper.stop(e, true);

		this.cleanupExistingSubmenu(false);
		this.createSubmenu(false);
	}

	private cleanupExistingSubmenu(force: boolean): void {
		if (this.parentData.submenu && (force || (this.parentData.submenu !== this.mysubmenu))) {
			this.parentData.submenu.dispose();
			this.parentData.submenu = null;

			if (this.submenuContainer) {
				this.submenuDisposables = dispose(this.submenuDisposables);
				this.submenuContainer = null;
			}
		}
	}

	private createSubmenu(selectFirstItem = true): void {
		if (!this.parentData.submenu) {
			this.submenuContainer = append(this.element, $('div.monaco-submenu'));
			addClasses(this.submenuContainer, 'menubar-menu-items-holder', 'context-view');
			this.submenuContainer.style.left = `${getClientArea(this.element).width}px`;
			this.submenuContainer.style.top = `${this.element.offsetTop - this.parentData.parent.scrollOffset}px`;

			this.submenuDisposables.push(addDisposableListener(this.submenuContainer, EventType.KEY_UP, e => {
				let event = new StandardKeyboardEvent(e as KeyboardEvent);
				if (event.equals(KeyCode.LeftArrow)) {
					EventHelper.stop(e, true);

					this.parentData.parent.focus();
					this.parentData.submenu.dispose();
					this.parentData.submenu = null;

					this.submenuDisposables = dispose(this.submenuDisposables);
					this.submenuContainer = null;
				}
			}));

			this.submenuDisposables.push(addDisposableListener(this.submenuContainer, EventType.KEY_DOWN, e => {
				let event = new StandardKeyboardEvent(e as KeyboardEvent);
				if (event.equals(KeyCode.LeftArrow)) {
					EventHelper.stop(e, true);
				}
			}));

			this.parentData.submenu = new Menu(this.submenuContainer, this.submenuActions, this.submenuOptions);
			if (this.menuStyle) {
				this.parentData.submenu.style(this.menuStyle);
			}

			this.submenuDisposables.push(this.parentData.submenu.onDidCancel(() => {
				this.parentData.parent.focus();
				this.parentData.submenu.dispose();
				this.parentData.submenu = null;

				this.submenuDisposables = dispose(this.submenuDisposables);
				this.submenuContainer = null;
			}));

			this.parentData.submenu.focus(selectFirstItem);

			this.mysubmenu = this.parentData.submenu;
		} else {
			this.parentData.submenu.focus(false);
		}
	}

	protected applyStyle(): void {
		super.applyStyle();

		if (!this.menuStyle) {
			return;
		}

		const isSelected = hasClass(this.element, 'focused');
		const fgColor = isSelected && this.menuStyle.selectionForegroundColor ? this.menuStyle.selectionForegroundColor : this.menuStyle.foregroundColor;

		this.submenuIndicator.style.backgroundColor = fgColor ? `${fgColor}` : null;

		if (this.parentData.submenu) {
			this.parentData.submenu.style(this.menuStyle);
		}
	}

	dispose(): void {
		super.dispose();

		this.hideScheduler.dispose();

		if (this.mysubmenu) {
			this.mysubmenu.dispose();
			this.mysubmenu = null;
		}

		if (this.submenuContainer) {
			this.submenuDisposables = dispose(this.submenuDisposables);
			this.submenuContainer = null;
		}
	}
}

class MenuSeparatorActionItem extends ActionItem {
	style(style: IMenuStyles): void {
		this.label.style.borderBottomColor = style.separatorColor ? `${style.separatorColor}` : null;
	}
}

export function cleanMnemonic(label: string): string {
	const regex = MENU_MNEMONIC_REGEX;

	const matches = regex.exec(label);
	if (!matches) {
		return label;
	}

	const mnemonicInText = matches[0].charAt(0) === '&';

	return label.replace(regex, mnemonicInText ? '$2' : '').trim();
}<|MERGE_RESOLUTION|>--- conflicted
+++ resolved
@@ -14,13 +14,10 @@
 import { RunOnceScheduler } from 'vs/base/common/async';
 import { IDisposable, dispose } from 'vs/base/common/lifecycle';
 import { Color } from 'vs/base/common/color';
-<<<<<<< HEAD
 import { DomScrollableElement } from 'vs/base/browser/ui/scrollbar/scrollableElement';
 import { ScrollbarVisibility } from 'vs/base/common/scrollable';
 import { Event, Emitter } from 'vs/base/common/event';
-=======
 import { AnchorAlignment } from 'vs/base/browser/ui/contextview/contextview';
->>>>>>> 1e3efda9
 
 export const MENU_MNEMONIC_REGEX: RegExp = /\(&{1,2}(.)\)|&{1,2}(.)/;
 export const MENU_ESCAPED_MNEMONIC_REGEX: RegExp = /(?:&amp;){1,2}(.)/;
@@ -155,7 +152,6 @@
 
 		this.push(actions, { icon: true, label: true, isMenu: true });
 
-<<<<<<< HEAD
 		// Scroll Logic
 		this.scrollableElement = this._register(new DomScrollableElement(menuElement, {
 			alwaysConsumeMouseWheel: true,
@@ -177,11 +173,10 @@
 
 		container.appendChild(this.scrollableElement.getDomNode());
 		this.scrollableElement.scanDomNode();
-=======
+
 		this.items.filter(item => !(item instanceof MenuSeparatorActionItem)).forEach((item: MenuActionItem, index: number, array: any[]) => {
 			item.updatePositionInSet(index + 1, array.length);
 		});
->>>>>>> 1e3efda9
 	}
 
 	style(style: IMenuStyles): void {
