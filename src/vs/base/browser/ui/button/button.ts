/*---------------------------------------------------------------------------------------------
 *  Copyright (c) Microsoft Corporation. All rights reserved.
 *  Licensed under the MIT License. See License.txt in the project root for license information.
 *--------------------------------------------------------------------------------------------*/

import { IContextMenuProvider } from 'vs/base/browser/contextmenu';
import { addDisposableListener, EventHelper, EventType, IFocusTracker, reset, trackFocus } from 'vs/base/browser/dom';
import { StandardKeyboardEvent } from 'vs/base/browser/keyboardEvent';
import { EventType as TouchEventType, Gesture } from 'vs/base/browser/touch';
import { renderLabelWithIcons } from 'vs/base/browser/ui/iconLabel/iconLabels';
import { Action, IAction, IActionRunner } from 'vs/base/common/actions';
import { Codicon } from 'vs/base/common/codicons';
import { ThemeIcon } from 'vs/base/common/themed';
import { Color } from 'vs/base/common/color';
import { Emitter, Event as BaseEvent } from 'vs/base/common/event';
import { KeyCode } from 'vs/base/common/keyCodes';
import { Disposable, IDisposable } from 'vs/base/common/lifecycle';
import { localize } from 'vs/nls';
import 'vs/css!./button';

export interface IButtonOptions extends IButtonStyles {
	readonly title?: boolean | string;
	readonly supportIcons?: boolean;
	readonly supportShortLabel?: boolean;
	readonly secondary?: boolean;
}

export interface IButtonStyles {
	readonly buttonBackground: string | undefined;
	readonly buttonHoverBackground: string | undefined;
	readonly buttonForeground: string | undefined;
	readonly buttonSeparator: string | undefined;
	readonly buttonSecondaryBackground: string | undefined;
	readonly buttonSecondaryHoverBackground: string | undefined;
	readonly buttonSecondaryForeground: string | undefined;
	readonly buttonBorder: string | undefined;
}

export const unthemedButtonStyles: IButtonStyles = {
	buttonBackground: '#0E639C',
	buttonHoverBackground: '#006BB3',
	buttonSeparator: Color.white.toString(),
	buttonForeground: Color.white.toString(),
	buttonBorder: undefined,
	buttonSecondaryBackground: undefined,
	buttonSecondaryForeground: undefined,
	buttonSecondaryHoverBackground: undefined
};

export interface IButton extends IDisposable {
	readonly element: HTMLElement;
	readonly onDidClick: BaseEvent<Event | undefined>;
	label: string;
	icon: ThemeIcon;
	enabled: boolean;
	focus(): void;
	hasFocus(): boolean;
}

export interface IButtonWithDescription extends IButton {
	description: string;
}

export class Button extends Disposable implements IButton {

	protected options: IButtonOptions;
	protected _element: HTMLElement;
	protected _labelElement: HTMLElement | undefined;
	protected _labelShortElement: HTMLElement | undefined;

	private _onDidClick = this._register(new Emitter<Event>());
	get onDidClick(): BaseEvent<Event> { return this._onDidClick.event; }

	private focusTracker: IFocusTracker;

	constructor(container: HTMLElement, options: IButtonOptions) {
		super();

		this.options = options;

		this._element = document.createElement('a');
		this._element.classList.add('monaco-button');
		this._element.tabIndex = 0;
		this._element.setAttribute('role', 'button');

		const background = options.secondary ? options.buttonSecondaryBackground : options.buttonBackground;
		const foreground = options.secondary ? options.buttonSecondaryForeground : options.buttonForeground;

		this._element.style.color = foreground || '';
		this._element.style.backgroundColor = background || '';

		if (options.supportShortLabel) {
			this._labelShortElement = document.createElement('div');
			this._labelShortElement.classList.add('monaco-button-label-short');
			this._element.appendChild(this._labelShortElement);

			this._labelElement = document.createElement('div');
			this._labelElement.classList.add('monaco-button-label');
			this._element.appendChild(this._labelElement);

			this._element.classList.add('monaco-text-button-with-short-label');
		}

		container.appendChild(this._element);

		this._register(Gesture.addTarget(this._element));

		[EventType.CLICK, TouchEventType.Tap].forEach(eventType => {
			this._register(addDisposableListener(this._element, eventType, e => {
				if (!this.enabled) {
					EventHelper.stop(e);
					return;
				}

				this._onDidClick.fire(e);
			}));
		});

		this._register(addDisposableListener(this._element, EventType.KEY_DOWN, e => {
			const event = new StandardKeyboardEvent(e);
			let eventHandled = false;
			if (this.enabled && (event.equals(KeyCode.Enter) || event.equals(KeyCode.Space))) {
				this._onDidClick.fire(e);
				eventHandled = true;
			} else if (event.equals(KeyCode.Escape)) {
				this._element.blur();
				eventHandled = true;
			}

			if (eventHandled) {
				EventHelper.stop(event, true);
			}
		}));

		this._register(addDisposableListener(this._element, EventType.MOUSE_OVER, e => {
			if (!this._element.classList.contains('disabled')) {
				this.updateBackground(true);
			}
		}));

		this._register(addDisposableListener(this._element, EventType.MOUSE_OUT, e => {
			this.updateBackground(false); // restore standard styles
		}));

		// Also set hover background when button is focused for feedback
		this.focusTracker = this._register(trackFocus(this._element));
		this._register(this.focusTracker.onDidFocus(() => { if (this.enabled) { this.updateBackground(true); } }));
		this._register(this.focusTracker.onDidBlur(() => { if (this.enabled) { this.updateBackground(false); } }));
	}

	private getContentElements(content: string): HTMLElement[] {
		const elements: HTMLSpanElement[] = [];
		for (let segment of renderLabelWithIcons(content)) {
			if (typeof (segment) === 'string') {
				segment = segment.trim();

				// Ignore empty segment
				if (segment === '') {
					continue;
				}

				// Convert string segments to <span> nodes
				const node = document.createElement('span');
				node.textContent = segment;
				elements.push(node);
			} else {
				elements.push(segment);
			}
		}

		return elements;
	}

	private updateBackground(hover: boolean): void {
		let background;
		if (this.options.secondary) {
			background = hover ? this.options.buttonSecondaryHoverBackground : this.options.buttonSecondaryBackground;
		} else {
			background = hover ? this.options.buttonHoverBackground : this.options.buttonBackground;
		}
		if (background) {
			this._element.style.backgroundColor = background;
		}
	}

	get element(): HTMLElement {
		return this._element;
	}

	set label(value: string) {
		this._element.classList.add('monaco-text-button');
		const labelElement = this.options.supportShortLabel ? this._labelElement! : this._element;

		if (this.options.supportIcons) {
			reset(labelElement, ...this.getContentElements(value));
		} else {
			labelElement.textContent = value;
		}

		if (typeof this.options.title === 'string') {
			this._element.title = this.options.title;
		} else if (this.options.title) {
			this._element.title = value;
		}
	}

<<<<<<< HEAD
	set icon(icon: ThemeIcon) {
		this._element.classList.add(...ThemeIcon.asClassNameArray(icon));
=======
	set labelShort(value: string) {
		if (!this.options.supportShortLabel || !this._labelShortElement) {
			return;
		}

		if (this.options.supportIcons) {
			reset(this._labelShortElement, ...this.getContentElements(value));
		} else {
			this._labelShortElement.textContent = value;
		}
	}

	set icon(icon: CSSIcon) {
		this._element.classList.add(...CSSIcon.asClassNameArray(icon));
>>>>>>> c1513495
	}

	set enabled(value: boolean) {
		if (value) {
			this._element.classList.remove('disabled');
			this._element.setAttribute('aria-disabled', String(false));
			this._element.tabIndex = 0;
		} else {
			this._element.classList.add('disabled');
			this._element.setAttribute('aria-disabled', String(true));
		}
	}

	get enabled() {
		return !this._element.classList.contains('disabled');
	}

	focus(): void {
		this._element.focus();
	}

	hasFocus(): boolean {
		return this._element === document.activeElement;
	}
}

export interface IButtonWithDropdownOptions extends IButtonOptions {
	readonly contextMenuProvider: IContextMenuProvider;
	readonly actions: IAction[];
	readonly actionRunner?: IActionRunner;
	readonly addPrimaryActionToDropdown?: boolean;
}

export class ButtonWithDropdown extends Disposable implements IButton {

	private readonly button: Button;
	private readonly action: Action;
	private readonly dropdownButton: Button;
	private readonly separatorContainer: HTMLDivElement;
	private readonly separator: HTMLDivElement;

	readonly element: HTMLElement;
	private readonly _onDidClick = this._register(new Emitter<Event | undefined>());
	readonly onDidClick = this._onDidClick.event;

	constructor(container: HTMLElement, options: IButtonWithDropdownOptions) {
		super();

		this.element = document.createElement('div');
		this.element.classList.add('monaco-button-dropdown');
		container.appendChild(this.element);

		this.button = this._register(new Button(this.element, options));
		this._register(this.button.onDidClick(e => this._onDidClick.fire(e)));
		this.action = this._register(new Action('primaryAction', this.button.label, undefined, true, async () => this._onDidClick.fire(undefined)));

		this.separatorContainer = document.createElement('div');
		this.separatorContainer.classList.add('monaco-button-dropdown-separator');

		this.separator = document.createElement('div');
		this.separatorContainer.appendChild(this.separator);
		this.element.appendChild(this.separatorContainer);

		// Separator styles
		const border = options.buttonBorder;
		if (border) {
			this.separatorContainer.style.borderTop = '1px solid ' + border;
			this.separatorContainer.style.borderBottom = '1px solid ' + border;
		}

		const buttonBackground = options.secondary ? options.buttonSecondaryBackground : options.buttonBackground;
		this.separatorContainer.style.backgroundColor = buttonBackground ?? '';
		this.separator.style.backgroundColor = options.buttonSeparator ?? '';

		this.dropdownButton = this._register(new Button(this.element, { ...options, title: false, supportIcons: true }));
		this.dropdownButton.element.title = localize("button dropdown more actions", 'More Actions...');
		this.dropdownButton.element.setAttribute('aria-haspopup', 'true');
		this.dropdownButton.element.setAttribute('aria-expanded', 'false');
		this.dropdownButton.element.classList.add('monaco-dropdown-button');
		this.dropdownButton.icon = Codicon.dropDownButton;
		this._register(this.dropdownButton.onDidClick(e => {
			options.contextMenuProvider.showContextMenu({
				getAnchor: () => this.dropdownButton.element,
				getActions: () => options.addPrimaryActionToDropdown === false ? [...options.actions] : [this.action, ...options.actions],
				actionRunner: options.actionRunner,
				onHide: () => this.dropdownButton.element.setAttribute('aria-expanded', 'false')
			});
			this.dropdownButton.element.setAttribute('aria-expanded', 'true');
		}));
	}

	set label(value: string) {
		this.button.label = value;
		this.action.label = value;
	}

	set icon(icon: ThemeIcon) {
		this.button.icon = icon;
	}

	set enabled(enabled: boolean) {
		this.button.enabled = enabled;
		this.dropdownButton.enabled = enabled;

		this.element.classList.toggle('disabled', !enabled);
	}

	get enabled(): boolean {
		return this.button.enabled;
	}

	focus(): void {
		this.button.focus();
	}

	hasFocus(): boolean {
		return this.button.hasFocus() || this.dropdownButton.hasFocus();
	}
}

export class ButtonWithDescription implements IButtonWithDescription {
	private _button: Button;
	private _element: HTMLElement;
	private _descriptionElement: HTMLElement;

	constructor(container: HTMLElement, private readonly options: IButtonOptions) {
		this._element = document.createElement('div');
		this._element.classList.add('monaco-description-button');
		this._button = new Button(this._element, options);

		this._descriptionElement = document.createElement('div');
		this._descriptionElement.classList.add('monaco-button-description');
		this._element.appendChild(this._descriptionElement);

		container.appendChild(this._element);
	}

	get onDidClick(): BaseEvent<Event | undefined> {
		return this._button.onDidClick;
	}

	get element(): HTMLElement {
		return this._element;
	}

	set label(value: string) {
		this._button.label = value;
	}

	set icon(icon: CSSIcon) {
		this._button.icon = icon;
	}

	get enabled(): boolean {
		return this._button.enabled;
	}

	set enabled(enabled: boolean) {
		this._button.enabled = enabled;
	}

	focus(): void {
		this._button.focus();
	}
	hasFocus(): boolean {
		return this._button.hasFocus();
	}
	dispose(): void {
		this._button.dispose();
	}

	set description(value: string) {
		if (this.options.supportIcons) {
			reset(this._descriptionElement, ...renderLabelWithIcons(value));
		} else {
			this._descriptionElement.textContent = value;
		}
	}
}

export class ButtonBar extends Disposable {

	private _buttons: IButton[] = [];

	constructor(private readonly container: HTMLElement) {
		super();
	}

	get buttons(): IButton[] {
		return this._buttons;
	}

	addButton(options: IButtonOptions): IButton {
		const button = this._register(new Button(this.container, options));
		this.pushButton(button);
		return button;
	}

	addButtonWithDescription(options: IButtonOptions): IButtonWithDescription {
		const button = this._register(new ButtonWithDescription(this.container, options));
		this.pushButton(button);
		return button;
	}

	addButtonWithDropdown(options: IButtonWithDropdownOptions): IButton {
		const button = this._register(new ButtonWithDropdown(this.container, options));
		this.pushButton(button);
		return button;
	}

	private pushButton(button: IButton): void {
		this._buttons.push(button);

		const index = this._buttons.length - 1;
		this._register(addDisposableListener(button.element, EventType.KEY_DOWN, e => {
			const event = new StandardKeyboardEvent(e);
			let eventHandled = true;

			// Next / Previous Button
			let buttonIndexToFocus: number | undefined;
			if (event.equals(KeyCode.LeftArrow)) {
				buttonIndexToFocus = index > 0 ? index - 1 : this._buttons.length - 1;
			} else if (event.equals(KeyCode.RightArrow)) {
				buttonIndexToFocus = index === this._buttons.length - 1 ? 0 : index + 1;
			} else {
				eventHandled = false;
			}

			if (eventHandled && typeof buttonIndexToFocus === 'number') {
				this._buttons[buttonIndexToFocus].focus();
				EventHelper.stop(e, true);
			}

		}));
	}
}<|MERGE_RESOLUTION|>--- conflicted
+++ resolved
@@ -204,10 +204,6 @@
 		}
 	}
 
-<<<<<<< HEAD
-	set icon(icon: ThemeIcon) {
-		this._element.classList.add(...ThemeIcon.asClassNameArray(icon));
-=======
 	set labelShort(value: string) {
 		if (!this.options.supportShortLabel || !this._labelShortElement) {
 			return;
@@ -220,9 +216,8 @@
 		}
 	}
 
-	set icon(icon: CSSIcon) {
-		this._element.classList.add(...CSSIcon.asClassNameArray(icon));
->>>>>>> c1513495
+	set icon(icon: ThemeIcon) {
+		this._element.classList.add(...ThemeIcon.asClassNameArray(icon));
 	}
 
 	set enabled(value: boolean) {
@@ -372,7 +367,7 @@
 		this._button.label = value;
 	}
 
-	set icon(icon: CSSIcon) {
+	set icon(icon: ThemeIcon) {
 		this._button.icon = icon;
 	}
 
