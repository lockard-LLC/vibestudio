/*---------------------------------------------------------------------------------------------
 *  Copyright (c) Microsoft Corporation. All rights reserved.
 *  Licensed under the MIT License. See License.txt in the project root for license information.
 *--------------------------------------------------------------------------------------------*/

import * as assert from 'assert';
import * as async from 'vs/base/common/async';
import { isPromiseCanceledError } from 'vs/base/common/errors';
import { URI } from 'vs/base/common/uri';

suite('Async', () => {

	test('cancelablePromise - set token, don\'t wait for inner promise', function () {
		let canceled = 0;
		let promise = async.createCancelablePromise(token => {
			token.onCancellationRequested(_ => { canceled += 1; });
			return new Promise(resolve => { /*never*/ });
		});
		let result = promise.then(_ => assert.ok(false), err => {
			assert.equal(canceled, 1);
			assert.ok(isPromiseCanceledError(err));
		});
		promise.cancel();
		promise.cancel(); // cancel only once
		return result;
	});

	test('cancelablePromise - cancel despite inner promise being resolved', function () {
		let canceled = 0;
		let promise = async.createCancelablePromise(token => {
			token.onCancellationRequested(_ => { canceled += 1; });
			return Promise.resolve(1234);
		});
		let result = promise.then(_ => assert.ok(false), err => {
			assert.equal(canceled, 1);
			assert.ok(isPromiseCanceledError(err));
		});
		promise.cancel();
		return result;
	});

	// Cancelling a sync cancelable promise will fire the cancelled token.
	// Also, every `then` callback runs in another execution frame.
	test('CancelablePromise execution order (sync)', function () {
		const order: string[] = [];

		const cancellablePromise = async.createCancelablePromise(token => {
			order.push('in callback');
			token.onCancellationRequested(_ => order.push('cancelled'));
			return Promise.resolve(1234);
		});

		order.push('afterCreate');

		const promise = cancellablePromise
			.then(void 0, err => null)
			.then(() => order.push('finally'));

		cancellablePromise.cancel();
		order.push('afterCancel');

		return promise.then(() => assert.deepEqual(order, ['in callback', 'afterCreate', 'cancelled', 'afterCancel', 'finally']));
	});

	// Cancelling an async cancelable promise is just the same as a sync cancellable promise.
	test('CancelablePromise execution order (async)', function () {
		const order: string[] = [];

		const cancellablePromise = async.createCancelablePromise(token => {
			order.push('in callback');
			token.onCancellationRequested(_ => order.push('cancelled'));
			return new Promise(c => setTimeout(c.bind(1234), 0));
		});

		order.push('afterCreate');

		const promise = cancellablePromise
			.then(void 0, err => null)
			.then(() => order.push('finally'));

		cancellablePromise.cancel();
		order.push('afterCancel');

		return promise.then(() => assert.deepEqual(order, ['in callback', 'afterCreate', 'cancelled', 'afterCancel', 'finally']));
	});

	test('cancelablePromise - get inner result', async function () {
		let promise = async.createCancelablePromise(token => {
			return async.timeout(12).then(_ => 1234);
		});

		let result = await promise;
		assert.equal(result, 1234);
	});

	test('Throttler - non async', function () {
		let count = 0;
		let factory = () => {
			return Promise.resolve(++count);
		};

		let throttler = new async.Throttler();

		return Promise.all([
			throttler.queue(factory).then((result) => { assert.equal(result, 1); }),
			throttler.queue(factory).then((result) => { assert.equal(result, 2); }),
			throttler.queue(factory).then((result) => { assert.equal(result, 2); }),
			throttler.queue(factory).then((result) => { assert.equal(result, 2); }),
			throttler.queue(factory).then((result) => { assert.equal(result, 2); })
		]).then(() => assert.equal(count, 2));
	});

	test('Throttler', () => {
		let count = 0;
		let factory = () => async.timeout(0).then(() => ++count);

		let throttler = new async.Throttler();

		return Promise.all([
			throttler.queue(factory).then((result) => { assert.equal(result, 1); }),
			throttler.queue(factory).then((result) => { assert.equal(result, 2); }),
			throttler.queue(factory).then((result) => { assert.equal(result, 2); }),
			throttler.queue(factory).then((result) => { assert.equal(result, 2); }),
			throttler.queue(factory).then((result) => { assert.equal(result, 2); })
		]).then(() => {
			return Promise.all([
				throttler.queue(factory).then((result) => { assert.equal(result, 3); }),
				throttler.queue(factory).then((result) => { assert.equal(result, 4); }),
				throttler.queue(factory).then((result) => { assert.equal(result, 4); }),
				throttler.queue(factory).then((result) => { assert.equal(result, 4); }),
				throttler.queue(factory).then((result) => { assert.equal(result, 4); })
			]);
		});
	});

	test('Throttler - last factory should be the one getting called', function () {
		let factoryFactory = (n: number) => () => {
			return async.timeout(0).then(() => n);
		};

		let throttler = new async.Throttler();

		let promises: Promise<any>[] = [];

		promises.push(throttler.queue(factoryFactory(1)).then((n) => { assert.equal(n, 1); }));
		promises.push(throttler.queue(factoryFactory(2)).then((n) => { assert.equal(n, 3); }));
		promises.push(throttler.queue(factoryFactory(3)).then((n) => { assert.equal(n, 3); }));

		return Promise.all(promises);
	});

	test('Delayer', () => {
		let count = 0;
		let factory = () => {
			return Promise.resolve(++count);
		};

		let delayer = new async.Delayer(0);
		let promises: Promise<any>[] = [];

		assert(!delayer.isTriggered());

		promises.push(delayer.trigger(factory).then((result) => { assert.equal(result, 1); assert(!delayer.isTriggered()); }));
		assert(delayer.isTriggered());

		promises.push(delayer.trigger(factory).then((result) => { assert.equal(result, 1); assert(!delayer.isTriggered()); }));
		assert(delayer.isTriggered());

		promises.push(delayer.trigger(factory).then((result) => { assert.equal(result, 1); assert(!delayer.isTriggered()); }));
		assert(delayer.isTriggered());

		return Promise.all(promises).then(() => {
			assert(!delayer.isTriggered());
		});
	});

	test('Delayer - simple cancel', function () {
		let count = 0;
		let factory = () => {
			return Promise.resolve(++count);
		};

		let delayer = new async.Delayer(0);

		assert(!delayer.isTriggered());

		const p = delayer.trigger(factory).then(() => {
			assert(false);
		}, () => {
			assert(true, 'yes, it was cancelled');
		});

		assert(delayer.isTriggered());
		delayer.cancel();
		assert(!delayer.isTriggered());

		return p;
	});

	test('Delayer - cancel should cancel all calls to trigger', function () {
		let count = 0;
		let factory = () => {
			return Promise.resolve(++count);
		};

		let delayer = new async.Delayer(0);
		let promises: Promise<any>[] = [];

		assert(!delayer.isTriggered());

		promises.push(delayer.trigger(factory).then(void 0, () => { assert(true, 'yes, it was cancelled'); }));
		assert(delayer.isTriggered());

		promises.push(delayer.trigger(factory).then(void 0, () => { assert(true, 'yes, it was cancelled'); }));
		assert(delayer.isTriggered());

		promises.push(delayer.trigger(factory).then(void 0, () => { assert(true, 'yes, it was cancelled'); }));
		assert(delayer.isTriggered());

		delayer.cancel();

		return Promise.all(promises).then(() => {
			assert(!delayer.isTriggered());
		});
	});

	test('Delayer - trigger, cancel, then trigger again', function () {
		let count = 0;
		let factory = () => {
			return Promise.resolve(++count);
		};

		let delayer = new async.Delayer(0);
		let promises: Promise<any>[] = [];

		assert(!delayer.isTriggered());

		const p = delayer.trigger(factory).then((result) => {
			assert.equal(result, 1);
			assert(!delayer.isTriggered());

			promises.push(delayer.trigger(factory).then(void 0, () => { assert(true, 'yes, it was cancelled'); }));
			assert(delayer.isTriggered());

			promises.push(delayer.trigger(factory).then(void 0, () => { assert(true, 'yes, it was cancelled'); }));
			assert(delayer.isTriggered());

			delayer.cancel();

			const p = Promise.all(promises).then(() => {
				promises = [];

				assert(!delayer.isTriggered());

				promises.push(delayer.trigger(factory).then(() => { assert.equal(result, 1); assert(!delayer.isTriggered()); }));
				assert(delayer.isTriggered());

				promises.push(delayer.trigger(factory).then(() => { assert.equal(result, 1); assert(!delayer.isTriggered()); }));
				assert(delayer.isTriggered());

				const p = Promise.all(promises).then(() => {
					assert(!delayer.isTriggered());
				});

				assert(delayer.isTriggered());

				return p;
			});

			return p;
		});

		assert(delayer.isTriggered());

		return p;
	});

	test('Delayer - last task should be the one getting called', function () {
		let factoryFactory = (n: number) => () => {
			return Promise.resolve(n);
		};

		let delayer = new async.Delayer(0);
		let promises: Promise<any>[] = [];

		assert(!delayer.isTriggered());

		promises.push(delayer.trigger(factoryFactory(1)).then((n) => { assert.equal(n, 3); }));
		promises.push(delayer.trigger(factoryFactory(2)).then((n) => { assert.equal(n, 3); }));
		promises.push(delayer.trigger(factoryFactory(3)).then((n) => { assert.equal(n, 3); }));

		const p = Promise.all(promises).then(() => {
			assert(!delayer.isTriggered());
		});

		assert(delayer.isTriggered());

		return p;
	});

	test('Sequence', () => {
		let factoryFactory = (n: number) => () => {
			return Promise.resolve(n);
		};

		return async.sequence([
			factoryFactory(1),
			factoryFactory(2),
			factoryFactory(3),
			factoryFactory(4),
			factoryFactory(5),
		]).then((result) => {
			assert.equal(5, result.length);
			assert.equal(1, result[0]);
			assert.equal(2, result[1]);
			assert.equal(3, result[2]);
			assert.equal(4, result[3]);
			assert.equal(5, result[4]);
		});
	});

	test('Limiter - sync', function () {
		let factoryFactory = (n: number) => () => {
			return Promise.resolve(n);
		};

		let limiter = new async.Limiter(1);

		let promises: Promise<any>[] = [];
		[0, 1, 2, 3, 4, 5, 6, 7, 8, 9].forEach(n => promises.push(limiter.queue(factoryFactory(n))));

		return Promise.all(promises).then((res) => {
			assert.equal(10, res.length);

			limiter = new async.Limiter(100);

			promises = [];
			[0, 1, 2, 3, 4, 5, 6, 7, 8, 9].forEach(n => promises.push(limiter.queue(factoryFactory(n))));

			return Promise.all(promises).then((res) => {
				assert.equal(10, res.length);
			});
		});
	});

	test('Limiter - async', function () {
		let factoryFactory = (n: number) => () => async.timeout(0).then(() => n);

		let limiter = new async.Limiter(1);
		let promises: Promise<any>[] = [];
		[0, 1, 2, 3, 4, 5, 6, 7, 8, 9].forEach(n => promises.push(limiter.queue(factoryFactory(n))));

		return Promise.all(promises).then((res) => {
			assert.equal(10, res.length);

			limiter = new async.Limiter(100);

			promises = [];
			[0, 1, 2, 3, 4, 5, 6, 7, 8, 9].forEach(n => promises.push(limiter.queue(factoryFactory(n))));

			return Promise.all(promises).then((res) => {
				assert.equal(10, res.length);
			});
		});
	});

	test('Limiter - assert degree of paralellism', function () {
		let activePromises = 0;
		let factoryFactory = (n: number) => () => {
			activePromises++;
			assert(activePromises < 6);
			return async.timeout(0).then(() => { activePromises--; return n; });
		};

		let limiter = new async.Limiter(5);

		let promises: Promise<any>[] = [];
		[0, 1, 2, 3, 4, 5, 6, 7, 8, 9].forEach(n => promises.push(limiter.queue(factoryFactory(n))));

		return Promise.all(promises).then((res) => {
			assert.equal(10, res.length);
			assert.deepEqual([0, 1, 2, 3, 4, 5, 6, 7, 8, 9], res);
		});
	});

	test('Queue - simple', function () {
		let queue = new async.Queue();

		let syncPromise = false;
		let f1 = () => Promise.resolve(true).then(() => syncPromise = true);

		let asyncPromise = false;
		let f2 = () => async.timeout(10).then(() => asyncPromise = true);

		assert.equal(queue.size, 0);

		queue.queue(f1);
		assert.equal(queue.size, 1);

		const p = queue.queue(f2);
		assert.equal(queue.size, 2);
		return p.then(() => {
			assert.equal(queue.size, 0);
			assert.ok(syncPromise);
			assert.ok(asyncPromise);
		});
	});

	test('Queue - order is kept', function () {
		let queue = new async.Queue();

		let res: number[] = [];

		let f1 = () => Promise.resolve(true).then(() => res.push(1));
		let f2 = () => async.timeout(10).then(() => res.push(2));
		let f3 = () => Promise.resolve(true).then(() => res.push(3));
		let f4 = () => async.timeout(20).then(() => res.push(4));
		let f5 = () => async.timeout(0).then(() => res.push(5));

		queue.queue(f1);
		queue.queue(f2);
		queue.queue(f3);
		queue.queue(f4);
		return queue.queue(f5).then(() => {
			assert.equal(res[0], 1);
			assert.equal(res[1], 2);
			assert.equal(res[2], 3);
			assert.equal(res[3], 4);
			assert.equal(res[4], 5);
		});
	});

	test('Queue - errors bubble individually but not cause stop', function () {
		let queue = new async.Queue();

		let res: number[] = [];
		let error = false;

		let f1 = () => Promise.resolve(true).then(() => res.push(1));
		let f2 = () => async.timeout(10).then(() => res.push(2));
		let f3 = () => Promise.resolve(true).then(() => Promise.reject(new Error('error')));
		let f4 = () => async.timeout(20).then(() => res.push(4));
		let f5 = () => async.timeout(0).then(() => res.push(5));

		queue.queue(f1);
		queue.queue(f2);
		queue.queue(f3).then(void 0, () => error = true);
		queue.queue(f4);
		return queue.queue(f5).then(() => {
			assert.equal(res[0], 1);
			assert.equal(res[1], 2);
			assert.ok(error);
			assert.equal(res[2], 4);
			assert.equal(res[3], 5);
		});
	});

	test('Queue - order is kept (chained)', function () {
		let queue = new async.Queue();

		let res: number[] = [];

		let f1 = () => Promise.resolve(true).then(() => res.push(1));
		let f2 = () => async.timeout(10).then(() => res.push(2));
		let f3 = () => Promise.resolve(true).then(() => res.push(3));
		let f4 = () => async.timeout(20).then(() => res.push(4));
		let f5 = () => async.timeout(0).then(() => res.push(5));

		return queue.queue(f1).then(() => {
			return queue.queue(f2).then(() => {
				return queue.queue(f3).then(() => {
					return queue.queue(f4).then(() => {
						return queue.queue(f5).then(() => {
							assert.equal(res[0], 1);
							assert.equal(res[1], 2);
							assert.equal(res[2], 3);
							assert.equal(res[3], 4);
							assert.equal(res[4], 5);
						});
					});
				});
			});
		});
	});

	test('Queue - events', function (done) {
		let queue = new async.Queue();

		let finished = false;
		queue.onFinished(() => {
			done();
		});

		let res: number[] = [];

		let f1 = () => async.timeout(10).then(() => res.push(2));
		let f2 = () => async.timeout(20).then(() => res.push(4));
		let f3 = () => async.timeout(0).then(() => res.push(5));

		const q1 = queue.queue(f1);
		const q2 = queue.queue(f2);
		queue.queue(f3);

		q1.then(() => {
			assert.ok(!finished);
			q2.then(() => {
				assert.ok(!finished);
			});
		});
	});

	test('ResourceQueue - simple', function () {
		let queue = new async.ResourceQueue();

		const r1Queue = queue.queueFor(URI.file('/some/path'));

		r1Queue.onFinished(() => console.log('DONE'));

		const r2Queue = queue.queueFor(URI.file('/some/other/path'));

		assert.ok(r1Queue);
		assert.ok(r2Queue);
		assert.equal(r1Queue, queue.queueFor(URI.file('/some/path'))); // same queue returned

<<<<<<< HEAD
		let syncPromiseFactory = () => Promise.resolve(null!);
=======
		let syncPromiseFactory = () => Promise.resolve(undefined);
>>>>>>> 8244f53c

		r1Queue.queue(syncPromiseFactory);

		return new Promise(c => setTimeout(() => c(), 0)).then(() => {
			const r1Queue2 = queue.queueFor(URI.file('/some/path'));
			assert.notEqual(r1Queue, r1Queue2); // previous one got disposed after finishing
		});
	});
});<|MERGE_RESOLUTION|>--- conflicted
+++ resolved
@@ -522,11 +522,7 @@
 		assert.ok(r2Queue);
 		assert.equal(r1Queue, queue.queueFor(URI.file('/some/path'))); // same queue returned
 
-<<<<<<< HEAD
-		let syncPromiseFactory = () => Promise.resolve(null!);
-=======
 		let syncPromiseFactory = () => Promise.resolve(undefined);
->>>>>>> 8244f53c
 
 		r1Queue.queue(syncPromiseFactory);
 
