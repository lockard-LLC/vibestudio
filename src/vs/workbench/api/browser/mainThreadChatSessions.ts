--- conflicted
+++ resolved
@@ -5,13 +5,8 @@
 
 import { raceCancellationError } from '../../../base/common/async.js';
 import { CancellationToken } from '../../../base/common/cancellation.js';
-<<<<<<< HEAD
-import { Emitter } from '../../../base/common/event.js';
-import { Disposable, DisposableMap, IDisposable } from '../../../base/common/lifecycle.js';
-=======
 import { Emitter, Event } from '../../../base/common/event.js';
 import { Disposable, DisposableMap, DisposableStore, IDisposable } from '../../../base/common/lifecycle.js';
->>>>>>> 7ca850c7
 import { revive } from '../../../base/common/marshalling.js';
 import { IObservable, observableValue, autorun } from '../../../base/common/observable.js';
 import { URI, UriComponents } from '../../../base/common/uri.js';
@@ -401,8 +396,7 @@
 	}
 
 	$unregisterChatSessionContentProvider(handle: number): void {
-<<<<<<< HEAD
-		this._contentProvidersRegisterations.deleteAndDispose(handle);
+		this._contentProvidersRegistrations.deleteAndDispose(handle);
 		// dispose all sessions from this provider and clean up its disposables
 		for (const [key, session] of this._activeSessions) {
 			if (session.providerHandle === handle) {
@@ -410,9 +404,6 @@
 				this._activeSessions.delete(key);
 			}
 		}
-=======
-		this._contentProvidersRegistrations.deleteAndDispose(handle);
->>>>>>> 7ca850c7
 	}
 
 	async $handleProgressChunk(handle: number, sessionId: string, requestId: string, chunks: (IChatProgressDto | [IChatProgressDto, number])[]): Promise<void> {
