--- conflicted
+++ resolved
@@ -245,51 +245,7 @@
 				if (cleanupOthersByName) {
 					terminal.dispose();
 				}
-<<<<<<< HEAD
-				return undefined;
-			},
-			getWorkspaceFolderCount: (): number => {
-				return workspaceService.getWorkspaceFolders().length;
-			},
-			getConfigurationValue: (folderUri: URI, section: string) => {
-				return configurationService.getConfiguration(undefined, folderUri).get<string>(section);
-			},
-			getExecPath: (): string | undefined => {
-				return process.env['VSCODE_EXEC_PATH'];
-			},
-			getFilePath: (): string | undefined => {
-				const activeEditor = editorService.activeEditor();
-				if (activeEditor) {
-					const resource = activeEditor.document.uri;
-					if (resource.scheme === Schemas.file) {
-						return paths.normalize(resource.fsPath, true);
-					}
-				}
-				return undefined;
-			},
-			getSelectedText: (): string | undefined => {
-				const activeEditor = editorService.activeEditor();
-				if (activeEditor && !activeEditor.selection.isEmpty) {
-					return activeEditor.document.getText(activeEditor.selection);
-				}
-				return undefined;
-			},
-			getLineNumber: (): string => {
-				const activeEditor = editorService.activeEditor();
-				if (activeEditor) {
-					return String(activeEditor.selection.end.line + 1);
-				}
-				return undefined;
-			},
-			getColumnNumber: (): string => {
-				const activeEditor = editorService.activeEditor();
-				if (activeEditor) {
-					return String(activeEditor.selection.end.character + 1);
-				}
-				return undefined;
-=======
-				return null;
->>>>>>> 05fd1308
+				return null;
 			}
 
 			termInfo.lastUsedAt = now;
