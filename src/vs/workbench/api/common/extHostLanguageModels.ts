/*---------------------------------------------------------------------------------------------
 *  Copyright (c) Microsoft Corporation. All rights reserved.
 *  Licensed under the MIT License. See License.txt in the project root for license information.
 *--------------------------------------------------------------------------------------------*/

import type * as vscode from 'vscode';
import { AsyncIterableObject, AsyncIterableSource, RunOnceScheduler } from '../../../base/common/async.js';
import { CancellationToken } from '../../../base/common/cancellation.js';
import { CancellationError, SerializedError, transformErrorForSerialization, transformErrorFromSerialization } from '../../../base/common/errors.js';
import { Emitter, Event } from '../../../base/common/event.js';
import { Iterable } from '../../../base/common/iterator.js';
import { IDisposable, toDisposable } from '../../../base/common/lifecycle.js';
import { URI, UriComponents } from '../../../base/common/uri.js';
import { localize } from '../../../nls.js';
import { ExtensionIdentifier, ExtensionIdentifierMap, ExtensionIdentifierSet, IExtensionDescription } from '../../../platform/extensions/common/extensions.js';
import { createDecorator } from '../../../platform/instantiation/common/instantiation.js';
import { ILogService } from '../../../platform/log/common/log.js';
import { Progress } from '../../../platform/progress/common/progress.js';
import { ChatImageMimeType, IChatMessage, IChatResponseFragment, IChatResponsePart, ILanguageModelChatMetadata } from '../../contrib/chat/common/languageModels.js';
import { INTERNAL_AUTH_PROVIDER_PREFIX } from '../../services/authentication/common/authentication.js';
import { checkProposedApiEnabled } from '../../services/extensions/common/extensions.js';
import { ExtHostLanguageModelsShape, MainContext, MainThreadLanguageModelsShape } from './extHost.protocol.js';
import { IExtHostAuthentication } from './extHostAuthentication.js';
import { IExtHostRpcService } from './extHostRpcService.js';
import * as typeConvert from './extHostTypeConverters.js';
import * as extHostTypes from './extHostTypes.js';
import { SerializableObjectWithBuffers } from '../../services/extensions/common/proxyIdentifier.js';
import { VSBuffer } from '../../../base/common/buffer.js';

export interface IExtHostLanguageModels extends ExtHostLanguageModels { }

export const IExtHostLanguageModels = createDecorator<IExtHostLanguageModels>('IExtHostLanguageModels');

type LanguageModelProviderData = {
	readonly extension: ExtensionIdentifier;
	readonly extensionName: string;
	readonly provider: vscode.LanguageModelChatProvider2;
	knownModels: vscode.LanguageModelChatInformation[];
};

class LanguageModelResponseStream {

	readonly stream = new AsyncIterableSource<vscode.LanguageModelTextPart | vscode.LanguageModelToolCallPart>();

	constructor(
		readonly option: number,
		stream?: AsyncIterableSource<vscode.LanguageModelTextPart | vscode.LanguageModelToolCallPart>
	) {
		this.stream = stream ?? new AsyncIterableSource<vscode.LanguageModelTextPart | vscode.LanguageModelToolCallPart>();
	}
}

class LanguageModelResponse {

	readonly apiObject: vscode.LanguageModelChatResponse;

	private readonly _responseStreams = new Map<number, LanguageModelResponseStream>();
	private readonly _defaultStream = new AsyncIterableSource<vscode.LanguageModelTextPart | vscode.LanguageModelToolCallPart>();
	private _isDone: boolean = false;

	constructor() {

		const that = this;
		this.apiObject = {
			// result: promise,
			get stream() {
				return that._defaultStream.asyncIterable;
			},
			get text() {
				return AsyncIterableObject.map(that._defaultStream.asyncIterable, part => {
					if (part instanceof extHostTypes.LanguageModelTextPart) {
						return part.value;
					} else {
						return undefined;
					}
				}).coalesce();
			},
		};
	}

	private * _streams() {
		if (this._responseStreams.size > 0) {
			for (const [, value] of this._responseStreams) {
				yield value.stream;
			}
		} else {
			yield this._defaultStream;
		}
	}

	handleFragment(fragments: IChatResponseFragment | IChatResponseFragment[]): void {
		if (this._isDone) {
			return;
		}

		const partsByIndex = new Map<number, (vscode.LanguageModelTextPart | vscode.LanguageModelToolCallPart)[]>();

		for (const fragment of Iterable.wrap(fragments)) {

			let out: vscode.LanguageModelTextPart | vscode.LanguageModelToolCallPart;
			if (fragment.part.type === 'text') {
				out = new extHostTypes.LanguageModelTextPart(fragment.part.value);
			} else if (fragment.part.type === 'data') {
				out = new extHostTypes.LanguageModelTextPart('');
			} else {
				out = new extHostTypes.LanguageModelToolCallPart(fragment.part.toolCallId, fragment.part.name, fragment.part.parameters);
			}
			const array = partsByIndex.get(fragment.index);
			if (!array) {
				partsByIndex.set(fragment.index, [out]);
			} else {
				array.push(out);
			}
		}


		for (const [index, parts] of partsByIndex) {
			let res = this._responseStreams.get(index);
			if (!res) {
				if (this._responseStreams.size === 0) {
					// the first response claims the default response
					res = new LanguageModelResponseStream(index, this._defaultStream);
				} else {
					res = new LanguageModelResponseStream(index);
				}
				this._responseStreams.set(index, res);
			}
			res.stream.emitMany(parts);
		}
	}

	reject(err: Error): void {
		this._isDone = true;
		for (const stream of this._streams()) {
			stream.reject(err);
		}
	}

	resolve(): void {
		this._isDone = true;
		for (const stream of this._streams()) {
			stream.resolve();
		}
	}
}

export class ExtHostLanguageModels implements ExtHostLanguageModelsShape {

	declare _serviceBrand: undefined;

	private static _idPool = 1;

	private readonly _proxy: MainThreadLanguageModelsShape;
	private readonly _onDidChangeModelAccess = new Emitter<{ from: ExtensionIdentifier; to: ExtensionIdentifier }>();
	private readonly _onDidChangeProviders = new Emitter<void>();
	readonly onDidChangeProviders = this._onDidChangeProviders.event;

	private readonly _languageModelProviders = new Map<string, LanguageModelProviderData>();
	private readonly _allLanguageModelData = new Map<string, { metadata: ILanguageModelChatMetadata; apiObjects: ExtensionIdentifierMap<vscode.LanguageModelChat> }>(); // these are ALL models, not just the one in this EH
	private readonly _modelAccessList = new ExtensionIdentifierMap<ExtensionIdentifierSet>();
	private readonly _pendingRequest = new Map<number, { languageModelId: string; res: LanguageModelResponse }>();
	private readonly _ignoredFileProviders = new Map<number, vscode.LanguageModelIgnoredFileProvider>();

	constructor(
		@IExtHostRpcService extHostRpc: IExtHostRpcService,
		@ILogService private readonly _logService: ILogService,
		@IExtHostAuthentication private readonly _extHostAuthentication: IExtHostAuthentication,
	) {
		this._proxy = extHostRpc.getProxy(MainContext.MainThreadLanguageModels);
	}

	dispose(): void {
		this._onDidChangeModelAccess.dispose();
		this._onDidChangeProviders.dispose();
	}

<<<<<<< HEAD
	registerLanguageModelProvider(extension: IExtensionDescription, vendor: string, provider: vscode.LanguageModelChatProvider2): IDisposable {
=======
	registerLanguageModel(extension: IExtensionDescription, identifier: string, provider: vscode.ChatResponseProvider, metadata: vscode.ChatResponseProviderMetadata): IDisposable {

		const handle = ExtHostLanguageModels._idPool++;
		this._languageModels.set(handle, { extension: extension.identifier, provider, languageModelId: identifier });
		let auth;
		if (metadata.auth) {
			auth = {
				providerLabel: extension.displayName || extension.name,
				accountLabel: typeof metadata.auth === 'object' ? metadata.auth.label : undefined
			};
		}
		this._proxy.$registerLanguageModelProvider(handle, `${ExtensionIdentifier.toKey(extension.identifier)}/${identifier}`, {
			extension: extension.identifier,
			id: identifier,
			vendor: metadata.vendor ?? ExtensionIdentifier.toKey(extension.identifier),
			name: metadata.name ?? '',
			family: metadata.family ?? '',
			cost: metadata.cost,
			description: metadata.description,
			version: metadata.version,
			maxInputTokens: metadata.maxInputTokens,
			maxOutputTokens: metadata.maxOutputTokens,
			auth,
			targetExtensions: metadata.extensions,
			isDefault: metadata.isDefault,
			isUserSelectable: metadata.isUserSelectable,
			modelPickerCategory: metadata.category,
			capabilities: metadata.capabilities,
		});

		const responseReceivedListener = provider.onDidReceiveLanguageModelResponse2?.(({ extensionId, participant, tokenCount }) => {
			this._proxy.$whenLanguageModelChatRequestMade(identifier, new ExtensionIdentifier(extensionId), participant, tokenCount);
		});
>>>>>>> e3d6829b

		this._languageModelProviders.set(vendor, { extension: extension.identifier, extensionName: extension.displayName || extension.name, provider, knownModels: [] });
		return toDisposable(() => {
			this._languageModelProviders.delete(vendor);
			this._proxy.$unregisterProvider(handle);
		});
	}

	async $prepareLanguageModelProvider(vendor: string, options: { silent: boolean }, token: CancellationToken): Promise<ILanguageModelChatMetadata[]> {
		const data = this._languageModelProviders.get(vendor);
		if (!data) {
			return [];
		}
		const modelInformation = await data.provider.prepareLanguageModelChat(options, token) ?? [];
		this._languageModelProviders.set(vendor, { ...data, knownModels: modelInformation });
		return modelInformation.map(m => {
			let auth;
			if (m.auth) {
				auth = {
					providerLabel: data.extensionName,
					accountLabel: typeof m.auth === 'object' ? m.auth.label : undefined
				};
			}
			return {
				extension: data.extension,
				id: m.id,
				vendor,
				name: m.name ?? '',
				family: m.family ?? '',
				cost: m.cost,
				description: m.description,
				version: m.version,
				maxInputTokens: m.maxInputTokens,
				maxOutputTokens: m.maxOutputTokens,
				auth,
				isDefault: m.isDefault,
				isUserSelectable: m.isUserSelectable,
				modelPickerCategory: m.category ?? DEFAULT_MODEL_PICKER_CATEGORY,
				capabilities: m.capabilities ? {
					vision: m.capabilities.vision,
					toolCalling: !!m.capabilities.toolCalling,
					agentMode: !!m.capabilities.toolCalling
				} : undefined,
			};
		});
	}

	async $startChatRequest(model: ILanguageModelChatMetadata, requestId: number, from: ExtensionIdentifier, messages: SerializableObjectWithBuffers<IChatMessage[]>, options: vscode.LanguageModelChatRequestOptions, token: CancellationToken): Promise<void> {
		const data = this._languageModelProviders.get(model.vendor);
		if (!data) {
			throw new Error('Provider not found');
		}

		const knownModel = data.knownModels.find(m => {
			return m.id === model.id && m.family === model.family;
		});

		if (!knownModel) {
			throw new Error('Model not found');
		}

		const queue: IChatResponseFragment[] = [];
		const sendNow = () => {
			if (queue.length > 0) {
				this._proxy.$reportResponsePart(requestId, queue);
				queue.length = 0;
			}
		};
		const queueScheduler = new RunOnceScheduler(sendNow, 30);
		const sendSoon = (part: IChatResponseFragment) => {
			const newLen = queue.push(part);
			// flush/send if things pile up more than expected
			if (newLen > 30) {
				sendNow();
				queueScheduler.cancel();
			} else {
				queueScheduler.schedule();
			}
		};

		const progress = new Progress<vscode.ChatResponseFragment2>(async fragment => {
			if (token.isCancellationRequested) {
				this._logService.warn(`[CHAT](${data.extension.value}) CANNOT send progress because the REQUEST IS CANCELLED`);
				return;
			}

			let part: IChatResponsePart | undefined;
			if (fragment.part instanceof extHostTypes.LanguageModelToolCallPart) {
				part = { type: 'tool_use', name: fragment.part.name, parameters: fragment.part.input, toolCallId: fragment.part.callId };
			} else if (fragment.part instanceof extHostTypes.LanguageModelTextPart) {
				part = { type: 'text', value: fragment.part.value };
			} else if (fragment.part instanceof extHostTypes.LanguageModelDataPart) {
				part = { type: 'data', value: { mimeType: fragment.part.mimeType as ChatImageMimeType, data: VSBuffer.wrap(fragment.part.data) } };
			}

			if (!part) {
				this._logService.warn(`[CHAT](${data.extension.value}) UNKNOWN part ${JSON.stringify(fragment)}`);
				return;
			}

			sendSoon({ index: fragment.index, part });
		});

		let value: unknown;

		try {
			value = data.provider.provideLanguageModelChatResponse(
				knownModel,
				messages.value.map(typeConvert.LanguageModelChatMessage2.to),
				{ ...options, modelOptions: options.modelOptions ?? {}, extensionId: ExtensionIdentifier.toKey(from) },
				progress,
				token
			);

		} catch (err) {
			// synchronously failed
			throw err;
		}

		Promise.resolve(value).then(() => {
			sendNow();
			this._proxy.$reportResponseDone(requestId, undefined);
		}, err => {
			sendNow();
			this._proxy.$reportResponseDone(requestId, transformErrorForSerialization(err));
		});
	}

	//#region --- token counting

	$provideTokenLength(model: ILanguageModelChatMetadata, value: string, token: CancellationToken): Promise<number> {
		const data = this._languageModelProviders.get(model.vendor);
		const knownModel = data?.knownModels.find(m => m.id === model.id && m.family === model.family);
		if (!data || !knownModel) {
			return Promise.resolve(0);
		}
		return Promise.resolve(data.provider.provideTokenCount(knownModel, value, token));
	}


	//#region --- making request

	$acceptChatModelMetadata(data: { added?: { identifier: string; metadata: ILanguageModelChatMetadata }[] | undefined; removed?: string[] | undefined }): void {
		if (data.added) {
			for (const { identifier, metadata } of data.added) {
				this._allLanguageModelData.set(identifier, { metadata, apiObjects: new ExtensionIdentifierMap() });
			}
		}
		if (data.removed) {
			for (const id of data.removed) {
				// clean up
				this._allLanguageModelData.delete(id);

				// cancel pending requests for this model
				for (const [key, value] of this._pendingRequest) {
					if (value.languageModelId === id) {
						value.res.reject(new CancellationError());
						this._pendingRequest.delete(key);
					}
				}
			}
		}

		// TODO@jrieken@TylerLeonhardt - this is a temporary hack to populate the auth providers
		data.added?.forEach(added => this._fakeAuthPopulate(added.metadata));

		this._onDidChangeProviders.fire(undefined);
	}

	async getDefaultLanguageModel(extension: IExtensionDescription): Promise<vscode.LanguageModelChat | undefined> {
		const defaultModelId = Iterable.find(this._allLanguageModelData.entries(), ([, value]) => !!value.metadata.isDefault)?.[0];
		if (!defaultModelId) {
			return;
		}

		return this.getLanguageModelByIdentifier(extension, defaultModelId);
	}

	async getLanguageModelByIdentifier(extension: IExtensionDescription, identifier: string): Promise<vscode.LanguageModelChat | undefined> {

		const data = this._allLanguageModelData.get(identifier);
		if (!data) {
			// model gone? is this an error on us?
			return;
		}

		// make sure auth information is correct
		if (this._isUsingAuth(extension.identifier, data.metadata)) {
			await this._fakeAuthPopulate(data.metadata);
		}

		let apiObject = data.apiObjects.get(extension.identifier);
		if (!apiObject) {
			const that = this;
			apiObject = {
				id: data.metadata.id,
				vendor: data.metadata.vendor,
				family: data.metadata.family,
				version: data.metadata.version,
				name: data.metadata.name,
				capabilities: {
					supportsImageToText: data.metadata.capabilities?.vision ?? false,
					supportsToolCalling: data.metadata.capabilities?.toolCalling ?? false,
				},
				maxInputTokens: data.metadata.maxInputTokens,
				countTokens(text, token) {
					if (!that._allLanguageModelData.has(identifier)) {
						throw extHostTypes.LanguageModelError.NotFound(identifier);
					}
					return that._computeTokenLength(identifier, text, token ?? CancellationToken.None);
				},
				sendRequest(messages, options, token) {
					if (!that._allLanguageModelData.has(identifier)) {
						throw extHostTypes.LanguageModelError.NotFound(identifier);
					}
					return that._sendChatRequest(extension, identifier, messages, options ?? {}, token ?? CancellationToken.None);
				}
			};

			Object.freeze(apiObject);
			data.apiObjects.set(extension.identifier, apiObject);
		}

		return apiObject;
	}

	async selectLanguageModels(extension: IExtensionDescription, selector: vscode.LanguageModelChatSelector) {

		// this triggers extension activation
		const models = await this._proxy.$selectChatModels({ ...selector, extension: extension.identifier });

		const result: vscode.LanguageModelChat[] = [];

		for (const identifier of models) {
			const model = await this.getLanguageModelByIdentifier(extension, identifier);
			if (model) {
				result.push(model);
			}
		}

		return result;
	}

	private async _sendChatRequest(extension: IExtensionDescription, languageModelId: string, messages: vscode.LanguageModelChatMessage2[], options: vscode.LanguageModelChatRequestOptions, token: CancellationToken) {

		const internalMessages: IChatMessage[] = this._convertMessages(extension, messages);

		const from = extension.identifier;
		const metadata = this._allLanguageModelData.get(languageModelId)?.metadata;

		if (!metadata || !this._allLanguageModelData.has(languageModelId)) {
			throw extHostTypes.LanguageModelError.NotFound(`Language model '${languageModelId}' is unknown.`);
		}

		if (this._isUsingAuth(from, metadata)) {
			const success = await this._getAuthAccess(extension, { identifier: metadata.extension, displayName: metadata.auth.providerLabel }, options.justification, false);

			if (!success || !this._modelAccessList.get(from)?.has(metadata.extension)) {
				throw extHostTypes.LanguageModelError.NoPermissions(`Language model '${languageModelId}' cannot be used by '${from.value}'.`);
			}
		}

		const requestId = (Math.random() * 1e6) | 0;
		const res = new LanguageModelResponse();
		this._pendingRequest.set(requestId, { languageModelId, res });

		try {
			await this._proxy.$tryStartChatRequest(from, languageModelId, requestId, new SerializableObjectWithBuffers(internalMessages), options, token);

		} catch (error) {
			// error'ing here means that the request could NOT be started/made, e.g. wrong model, no access, etc, but
			// later the response can fail as well. Those failures are communicated via the stream-object
			this._pendingRequest.delete(requestId);
			throw extHostTypes.LanguageModelError.tryDeserialize(error) ?? error;
		}

		return res.apiObject;
	}

	private _convertMessages(extension: IExtensionDescription, messages: vscode.LanguageModelChatMessage2[]) {
		const internalMessages: IChatMessage[] = [];
		for (const message of messages) {
			if (message.role as number === extHostTypes.LanguageModelChatMessageRole.System) {
				checkProposedApiEnabled(extension, 'languageModelSystem');
			}
			internalMessages.push(typeConvert.LanguageModelChatMessage2.from(message));
		}
		return internalMessages;
	}

	async $acceptResponsePart(requestId: number, chunk: IChatResponseFragment | IChatResponseFragment[]): Promise<void> {
		const data = this._pendingRequest.get(requestId);
		if (data) {
			data.res.handleFragment(chunk);
		}
	}

	async $acceptResponseDone(requestId: number, error: SerializedError | undefined): Promise<void> {
		const data = this._pendingRequest.get(requestId);
		if (!data) {
			return;
		}
		this._pendingRequest.delete(requestId);
		if (error) {
			// we error the stream because that's the only way to signal
			// that the request has failed
			data.res.reject(extHostTypes.LanguageModelError.tryDeserialize(error) ?? transformErrorFromSerialization(error));
		} else {
			data.res.resolve();
		}
	}

	// BIG HACK: Using AuthenticationProviders to check access to Language Models
	private async _getAuthAccess(from: IExtensionDescription, to: { identifier: ExtensionIdentifier; displayName: string }, justification: string | undefined, silent: boolean | undefined): Promise<boolean> {
		// This needs to be done in both MainThread & ExtHost ChatProvider
		const providerId = INTERNAL_AUTH_PROVIDER_PREFIX + to.identifier.value;
		const session = await this._extHostAuthentication.getSession(from, providerId, [], { silent: true });

		if (session) {
			this.$updateModelAccesslist([{ from: from.identifier, to: to.identifier, enabled: true }]);
			return true;
		}

		if (silent) {
			return false;
		}

		try {
			const detail = justification
				? localize('chatAccessWithJustification', "Justification: {1}", to.displayName, justification)
				: undefined;
			await this._extHostAuthentication.getSession(from, providerId, [], { forceNewSession: { detail } });
			this.$updateModelAccesslist([{ from: from.identifier, to: to.identifier, enabled: true }]);
			return true;

		} catch (err) {
			// ignore
			return false;
		}
	}

	private _isUsingAuth(from: ExtensionIdentifier, toMetadata: ILanguageModelChatMetadata): toMetadata is ILanguageModelChatMetadata & { auth: NonNullable<ILanguageModelChatMetadata['auth']> } {
		// If the 'to' extension uses an auth check
		return !!toMetadata.auth
			// And we're asking from a different extension
			&& !ExtensionIdentifier.equals(toMetadata.extension, from);
	}

	private async _fakeAuthPopulate(metadata: ILanguageModelChatMetadata): Promise<void> {

		if (!metadata.auth) {
			return;
		}

		for (const from of this._languageAccessInformationExtensions) {
			try {
				await this._getAuthAccess(from, { identifier: metadata.extension, displayName: '' }, undefined, true);
			} catch (err) {
				this._logService.error('Fake Auth request failed');
				this._logService.error(err);
			}
		}
	}

	private async _computeTokenLength(languageModelId: string, value: string | vscode.LanguageModelChatMessage2, token: vscode.CancellationToken): Promise<number> {

		const data = this._allLanguageModelData.get(languageModelId);
		if (!data) {
			throw extHostTypes.LanguageModelError.NotFound(`Language model '${languageModelId}' is unknown.`);
		}

		const local = Iterable.find(this._languageModelProviders.values(), candidate => candidate.languageModelId === languageModelId);
		if (local) {
			// stay inside the EH
			return local.provider.provideTokenCount(value, token);
		}

		return this._proxy.$countTokens(languageModelId, (typeof value === 'string' ? value : typeConvert.LanguageModelChatMessage2.from(value)), token);
	}

	$updateModelAccesslist(data: { from: ExtensionIdentifier; to: ExtensionIdentifier; enabled: boolean }[]): void {
		const updated = new Array<{ from: ExtensionIdentifier; to: ExtensionIdentifier }>();
		for (const { from, to, enabled } of data) {
			const set = this._modelAccessList.get(from) ?? new ExtensionIdentifierSet();
			const oldValue = set.has(to);
			if (oldValue !== enabled) {
				if (enabled) {
					set.add(to);
				} else {
					set.delete(to);
				}
				this._modelAccessList.set(from, set);
				const newItem = { from, to };
				updated.push(newItem);
				this._onDidChangeModelAccess.fire(newItem);
			}
		}
	}

	private readonly _languageAccessInformationExtensions = new Set<Readonly<IExtensionDescription>>();

	createLanguageModelAccessInformation(from: Readonly<IExtensionDescription>): vscode.LanguageModelAccessInformation {

		this._languageAccessInformationExtensions.add(from);

		const that = this;
		const _onDidChangeAccess = Event.signal(Event.filter(this._onDidChangeModelAccess.event, e => ExtensionIdentifier.equals(e.from, from.identifier)));
		const _onDidAddRemove = Event.signal(this._onDidChangeProviders.event);

		return {
			get onDidChange() {
				return Event.any(_onDidChangeAccess, _onDidAddRemove);
			},
			canSendRequest(chat: vscode.LanguageModelChat): boolean | undefined {

				let metadata: ILanguageModelChatMetadata | undefined;

				out: for (const [_, value] of that._allLanguageModelData) {
					for (const candidate of value.apiObjects.values()) {
						if (candidate === chat) {
							metadata = value.metadata;
							break out;
						}
					}
				}
				if (!metadata) {
					return undefined;
				}
				if (!that._isUsingAuth(from.identifier, metadata)) {
					return true;
				}

				const list = that._modelAccessList.get(from.identifier);
				if (!list) {
					return undefined;
				}
				return list.has(metadata.extension);
			}
		};
	}

	fileIsIgnored(extension: IExtensionDescription, uri: vscode.Uri, token: vscode.CancellationToken = CancellationToken.None): Promise<boolean> {
		checkProposedApiEnabled(extension, 'chatParticipantAdditions');

		return this._proxy.$fileIsIgnored(uri, token);
	}

	async $isFileIgnored(handle: number, uri: UriComponents, token: CancellationToken): Promise<boolean> {
		const provider = this._ignoredFileProviders.get(handle);
		if (!provider) {
			throw new Error('Unknown LanguageModelIgnoredFileProvider');
		}

		return (await provider.provideFileIgnored(URI.revive(uri), token)) ?? false;
	}

	registerIgnoredFileProvider(extension: IExtensionDescription, provider: vscode.LanguageModelIgnoredFileProvider): vscode.Disposable {
		checkProposedApiEnabled(extension, 'chatParticipantPrivate');

		const handle = ExtHostLanguageModels._idPool++;
		this._proxy.$registerFileIgnoreProvider(handle);
		this._ignoredFileProviders.set(handle, provider);
		return toDisposable(() => {
			this._proxy.$unregisterFileIgnoreProvider(handle);
			this._ignoredFileProviders.delete(handle);
		});
	}
}<|MERGE_RESOLUTION|>--- conflicted
+++ resolved
@@ -174,43 +174,7 @@
 		this._onDidChangeProviders.dispose();
 	}
 
-<<<<<<< HEAD
 	registerLanguageModelProvider(extension: IExtensionDescription, vendor: string, provider: vscode.LanguageModelChatProvider2): IDisposable {
-=======
-	registerLanguageModel(extension: IExtensionDescription, identifier: string, provider: vscode.ChatResponseProvider, metadata: vscode.ChatResponseProviderMetadata): IDisposable {
-
-		const handle = ExtHostLanguageModels._idPool++;
-		this._languageModels.set(handle, { extension: extension.identifier, provider, languageModelId: identifier });
-		let auth;
-		if (metadata.auth) {
-			auth = {
-				providerLabel: extension.displayName || extension.name,
-				accountLabel: typeof metadata.auth === 'object' ? metadata.auth.label : undefined
-			};
-		}
-		this._proxy.$registerLanguageModelProvider(handle, `${ExtensionIdentifier.toKey(extension.identifier)}/${identifier}`, {
-			extension: extension.identifier,
-			id: identifier,
-			vendor: metadata.vendor ?? ExtensionIdentifier.toKey(extension.identifier),
-			name: metadata.name ?? '',
-			family: metadata.family ?? '',
-			cost: metadata.cost,
-			description: metadata.description,
-			version: metadata.version,
-			maxInputTokens: metadata.maxInputTokens,
-			maxOutputTokens: metadata.maxOutputTokens,
-			auth,
-			targetExtensions: metadata.extensions,
-			isDefault: metadata.isDefault,
-			isUserSelectable: metadata.isUserSelectable,
-			modelPickerCategory: metadata.category,
-			capabilities: metadata.capabilities,
-		});
-
-		const responseReceivedListener = provider.onDidReceiveLanguageModelResponse2?.(({ extensionId, participant, tokenCount }) => {
-			this._proxy.$whenLanguageModelChatRequestMade(identifier, new ExtensionIdentifier(extensionId), participant, tokenCount);
-		});
->>>>>>> e3d6829b
 
 		this._languageModelProviders.set(vendor, { extension: extension.identifier, extensionName: extension.displayName || extension.name, provider, knownModels: [] });
 		return toDisposable(() => {
