--- conflicted
+++ resolved
@@ -201,13 +201,9 @@
 		}
 
 		try {
-<<<<<<< HEAD
 			const executeResult = { kind: TaskExecuteKind.Started, task, started: {}, promise: this.executeTask(Object.create(null), task, resolver, trigger) };
 			this.lastTask = this.currentTask;
 			return executeResult;
-=======
-			return { kind: TaskExecuteKind.Started, started: {}, promise: this.executeTask(task, resolver, trigger) };
->>>>>>> 61b9a88e
 		} catch (error) {
 			if (error instanceof TaskError) {
 				throw error;
