/*---------------------------------------------------------------------------------------------
 *  Copyright (c) Microsoft Corporation. All rights reserved.
 *  Licensed under the MIT License. See License.txt in the project root for license information.
 *--------------------------------------------------------------------------------------------*/

import 'vs/workbench/contrib/search/browser/search.contribution'; // load contributions
import * as assert from 'assert';
import * as fs from 'fs';
import { IWorkspaceContextService } from 'vs/platform/workspace/common/workspace';
import { createSyncDescriptor } from 'vs/platform/instantiation/common/descriptors';
import { IEditorGroupsService } from 'vs/workbench/services/editor/common/editorGroupsService';
import { ISearchService } from 'vs/workbench/services/search/common/search';
import { ITelemetryService, ITelemetryInfo } from 'vs/platform/telemetry/common/telemetry';
import { IUntitledEditorService, UntitledEditorService } from 'vs/workbench/services/untitled/common/untitledEditorService';
import { IEditorService } from 'vs/workbench/services/editor/common/editorService';
import * as minimist from 'minimist';
import * as path from 'vs/base/common/path';
import { LocalSearchService } from 'vs/workbench/services/search/node/searchService';
import { ServiceCollection } from 'vs/platform/instantiation/common/serviceCollection';
import { TestEnvironmentService, TestContextService, TestEditorService, TestEditorGroupsService, TestTextResourcePropertiesService } from 'vs/workbench/test/workbenchTestServices';
import { IEnvironmentService } from 'vs/platform/environment/common/environment';
import { URI } from 'vs/base/common/uri';
import { InstantiationService } from 'vs/platform/instantiation/common/instantiationService';
import { TestConfigurationService } from 'vs/platform/configuration/test/common/testConfigurationService';
import { IConfigurationService } from 'vs/platform/configuration/common/configuration';
import { ModelServiceImpl } from 'vs/editor/common/services/modelServiceImpl';
import { IModelService } from 'vs/editor/common/services/modelService';

import { SearchModel } from 'vs/workbench/contrib/search/common/searchModel';
import { QueryBuilder, ITextQueryBuilderOptions } from 'vs/workbench/contrib/search/common/queryBuilder';

import { Event, Emitter } from 'vs/base/common/event';
import { testWorkspace } from 'vs/platform/workspace/test/common/testWorkspace';
import { NullLogService, ILogService } from 'vs/platform/log/common/log';
import { ITextResourcePropertiesService } from 'vs/editor/common/services/resourceConfiguration';
<<<<<<< HEAD
import { ClassifiedEvent, IPropertyData, IGDPRProperty, StrictPropertyCheck } from 'vs/platform/telemetry/common/gdprTypings';
=======
import { ClassifiedEvent, StrictPropertyCheck, GDPRClassification } from 'vs/platform/telemetry/common/gdprTypings';
>>>>>>> 402281ba

declare var __dirname: string;

// Checkout sources to run against:
// git clone --separate-git-dir=testGit --no-checkout --single-branch https://chromium.googlesource.com/chromium/src testWorkspace
// cd testWorkspace; git checkout 39a7f93d67f7
// Run from repository root folder with (test.bat on Windows): ./scripts/test-int-mocha.sh --grep TextSearch.performance --timeout 500000 --testWorkspace <path>
suite.skip('TextSearch performance (integration)', () => {

	test('Measure', () => {
		if (process.env['VSCODE_PID']) {
			return undefined; // TODO@Rob find out why test fails when run from within VS Code
		}

		const n = 3;
		const argv = minimist(process.argv);
		const testWorkspaceArg = argv['testWorkspace'];
		const testWorkspacePath = testWorkspaceArg ? path.resolve(testWorkspaceArg) : __dirname;
		if (!fs.existsSync(testWorkspacePath)) {
			throw new Error(`--testWorkspace doesn't exist`);
		}

		const telemetryService = new TestTelemetryService();
		const configurationService = new TestConfigurationService();
		const textResourcePropertiesService = new TestTextResourcePropertiesService(configurationService);
		const instantiationService = new InstantiationService(new ServiceCollection(
			[ITelemetryService, telemetryService],
			[IConfigurationService, configurationService],
			[ITextResourcePropertiesService, textResourcePropertiesService],
			[IModelService, new ModelServiceImpl(configurationService, textResourcePropertiesService)],
			[IWorkspaceContextService, new TestContextService(testWorkspace(URI.file(testWorkspacePath)))],
			[IEditorService, new TestEditorService()],
			[IEditorGroupsService, new TestEditorGroupsService()],
			[IEnvironmentService, TestEnvironmentService],
			[IUntitledEditorService, createSyncDescriptor(UntitledEditorService)],
			[ISearchService, createSyncDescriptor(LocalSearchService)],
			[ILogService, new NullLogService()]
		));

		const queryOptions: ITextQueryBuilderOptions = {
			maxResults: 2048
		};

		const searchModel: SearchModel = instantiationService.createInstance(SearchModel);
		function runSearch(): Promise<any> {
			const queryBuilder: QueryBuilder = instantiationService.createInstance(QueryBuilder);
			const query = queryBuilder.text({ pattern: 'static_library(' }, [URI.file(testWorkspacePath)], queryOptions);

			// Wait for the 'searchResultsFinished' event, which is fired after the search() promise is resolved
			const onSearchResultsFinished = Event.filter(telemetryService.eventLogged, e => e.name === 'searchResultsFinished');
			Event.once(onSearchResultsFinished)(onComplete);

			function onComplete(): void {
				try {
					const allEvents = telemetryService.events.map(e => JSON.stringify(e)).join('\n');
					assert.equal(telemetryService.events.length, 3, 'Expected 3 telemetry events, got:\n' + allEvents);

					const [firstRenderEvent, resultsShownEvent, resultsFinishedEvent] = telemetryService.events;
					assert.equal(firstRenderEvent.name, 'searchResultsFirstRender');
					assert.equal(resultsShownEvent.name, 'searchResultsShown');
					assert.equal(resultsFinishedEvent.name, 'searchResultsFinished');

					telemetryService.events = [];

					resolve!(resultsFinishedEvent);
				} catch (e) {
					// Fail the runSearch() promise
					error!(e);
				}
			}

			let resolve: (result: any) => void;
			let error: (error: Error) => void;
			return new Promise((_resolve, _error) => {
				resolve = _resolve;
				error = _error;

				// Don't wait on this promise, we're waiting on the event fired above
				searchModel.search(query).then(
					null,
					_error);
			});
		}

		const finishedEvents: any[] = [];
		return runSearch() // Warm-up first
			.then(() => {
				if (testWorkspaceArg) { // Don't measure by default
					let i = n;
					return (function iterate(): Promise<undefined> | undefined {
						if (!i--) {
							return;
						}

						return runSearch()
							.then((resultsFinishedEvent: any) => {
								console.log(`Iteration ${n - i}: ${resultsFinishedEvent.data.duration / 1000}s`);
								finishedEvents.push(resultsFinishedEvent);
								return iterate();
							});
					})()!.then(() => {
						const totalTime = finishedEvents.reduce((sum, e) => sum + e.data.duration, 0);
						console.log(`Avg duration: ${totalTime / n / 1000}s`);
					});
				}
				return undefined;
			});
	});
});

class TestTelemetryService implements ITelemetryService {
	public _serviceBrand: any;
	public isOptedIn = true;

	public events: any[] = [];

	private emitter = new Emitter<any>();

	public get eventLogged(): Event<any> {
		return this.emitter.event;
	}

	public setEnabled(value: boolean): void {
	}

	public publicLog(eventName: string, data?: any): Promise<void> {
		const event = { name: eventName, data: data };
		this.events.push(event);
		this.emitter.fire(event);
		return Promise.resolve();
	}

<<<<<<< HEAD
	public publicLog2<E extends ClassifiedEvent<T> = never, T extends { [_ in keyof T]: IPropertyData | IGDPRProperty | undefined } = never>(eventName: string, data?: StrictPropertyCheck<E, ClassifiedEvent<T>, 'Type of classified event does not match event properties'>) {
		const event = { name: eventName, data: data };
		this.events.push(event);
		this.emitter.fire(event);
		return Promise.resolve();
=======
	public publicLog2<E extends ClassifiedEvent<T> = never, T extends GDPRClassification<T> = never>(eventName: string, data?: StrictPropertyCheck<T, E>) {
		return this.publicLog(eventName, data as any);
>>>>>>> 402281ba
	}

	public getTelemetryInfo(): Promise<ITelemetryInfo> {
		return Promise.resolve({
			instanceId: 'someValue.instanceId',
			sessionId: 'someValue.sessionId',
			machineId: 'someValue.machineId'
		});
	}
}<|MERGE_RESOLUTION|>--- conflicted
+++ resolved
@@ -33,11 +33,7 @@
 import { testWorkspace } from 'vs/platform/workspace/test/common/testWorkspace';
 import { NullLogService, ILogService } from 'vs/platform/log/common/log';
 import { ITextResourcePropertiesService } from 'vs/editor/common/services/resourceConfiguration';
-<<<<<<< HEAD
-import { ClassifiedEvent, IPropertyData, IGDPRProperty, StrictPropertyCheck } from 'vs/platform/telemetry/common/gdprTypings';
-=======
 import { ClassifiedEvent, StrictPropertyCheck, GDPRClassification } from 'vs/platform/telemetry/common/gdprTypings';
->>>>>>> 402281ba
 
 declare var __dirname: string;
 
@@ -170,16 +166,8 @@
 		return Promise.resolve();
 	}
 
-<<<<<<< HEAD
-	public publicLog2<E extends ClassifiedEvent<T> = never, T extends { [_ in keyof T]: IPropertyData | IGDPRProperty | undefined } = never>(eventName: string, data?: StrictPropertyCheck<E, ClassifiedEvent<T>, 'Type of classified event does not match event properties'>) {
-		const event = { name: eventName, data: data };
-		this.events.push(event);
-		this.emitter.fire(event);
-		return Promise.resolve();
-=======
 	public publicLog2<E extends ClassifiedEvent<T> = never, T extends GDPRClassification<T> = never>(eventName: string, data?: StrictPropertyCheck<T, E>) {
 		return this.publicLog(eventName, data as any);
->>>>>>> 402281ba
 	}
 
 	public getTelemetryInfo(): Promise<ITelemetryInfo> {
