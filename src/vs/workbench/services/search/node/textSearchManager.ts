--- conflicted
+++ resolved
@@ -6,20 +6,12 @@
 import { toCanonicalName } from '../../textfile/common/encoding.js';
 import * as pfs from '../../../../base/node/pfs.js';
 import { ITextQuery, ITextSearchStats } from '../common/search.js';
-<<<<<<< HEAD
-import { textSearchProvider2 } from '../common/searchExtTypes.js';
-=======
 import { TextSearchProvider2 } from '../common/searchExtTypes.js';
->>>>>>> ff48b17c
 import { TextSearchManager } from '../common/textSearchManager.js';
 
 export class NativeTextSearchManager extends TextSearchManager {
 
-<<<<<<< HEAD
-	constructor(query: ITextQuery, provider: textSearchProvider2, _pfs: typeof pfs = pfs, processType: ITextSearchStats['type'] = 'searchProcess') {
-=======
 	constructor(query: ITextQuery, provider: TextSearchProvider2, _pfs: typeof pfs = pfs, processType: ITextSearchStats['type'] = 'searchProcess') {
->>>>>>> ff48b17c
 		super({ query, provider }, {
 			readdir: resource => _pfs.Promises.readdir(resource.fsPath),
 			toCanonicalName: name => toCanonicalName(name)
