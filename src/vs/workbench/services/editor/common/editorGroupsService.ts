/*---------------------------------------------------------------------------------------------
 *  Copyright (c) Microsoft Corporation. All rights reserved.
 *  Licensed under the MIT License. See License.txt in the project root for license information.
 *--------------------------------------------------------------------------------------------*/

import { Event } from 'vs/base/common/event';
import { createDecorator } from 'vs/platform/instantiation/common/instantiation';
import { IEditorPane, GroupIdentifier, EditorInputWithOptions, CloseDirection, IEditorPartOptions, IEditorPartOptionsChangeEvent, EditorsOrder, IVisibleEditorPane, IEditorCloseEvent, IUntypedEditorInput, isEditorInput, IEditorWillMoveEvent, IEditorWillOpenEvent, IMatchEditorOptions, IActiveEditorChangeEvent, IFindEditorOptions } from 'vs/workbench/common/editor';
import { EditorInput } from 'vs/workbench/common/editor/editorInput';
import { IEditorOptions } from 'vs/platform/editor/common/editor';
import { IConfigurationService } from 'vs/platform/configuration/common/configuration';
import { IDimension } from 'vs/editor/common/core/dimension';
import { IDisposable } from 'vs/base/common/lifecycle';
import { IContextKeyService } from 'vs/platform/contextkey/common/contextkey';
import { URI } from 'vs/base/common/uri';
import { IGroupModelChangeEvent } from 'vs/workbench/common/editor/editorGroupModel';
import { IRectangle } from 'vs/platform/window/common/window';

export const IEditorGroupsService = createDecorator<IEditorGroupsService>('editorGroupsService');

export const enum GroupDirection {
	UP,
	DOWN,
	LEFT,
	RIGHT
}

export const enum GroupOrientation {
	HORIZONTAL,
	VERTICAL
}

export const enum GroupLocation {
	FIRST,
	LAST,
	NEXT,
	PREVIOUS
}

export interface IFindGroupScope {
	readonly direction?: GroupDirection;
	readonly location?: GroupLocation;
}

export const enum GroupsArrangement {
	/**
	 * Make the current active group consume the entire
	 * editor area.
	 */
	MAXIMIZE,

	/**
	 * Make the current active group consume the maximum
	 * amount of space possible.
	 */
	EXPAND,

	/**
	 * Size all groups evenly.
	 */
	EVEN
}

export interface GroupLayoutArgument {

	/**
	 * Only applies when there are multiple groups
	 * arranged next to each other in a row or column.
	 * If provided, their sum must be 1 to be applied
	 * per row or column.
	 */
	readonly size?: number;

	/**
	 * Editor groups  will be laid out orthogonal to the
	 * parent orientation.
	 */
	readonly groups?: GroupLayoutArgument[];
}

export interface EditorGroupLayout {

	/**
	 * The initial orientation of the editor groups at the root.
	 */
	readonly orientation: GroupOrientation;

	/**
	 * The editor groups at the root of the layout.
	 */
	readonly groups: GroupLayoutArgument[];
}

export const enum MergeGroupMode {
	COPY_EDITORS,
	MOVE_EDITORS
}

export interface IMergeGroupOptions {
	mode?: MergeGroupMode;
	readonly index?: number;
}

export interface ICloseEditorOptions {
	readonly preserveFocus?: boolean;
}

export type ICloseEditorsFilter = {
	readonly except?: EditorInput;
	readonly direction?: CloseDirection;
	readonly savedOnly?: boolean;
	readonly excludeSticky?: boolean;
};

export interface ICloseAllEditorsOptions {
	readonly excludeSticky?: boolean;
}

export interface IEditorReplacement {
	readonly editor: EditorInput;
	readonly replacement: EditorInput;
	readonly options?: IEditorOptions;

	/**
	 * Skips asking the user for confirmation and doesn't
	 * save the document. Only use this if you really need to!
	 */
	readonly forceReplaceDirty?: boolean;
}

export function isEditorReplacement(replacement: unknown): replacement is IEditorReplacement {
	const candidate = replacement as IEditorReplacement | undefined;

	return isEditorInput(candidate?.editor) && isEditorInput(candidate?.replacement);
}

export const enum GroupsOrder {

	/**
	 * Groups sorted by creation order (oldest one first)
	 */
	CREATION_TIME,

	/**
	 * Groups sorted by most recent activity (most recent active first)
	 */
	MOST_RECENTLY_ACTIVE,

	/**
	 * Groups sorted by grid widget order
	 */
	GRID_APPEARANCE
}

export interface IEditorSideGroup {

	/**
	 * Open an editor in this group.
	 *
	 * @returns a promise that resolves around an IEditor instance unless
	 * the call failed, or the editor was not opened as active editor.
	 */
	openEditor(editor: EditorInput, options?: IEditorOptions): Promise<IEditorPane | undefined>;
}

export interface IEditorDropTargetDelegate {

	/**
	 * A helper to figure out if the drop target contains the provided group.
	 */
	containsGroup?(groupView: IEditorGroup): boolean;
}

/**
<<<<<<< HEAD
 * An editor part is a viewer of editor groups. There can be multiple editor
 * parts opened in multiple windows.
 */
export interface IEditorPart {
=======
 * The basic primitive to work with editor groups. This interface is both implemented
 * by editor part component as well as the editor groups service that operates across
 * all opened editor parts.
 */
export interface IEditorGroupsContainer {
>>>>>>> 0e98f35f

	/**
	 * An event for when the active editor group changes. The active editor
	 * group is the default location for new editors to open.
	 */
	readonly onDidChangeActiveGroup: Event<IEditorGroup>;

	/**
	 * An event for when a new group was added.
	 */
	readonly onDidAddGroup: Event<IEditorGroup>;

	/**
	 * An event for when a group was removed.
	 */
	readonly onDidRemoveGroup: Event<IEditorGroup>;

	/**
	 * An event for when a group was moved.
	 */
	readonly onDidMoveGroup: Event<IEditorGroup>;

	/**
	 * An event for when a group gets activated.
	 */
	readonly onDidActivateGroup: Event<IEditorGroup>;

	/**
	 * An event for when the index of a group changes.
	 */
	readonly onDidChangeGroupIndex: Event<IEditorGroup>;

	/**
	 * An event for when the locked state of a group changes.
	 */
	readonly onDidChangeGroupLocked: Event<IEditorGroup>;

	/**
	 * An event for when the maximized state of a group changes.
	 */
	readonly onDidChangeGroupMaximized: Event<boolean>;

	/**
	 * An active group is the default location for new editors to open.
	 */
	readonly activeGroup: IEditorGroup;

	/**
	 * A side group allows a subset of methods on a group that is either
	 * created to the side or picked if already there.
	 */
	readonly sideGroup: IEditorSideGroup;

	/**
	 * All groups that are currently visible in the container in the order
	 * of their creation (oldest first).
	 */
	readonly groups: readonly IEditorGroup[];

	/**
	 * The number of editor groups that are currently opened in the
	 * container.
	 */
	readonly count: number;

	/**
	 * The current layout orientation of the root group.
	 */
	readonly orientation: GroupOrientation;

	/**
	 * Get all groups that are currently visible in the container.
	 *
	 * @param order the order of the editors to use
	 */
	getGroups(order: GroupsOrder): readonly IEditorGroup[];

	/**
	 * Allows to convert a group identifier to a group.
	 */
	getGroup(identifier: GroupIdentifier): IEditorGroup | undefined;

	/**
	 * Set a group as active. An active group is the default location for new editors to open.
	 */
	activateGroup(group: IEditorGroup | GroupIdentifier): IEditorGroup;

	/**
	 * Returns the size of a group.
	 */
	getSize(group: IEditorGroup | GroupIdentifier): { width: number; height: number };

	/**
	 * Sets the size of a group.
	 */
	setSize(group: IEditorGroup | GroupIdentifier, size: { width: number; height: number }): void;

	/**
	 * Arrange all groups in the container according to the provided arrangement.
	 */
	arrangeGroups(arrangement: GroupsArrangement, target?: IEditorGroup | GroupIdentifier): void;

	/**
	 * Toggles the target goup size to maximize/unmaximize.
	 */
	toggleMaximizeGroup(group?: IEditorGroup | GroupIdentifier): void;

	/**
	 * Toggles the target goup size to expand/distribute even.
	 */
	toggleExpandGroup(group?: IEditorGroup | GroupIdentifier): void;

	/**
	 * Applies the provided layout by either moving existing groups or creating new groups.
	 */
	applyLayout(layout: EditorGroupLayout): void;

	/**
	 * Returns an editor layout of the container.
	 */
	getLayout(): EditorGroupLayout;

	/**
	 * Enable or disable centered editor layout.
	 */
	centerLayout(active: boolean): void;

	/**
	 * Find out if the editor layout is currently centered.
	 */
	isLayoutCentered(): boolean;

	/**
	 * Sets the orientation of the root group to be either vertical or horizontal.
	 */
	setGroupOrientation(orientation: GroupOrientation): void;

	/**
	 * Find a group in a specific scope:
	 * * `GroupLocation.FIRST`: the first group
	 * * `GroupLocation.LAST`: the last group
	 * * `GroupLocation.NEXT`: the next group from either the active one or `source`
	 * * `GroupLocation.PREVIOUS`: the previous group from either the active one or `source`
	 * * `GroupDirection.UP`: the next group above the active one or `source`
	 * * `GroupDirection.DOWN`: the next group below the active one or `source`
	 * * `GroupDirection.LEFT`: the next group to the left of the active one or `source`
	 * * `GroupDirection.RIGHT`: the next group to the right of the active one or `source`
	 *
	 * @param scope the scope of the group to search in
	 * @param source optional source to search from
	 * @param wrap optionally wrap around if reaching the edge of groups
	 */
	findGroup(scope: IFindGroupScope, source?: IEditorGroup | GroupIdentifier, wrap?: boolean): IEditorGroup | undefined;

	/**
	 * Add a new group to the container. A new group is added by splitting a provided one in
	 * one of the four directions.
	 *
	 * @param location the group from which to split to add a new group
	 * @param direction the direction of where to split to
	 */
	addGroup(location: IEditorGroup | GroupIdentifier, direction: GroupDirection): IEditorGroup;

	/**
	 * Remove a group from the container.
	 */
	removeGroup(group: IEditorGroup | GroupIdentifier): void;

	/**
	 * Move a group to a new group in the container.
	 *
	 * @param group the group to move
	 * @param location the group from which to split to add the moved group
	 * @param direction the direction of where to split to
	 */
	moveGroup(group: IEditorGroup | GroupIdentifier, location: IEditorGroup | GroupIdentifier, direction: GroupDirection): IEditorGroup;

	/**
	 * Merge the editors of a group into a target group. By default, all editors will
	 * move and the source group will close. This behaviour can be configured via the
	 * `IMergeGroupOptions` options.
	 *
	 * @param group the group to merge
	 * @param target the target group to merge into
	 * @param options controls how the merge should be performed. by default all editors
	 * will be moved over to the target and the source group will close. Configure to
	 * `MOVE_EDITORS_KEEP_GROUP` to prevent the source group from closing. Set to
	 * `COPY_EDITORS` to copy the editors into the target instead of moding them.
	 */
	mergeGroup(group: IEditorGroup | GroupIdentifier, target: IEditorGroup | GroupIdentifier, options?: IMergeGroupOptions): IEditorGroup;

	/**
	 * Merge all editor groups into the active one.
	 */
	mergeAllGroups(): IEditorGroup;

	/**
	 * Copy a group to a new group in the container.
	 *
	 * @param group the group to copy
	 * @param location the group from which to split to add the copied group
	 * @param direction the direction of where to split to
	 */
	copyGroup(group: IEditorGroup | GroupIdentifier, location: IEditorGroup | GroupIdentifier, direction: GroupDirection): IEditorGroup;

	/**
	 * Access the options of the editor part.
	 */
	readonly partOptions: IEditorPartOptions;

	/**
	 * An event that notifies when editor part options change.
	 */
	readonly onDidChangeEditorPartOptions: Event<IEditorPartOptionsChangeEvent>;

	/**
	 * Enforce editor part options temporarily.
	 */
	enforcePartOptions(options: IEditorPartOptions): IDisposable;

	/**
	 * Allows to register a drag and drop target for editors
	 * on the provided `container`.
	 */
	createEditorDropTarget(container: unknown /* HTMLElement */, delegate: IEditorDropTargetDelegate): IDisposable;
}

<<<<<<< HEAD
=======
/**
 * An editor part is a viewer of editor groups. There can be multiple editor
 * parts opened in multiple windows.
 */
export interface IEditorPart extends IEditorGroupsContainer {

	/**
	 * An event for when the editor part is layed out.
	 */
	readonly onDidLayout: Event<IDimension>;

	/**
	 * An event for when the editor part is scrolled.
	 */
	readonly onDidScroll: Event<void>;

	/**
	 * The size of the editor part.
	 */
	readonly contentDimension: IDimension;

	/**
	 * A property that indicates when groups have been created
	 * and are ready to be used in the editor part.
	 */
	readonly isReady: boolean;

	/**
	 * A promise that resolves when groups have been created
	 * and are ready to be used in the editor part.
	 *
	 * Await this promise to safely work on the editor groups model
	 * (for example, install editor group listeners).
	 *
	 * Use the `whenRestored` property to await visible editors
	 * having fully resolved.
	 */
	readonly whenReady: Promise<void>;

	/**
	 * A promise that resolves when groups have been restored in
	 * the editor part.
	 *
	 * For groups with active editor, the promise will resolve
	 * when the visible editor has finished to resolve.
	 *
	 * Use the `whenReady` property to not await editors to
	 * resolve.
	 */
	readonly whenRestored: Promise<void>;

	/**
	 * Find out if the editor part has UI state to restore
	 * from a previous session.
	 */
	readonly hasRestorableState: boolean;
}

>>>>>>> 0e98f35f
export interface IAuxiliaryEditorPart extends IEditorPart {

	/**
	 * Close this auxiliary editor part and free up associated resources.
	 */
	close(): Promise<void>;
}

/**
 * The main service to interact with editor groups across all opened editor parts.
 */
<<<<<<< HEAD
export interface IEditorGroupsService extends IEditorPart {
=======
export interface IEditorGroupsService extends IEditorGroupsContainer {
>>>>>>> 0e98f35f

	readonly _serviceBrand: undefined;

	/**
	 * Provides access to the currently active editor part.
	 */
	readonly activePart: IEditorPart;

	/**
<<<<<<< HEAD
	 * Opens a new window with a full editor part instantiated
	 * in there.
	 */
	createAuxiliaryEditorPart(): IAuxiliaryEditorPart;
=======
	 * Provides access to the main window editor part.
	 */
	readonly mainPart: IEditorPart;

	/**
	 * Get the editor part that contains the group with the provided identifier.
	 */
	getPart(group: IEditorGroup | GroupIdentifier): IEditorPart;

	/**
	 * Get the editor part that is rooted in the provided container.
	 */
	getPart(container: unknown /* HTMLElement */): IEditorPart | undefined;

	/**
	 * Opens a new window with a full editor part instantiated
	 * in there at the optional position on screen.
	 */
	createAuxiliaryEditorPart(options?: { position?: IRectangle }): Promise<IAuxiliaryEditorPart>;
>>>>>>> 0e98f35f
}

export const enum OpenEditorContext {
	NEW_EDITOR = 1,
	MOVE_EDITOR = 2,
	COPY_EDITOR = 3
}

export interface IEditorGroup {

	/**
	 * An event which fires whenever the underlying group model changes.
	 */
	readonly onDidModelChange: Event<IGroupModelChangeEvent>;

	/**
	 * An event that is fired when the group gets disposed.
	 */
	readonly onWillDispose: Event<void>;

	/**
	 * An event that is fired when the active editor in the group changed.
	 */
	readonly onDidActiveEditorChange: Event<IActiveEditorChangeEvent>;

	/**
	 * An event that is fired when an editor is about to close.
	 */
	readonly onWillCloseEditor: Event<IEditorCloseEvent>;

	/**
	 * An event that is fired when an editor is closed.
	 */
	readonly onDidCloseEditor: Event<IEditorCloseEvent>;

	/**
	 * An event that is fired when an editor is about to move to
	 * a different group.
	 */
	readonly onWillMoveEditor: Event<IEditorWillMoveEvent>;

	/**
	 * An event that is fired when an editor is about to be opened
	 * in the group.
	 */
	readonly onWillOpenEditor: Event<IEditorWillOpenEvent>;

	/**
	 * A unique identifier of this group that remains identical even if the
	 * group is moved to different locations.
	 */
	readonly id: GroupIdentifier;

	/**
	 * A number that indicates the position of this group in the visual
	 * order of groups from left to right and top to bottom. The lowest
	 * index will likely be top-left while the largest index in most
	 * cases should be bottom-right, but that depends on the grid.
	 */
	readonly index: number;

	/**
	 * A human readable label for the group. This label can change depending
	 * on the layout of all editor groups. Clients should listen on the
	 * `onDidGroupModelChange` event to react to that.
	 */
	readonly label: string;

	/**
	 * A human readable label for the group to be used by screen readers.
	 */
	readonly ariaLabel: string;

	/**
	 * The active editor pane is the currently visible editor pane of the group.
	 */
	readonly activeEditorPane: IVisibleEditorPane | undefined;

	/**
	 * The active editor is the currently visible editor of the group
	 * within the current active editor pane.
	 */
	readonly activeEditor: EditorInput | null;

	/**
	 * The editor in the group that is in preview mode if any. There can
	 * only ever be one editor in preview mode.
	 */
	readonly previewEditor: EditorInput | null;

	/**
	 * The number of opened editors in this group.
	 */
	readonly count: number;

	/**
	 * Whether the group has editors or not.
	 */
	readonly isEmpty: boolean;

	/**
	 * Whether this editor group is locked or not. Locked editor groups
	 * will only be considered for editors to open in when the group is
	 * explicitly provided for the editor.
	 *
	 * Note: editor group locking only applies when more than one group
	 * is opened.
	 */
	readonly isLocked: boolean;

	/**
	 * The number of sticky editors in this group.
	 */
	readonly stickyCount: number;

	/**
	 * All opened editors in the group in sequential order of their appearance.
	 */
	readonly editors: readonly EditorInput[];

	/**
	 * The scoped context key service for this group.
	 */
	readonly scopedContextKeyService: IContextKeyService;

	/**
	 * Get all editors that are currently opened in the group.
	 *
	 * @param order the order of the editors to use
	 * @param options options to select only specific editors as instructed
	 */
	getEditors(order: EditorsOrder, options?: { excludeSticky?: boolean }): readonly EditorInput[];

	/**
	 * Finds all editors for the given resource that are currently
	 * opened in the group. This method will return an entry for
	 * each editor that reports a `resource` that matches the
	 * provided one.
	 *
	 * @param resource the resource of the editor to find
	 * @param options whether to support side by side editors or not
	 */
	findEditors(resource: URI, options?: IFindEditorOptions): readonly EditorInput[];

	/**
	 * Returns the editor at a specific index of the group.
	 */
	getEditorByIndex(index: number): EditorInput | undefined;

	/**
	 * Returns the index of the editor in the group or -1 if not opened.
	 */
	getIndexOfEditor(editor: EditorInput): number;

	/**
	 * Whether the editor is the first in the group.
	 */
	isFirst(editor: EditorInput): boolean;

	/**
	 * Whether the editor is the last in the group.
	 */
	isLast(editor: EditorInput): boolean;

	/**
	 * Open an editor in this group.
	 *
	 * @returns a promise that resolves around an IEditor instance unless
	 * the call failed, or the editor was not opened as active editor.
	 */
	openEditor(editor: EditorInput, options?: IEditorOptions): Promise<IEditorPane | undefined>;

	/**
	 * Opens editors in this group.
	 *
	 * @returns a promise that resolves around an IEditor instance unless
	 * the call failed, or the editor was not opened as active editor. Since
	 * a group can only ever have one active editor, even if many editors are
	 * opened, the result will only be one editor.
	 */
	openEditors(editors: EditorInputWithOptions[]): Promise<IEditorPane | undefined>;

	/**
	 * Find out if the provided editor is pinned in the group.
	 */
	isPinned(editorOrIndex: EditorInput | number): boolean;

	/**
	 * Find out if the provided editor or index of editor is sticky in the group.
	 */
	isSticky(editorOrIndex: EditorInput | number): boolean;

	/**
	 * Find out if the provided editor is active in the group.
	 */
	isActive(editor: EditorInput | IUntypedEditorInput): boolean;

	/**
	 * Find out if a certain editor is included in the group.
	 *
	 * @param candidate the editor to find
	 * @param options fine tune how to match editors
	 */
	contains(candidate: EditorInput | IUntypedEditorInput, options?: IMatchEditorOptions): boolean;

	/**
	 * Move an editor from this group either within this group or to another group.
	 */
	moveEditor(editor: EditorInput, target: IEditorGroup, options?: IEditorOptions): void;

	/**
	 * Move editors from this group either within this group or to another group.
	 */
	moveEditors(editors: EditorInputWithOptions[], target: IEditorGroup): void;

	/**
	 * Copy an editor from this group to another group.
	 *
	 * Note: It is currently not supported to show the same editor more than once in the same group.
	 */
	copyEditor(editor: EditorInput, target: IEditorGroup, options?: IEditorOptions): void;

	/**
	 * Copy editors from this group to another group.
	 *
	 * Note: It is currently not supported to show the same editor more than once in the same group.
	 */
	copyEditors(editors: EditorInputWithOptions[], target: IEditorGroup): void;

	/**
	 * Close an editor from the group. This may trigger a confirmation dialog if
	 * the editor is dirty and thus returns a promise as value.
	 *
	 * @param editor the editor to close, or the currently active editor
	 * if unspecified.
	 *
	 * @returns a promise when the editor is closed or not. If `true`, the editor
	 * is closed and if `false` there was a veto closing the editor, e.g. when it
	 * is dirty.
	 */
	closeEditor(editor?: EditorInput, options?: ICloseEditorOptions): Promise<boolean>;

	/**
	 * Closes specific editors in this group. This may trigger a confirmation dialog if
	 * there are dirty editors and thus returns a promise as value.
	 *
	 * @returns a promise whether the editors were closed or not. If `true`, the editors
	 * were closed and if `false` there was a veto closing the editors, e.g. when one
	 * is dirty.
	 */
	closeEditors(editors: EditorInput[] | ICloseEditorsFilter, options?: ICloseEditorOptions): Promise<boolean>;

	/**
	 * Closes all editors from the group. This may trigger a confirmation dialog if
	 * there are dirty editors and thus returns a promise as value.
	 *
	 * @returns a promise when all editors are closed.
	 */
	closeAllEditors(options?: ICloseAllEditorsOptions): Promise<boolean>;

	/**
	 * Replaces editors in this group with the provided replacement.
	 *
	 * @param editors the editors to replace
	 *
	 * @returns a promise that is resolved when the replaced active
	 * editor (if any) has finished loading.
	 */
	replaceEditors(editors: IEditorReplacement[]): Promise<void>;

	/**
	 * Set an editor to be pinned. A pinned editor is not replaced
	 * when another editor opens at the same location.
	 *
	 * @param editor the editor to pin, or the currently active editor
	 * if unspecified.
	 */
	pinEditor(editor?: EditorInput): void;

	/**
	 * Set an editor to be sticky. A sticky editor is showing in the beginning
	 * of the tab stripe and will not be impacted by close operations.
	 *
	 * @param editor the editor to make sticky, or the currently active editor
	 * if unspecified.
	 */
	stickEditor(editor?: EditorInput): void;

	/**
	 * Set an editor to be non-sticky and thus moves back to a location after
	 * sticky editors and can be closed normally.
	 *
	 * @param editor the editor to make unsticky, or the currently active editor
	 * if unspecified.
	 */
	unstickEditor(editor?: EditorInput): void;

	/**
	 * Whether this editor group should be locked or not.
	 *
	 * See {@linkcode IEditorGroup.isLocked `isLocked`}
	 */
	lock(locked: boolean): void;

	/**
	 * Move keyboard focus into the group.
	 */
	focus(): void;
}

export function isEditorGroup(obj: unknown): obj is IEditorGroup {
	const group = obj as IEditorGroup | undefined;

	return !!group && typeof group.id === 'number' && Array.isArray(group.editors);
}

//#region Editor Group Helpers

export function preferredSideBySideGroupDirection(configurationService: IConfigurationService): GroupDirection.DOWN | GroupDirection.RIGHT {
	const openSideBySideDirection = configurationService.getValue('workbench.editor.openSideBySideDirection');

	if (openSideBySideDirection === 'down') {
		return GroupDirection.DOWN;
	}

	return GroupDirection.RIGHT;
}

//#endregion<|MERGE_RESOLUTION|>--- conflicted
+++ resolved
@@ -172,18 +172,11 @@
 }
 
 /**
-<<<<<<< HEAD
- * An editor part is a viewer of editor groups. There can be multiple editor
- * parts opened in multiple windows.
- */
-export interface IEditorPart {
-=======
  * The basic primitive to work with editor groups. This interface is both implemented
  * by editor part component as well as the editor groups service that operates across
  * all opened editor parts.
  */
 export interface IEditorGroupsContainer {
->>>>>>> 0e98f35f
 
 	/**
 	 * An event for when the active editor group changes. The active editor
@@ -411,8 +404,6 @@
 	createEditorDropTarget(container: unknown /* HTMLElement */, delegate: IEditorDropTargetDelegate): IDisposable;
 }
 
-<<<<<<< HEAD
-=======
 /**
  * An editor part is a viewer of editor groups. There can be multiple editor
  * parts opened in multiple windows.
@@ -471,7 +462,6 @@
 	readonly hasRestorableState: boolean;
 }
 
->>>>>>> 0e98f35f
 export interface IAuxiliaryEditorPart extends IEditorPart {
 
 	/**
@@ -483,11 +473,7 @@
 /**
  * The main service to interact with editor groups across all opened editor parts.
  */
-<<<<<<< HEAD
-export interface IEditorGroupsService extends IEditorPart {
-=======
 export interface IEditorGroupsService extends IEditorGroupsContainer {
->>>>>>> 0e98f35f
 
 	readonly _serviceBrand: undefined;
 
@@ -497,12 +483,6 @@
 	readonly activePart: IEditorPart;
 
 	/**
-<<<<<<< HEAD
-	 * Opens a new window with a full editor part instantiated
-	 * in there.
-	 */
-	createAuxiliaryEditorPart(): IAuxiliaryEditorPart;
-=======
 	 * Provides access to the main window editor part.
 	 */
 	readonly mainPart: IEditorPart;
@@ -522,7 +502,6 @@
 	 * in there at the optional position on screen.
 	 */
 	createAuxiliaryEditorPart(options?: { position?: IRectangle }): Promise<IAuxiliaryEditorPart>;
->>>>>>> 0e98f35f
 }
 
 export const enum OpenEditorContext {
