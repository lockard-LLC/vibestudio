--- conflicted
+++ resolved
@@ -150,7 +150,6 @@
 		return new ResolvedExtensions(localExtensions, remoteExtensions, /*hasLocalProcess*/false, /*allowRemoteExtensionsInLocalWebWorker*/true);
 	}
 
-<<<<<<< HEAD
 	protected async _resolveExtensions(): Promise<ResolvedExtensions> {
 		if (!this._browserEnvironmentService.expectsResolverExtension) {
 			return this._resolveExtensionsDefault();
@@ -195,10 +194,7 @@
 		return this._resolveExtensionsDefault();
 	}
 
-	protected _onExtensionHostExit(code: number): void {
-=======
 	protected async _onExtensionHostExit(code: number): Promise<void> {
->>>>>>> 3dd678d2
 		// Dispose everything associated with the extension host
 		this._doStopExtensionHosts();
 
