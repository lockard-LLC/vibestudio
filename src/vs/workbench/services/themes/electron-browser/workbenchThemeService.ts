--- conflicted
+++ resolved
@@ -5,70 +5,55 @@
 'use strict';
 
 import { TPromise, Promise } from 'vs/base/common/winjs.base';
+import URI from 'vs/base/common/uri';
 import nls = require('vs/nls');
-import Paths = require('vs/base/common/paths');
+import * as Paths from 'path';
 import Json = require('vs/base/common/json');
 import * as types from 'vs/base/common/types';
-<<<<<<< HEAD
-import { IThemeExtensionPoint } from 'vs/platform/theme/common/themeExtensionPoint';
-import { IExtensionService } from 'vs/platform/extensions/common/extensions';
-import { ExtensionsRegistry, ExtensionMessageCollector } from 'vs/platform/extensions/common/extensionsRegistry';
-import { IThemeService, IThemeSetting, IColorTheme, IFileIconTheme, VS_LIGHT_THEME, VS_DARK_THEME, VS_HC_THEME, COLOR_THEME_SETTING, ICON_THEME_SETTING } from 'vs/workbench/services/themes/common/themeService';
-import { EditorStylesContribution, SearchViewStylesContribution, TerminalStylesContribution } from 'vs/workbench/services/themes/electron-browser/stylesContributions';
-import { getBaseThemeId, getSyntaxThemeId, isDarkTheme, isLightTheme } from 'vs/platform/theme/common/themes';
-=======
 import * as objects from 'vs/base/common/objects';
 import { IExtensionService } from 'vs/platform/extensions/common/extensions';
 import { ExtensionsRegistry, ExtensionMessageCollector } from 'vs/platform/extensions/common/extensionsRegistry';
 import { IWorkbenchThemeService, IColorTheme, IFileIconTheme, ExtensionData, IThemeExtensionPoint, VS_LIGHT_THEME, VS_DARK_THEME, VS_HC_THEME, COLOR_THEME_SETTING, ICON_THEME_SETTING, CUSTOM_COLORS_SETTING, DEPRECATED_CUSTOM_COLORS_SETTING } from 'vs/workbench/services/themes/common/workbenchThemeService';
->>>>>>> afb94f4e
 import { IWindowIPCService } from 'vs/workbench/services/window/electron-browser/windowService';
 import { IStorageService, StorageScope } from 'vs/platform/storage/common/storage';
 import { ITelemetryService } from 'vs/platform/telemetry/common/telemetry';
 import { Registry } from 'vs/platform/platform';
-import { Extensions as JSONExtensions, IJSONContributionRegistry } from 'vs/platform/jsonschemas/common/jsonContributionRegistry';
 import { IJSONSchema } from 'vs/base/common/jsonSchema';
 import errors = require('vs/base/common/errors');
 import { IConfigurationEditingService, ConfigurationTarget } from 'vs/workbench/services/configuration/common/configurationEditing';
 import { IConfigurationService } from 'vs/platform/configuration/common/configuration';
 import { IConfigurationRegistry, Extensions as ConfigurationExtensions } from 'vs/platform/configuration/common/configurationRegistry';
-import { IFileService } from 'vs/platform/files/common/files';
 import { IEnvironmentService } from 'vs/platform/environment/common/environment';
 import { IMessageService } from 'vs/platform/message/common/message';
+import { IInstantiationService } from 'vs/platform/instantiation/common/instantiation';
 import Severity from 'vs/base/common/severity';
-<<<<<<< HEAD
-import URI from 'vs/base/common/uri';
-=======
 import { ColorThemeData, fromStorageData, fromExtensionTheme } from './colorThemeData';
 import { ITheme, Extensions as ThemingExtensions, IThemingRegistry } from 'vs/platform/theme/common/themeService';
 import { editorBackground } from 'vs/platform/theme/common/colorRegistry';
->>>>>>> afb94f4e
 
 import { $ } from 'vs/base/browser/builder';
 import Event, { Emitter } from 'vs/base/common/event';
 
-import * as plist from 'fast-plist';
 import pfs = require('vs/base/node/pfs');
 
-<<<<<<< HEAD
-=======
 import colorThemeSchema = require('vs/workbench/services/themes/common/colorThemeSchema');
 import fileIconThemeSchema = require('vs/workbench/services/themes/common/fileIconThemeSchema');
 import { IDisposable } from 'vs/base/common/lifecycle';
 import { getParseErrorMessage } from "vs/base/common/jsonErrorMessages";
 
->>>>>>> afb94f4e
 // implementation
 
 const DEFAULT_THEME_ID = 'vs-dark vscode-theme-defaults-themes-dark_plus-json';
 const DEFAULT_THEME_SETTING_VALUE = 'Default Dark+';
 
-const defaultBaseTheme = getBaseThemeId(DEFAULT_THEME_ID);
+const PERSISTED_THEME_STORAGE_KEY = 'colorThemeData';
 
 const defaultThemeExtensionId = 'vscode-theme-defaults';
 const oldDefaultThemeExtensionId = 'vscode-theme-colorful-defaults';
 
 const fileIconsEnabledClass = 'file-icons-enabled';
+
+const themingRegistry = Registry.as<IThemingRegistry>(ThemingExtensions.ThemingContribution);
 
 function validateThemeId(theme: string): string {
 	// migrations
@@ -134,34 +119,6 @@
 	}
 });
 
-class ColorThemeData implements IColorTheme {
-	id: string;
-	label: string;
-	settingsId: string;
-	description?: string;
-	settings?: IThemeSetting[];
-	isLoaded: boolean;
-	path?: string;
-	styleSheetContent?: string;
-	extensionData: ExtensionData;
-
-	isLightTheme() {
-		return isLightTheme(this.id);
-	}
-
-	isDarkTheme() {
-		return isDarkTheme(this.id);
-	}
-
-	getSyntaxThemeId() {
-		return getSyntaxThemeId(this.id);
-	}
-
-	getBaseThemeId() {
-		return getBaseThemeId(this.id);
-	}
-}
-
 interface IInternalIconThemeData extends IFileIconTheme {
 	id: string;
 	label: string;
@@ -209,16 +166,8 @@
 	highContrast?: IconsAssociation;
 }
 
-<<<<<<< HEAD
-interface ExtensionData {
-	extensionId: string;
-	extensionPublisher: string;
-	extensionName: string;
-	extensionIsBuiltin: boolean;
-=======
 export interface IColorCustomizations {
 	[colorId: string]: string;
->>>>>>> afb94f4e
 }
 
 const noFileIconTheme: IFileIconTheme = {
@@ -227,48 +176,26 @@
 	settingsId: null,
 	hasFileIcons: false,
 	hasFolderIcons: false,
-	isLoaded: true
+	isLoaded: true,
+	extensionData: null
 };
 
-let defaultThemeColors: { [baseTheme: string]: IThemeSetting[] } = {
-	'vs': [
-		{ scope: 'token.info-token', settings: { foreground: '#316bcd' } },
-		{ scope: 'token.warn-token', settings: { foreground: '#cd9731' } },
-		{ scope: 'token.error-token', settings: { foreground: '#cd3131' } },
-		{ scope: 'token.debug-token', settings: { foreground: 'purple' } }
-	],
-	'vs-dark': [
-		{ scope: 'token.info-token', settings: { foreground: '#6796e6' } },
-		{ scope: 'token.warn-token', settings: { foreground: '#cd9731' } },
-		{ scope: 'token.error-token', settings: { foreground: '#f44747' } },
-		{ scope: 'token.debug-token', settings: { foreground: '#b267e6' } }
-	],
-	'hc-black': [
-		{ scope: 'token.info-token', settings: { foreground: '#6796e6' } },
-		{ scope: 'token.warn-token', settings: { foreground: '#008000' } },
-		{ scope: 'token.error-token', settings: { foreground: '#FF0000' } },
-		{ scope: 'token.debug-token', settings: { foreground: '#b267e6' } }
-	],
-};
-
-export class ThemeService implements IThemeService {
+export class WorkbenchThemeService implements IWorkbenchThemeService {
 	_serviceBrand: any;
 
-<<<<<<< HEAD
-	private knownColorThemes: ColorThemeData[];
-	private currentColorTheme: IColorTheme;
-=======
 	private extensionsColorThemes: ColorThemeData[];
 	private colorCustomizations: IColorCustomizations;
 	private numberOfColorCustomizations: number;
 	private currentColorTheme: ColorThemeData;
->>>>>>> afb94f4e
 	private container: HTMLElement;
 	private onColorThemeChange: Emitter<IColorTheme>;
 
 	private knownIconThemes: IInternalIconThemeData[];
 	private currentIconTheme: IFileIconTheme;
 	private onFileIconThemeChange: Emitter<IFileIconTheme>;
+
+	private themingParticipantChangeListener: IDisposable;
+	private _configurationWriter: ConfigurationWriter;
 
 	constructor(
 		container: HTMLElement,
@@ -276,57 +203,28 @@
 		@IStorageService private storageService: IStorageService,
 		@IWindowIPCService private windowService: IWindowIPCService,
 		@IConfigurationService private configurationService: IConfigurationService,
-		@IConfigurationEditingService private configurationEditingService: IConfigurationEditingService,
 		@IEnvironmentService private environmentService: IEnvironmentService,
-		@IFileService private fileService: IFileService,
 		@IMessageService private messageService: IMessageService,
-		@ITelemetryService private telemetryService: ITelemetryService) {
+		@ITelemetryService private telemetryService: ITelemetryService,
+		@IInstantiationService private instantiationService: IInstantiationService) {
 
 		this.container = container;
-<<<<<<< HEAD
-		this.knownColorThemes = [];
-
-		// In order to avoid paint flashing for tokens, because
-		// themes are loaded asynchronously, we need to initialize
-		// a color theme document with good defaults until the theme is loaded
-		let isLightTheme = (Array.prototype.indexOf.call(document.body.classList, 'vs') >= 0);
-		let foreground = isLightTheme ? '#000000' : '#D4D4D4';
-		let background = isLightTheme ? '#ffffff' : '#1E1E1E';
-
-		let initialTheme = new ColorThemeData();
-		initialTheme.id = isLightTheme ? VS_LIGHT_THEME : VS_DARK_THEME;
-		initialTheme.label = '';
-		initialTheme.settingsId = null;
-		initialTheme.isLoaded = false;
-		initialTheme.settings = [{
-			settings: {
-				foreground: foreground,
-				background: background
-			}
-		}];
-		this.currentColorTheme = initialTheme;
-=======
 		this.extensionsColorThemes = [];
 		this.colorCustomizations = {};
 		this.numberOfColorCustomizations = 0;
 		this.onFileIconThemeChange = new Emitter<IFileIconTheme>();
 		this.knownIconThemes = [];
 		this.onColorThemeChange = new Emitter<IColorTheme>();
->>>>>>> afb94f4e
-
-		this.onColorThemeChange = new Emitter<IColorTheme>();
-		this.knownIconThemes = [];
+
 		this.currentIconTheme = {
 			id: '',
 			label: '',
 			settingsId: null,
 			isLoaded: false,
 			hasFileIcons: false,
-			hasFolderIcons: false
+			hasFolderIcons: false,
+			extensionData: null
 		};
-<<<<<<< HEAD
-		this.onFileIconThemeChange = new Emitter<IFileIconTheme>();
-=======
 
 		this.updateColorCustomizations(false);
 
@@ -354,7 +252,6 @@
 			initialTheme.setCustomColors(this.colorCustomizations);
 			this.currentColorTheme = initialTheme;
 		}
->>>>>>> afb94f4e
 
 		themesExtPoint.setHandler((extensions) => {
 			for (let ext of extensions) {
@@ -395,20 +292,20 @@
 		return this.onFileIconThemeChange.event;
 	}
 
+	public get onThemeChange(): Event<ITheme> {
+		return this.onColorThemeChange.event;
+	}
+
 	private backupSettings(): TPromise<string> {
-		let resource = URI.file(this.environmentService.appSettingsPath);
-		let backupFileLocation = URI.file(resource.fsPath + '-' + new Date().getTime() + '.backup');
-		return this.fileService.copyFile(resource, backupFileLocation, true).then(_ => backupFileLocation.fsPath, err => {
+		let resource = this.environmentService.appSettingsPath;
+		let backupFileLocation = resource + '-' + new Date().getTime() + '.backup';
+		return pfs.readFile(resource).then(content => {
+			return pfs.writeFile(backupFileLocation, content).then(_ => backupFileLocation);
+		}, err => {
 			if (err && err.code === 'ENOENT') {
-<<<<<<< HEAD
-				return TPromise.as(null); // ignore, user config file doesn't exist yet
-			}
-			return TPromise.wrapError(err);
-=======
 				return TPromise.as<string>(null); // ignore, user config file doesn't exist yet
 			};
 			return TPromise.wrapError<string>(err);
->>>>>>> afb94f4e
 		});
 	}
 
@@ -424,7 +321,7 @@
 				this.storageService.remove('workbench.theme', StorageScope.GLOBAL);
 				promise = this.findThemeData(legacyColorThemeId, DEFAULT_THEME_ID).then(theme => {
 					let value = theme ? theme.settingsId : DEFAULT_THEME_SETTING_VALUE;
-					return this.writeConfiguration(COLOR_THEME_SETTING, value, ConfigurationTarget.USER).then(null, error => null);
+					return this.configurationWriter.writeConfiguration(COLOR_THEME_SETTING, value, ConfigurationTarget.USER).then(null, error => null);
 				});
 			}
 			if (!types.isUndefined(legacyIconThemeId)) {
@@ -432,7 +329,7 @@
 				promise = promise.then(_ => {
 					return this._findIconThemeData(legacyIconThemeId).then(theme => {
 						let value = theme ? theme.settingsId : null;
-						return this.writeConfiguration(ICON_THEME_SETTING, value, ConfigurationTarget.USER).then(null, error => null);
+						return this.configurationWriter.writeConfiguration(ICON_THEME_SETTING, value, ConfigurationTarget.USER).then(null, error => null);
 					});
 				});
 			}
@@ -447,12 +344,9 @@
 	}
 
 	private initialize(): TPromise<any> {
-<<<<<<< HEAD
-=======
 
 		this.updateColorCustomizations(false);
 
->>>>>>> afb94f4e
 		let colorThemeSetting = this.configurationService.lookup<string>(COLOR_THEME_SETTING).value;
 		let iconThemeSetting = this.configurationService.lookup<string>(ICON_THEME_SETTING).value || '';
 
@@ -483,12 +377,13 @@
 					this.setFileIconTheme(theme && theme.id, null);
 				});
 			}
-<<<<<<< HEAD
-=======
 
 			this.updateColorCustomizations();
->>>>>>> afb94f4e
-		});
+		});
+	}
+
+	public getTheme(): ITheme {
+		return this.getColorTheme();
 	}
 
 	public setColorTheme(themeId: string, settingsTarget: ConfigurationTarget): TPromise<IColorTheme> {
@@ -501,13 +396,6 @@
 
 		themeId = validateThemeId(themeId); // migrate theme ids
 
-<<<<<<< HEAD
-		let onApply = (newTheme: ColorThemeData) => {
-			let newThemeId = newTheme.id;
-			if (this.container) {
-				if (this.currentColorTheme) {
-					$(this.container).removeClass(this.currentColorTheme.id);
-=======
 		if (this.themingParticipantChangeListener) {
 			this.themingParticipantChangeListener.dispose();
 			this.themingParticipantChangeListener = null;
@@ -541,13 +429,8 @@
 				if (!hasRule[rule]) {
 					cssRules.push(rule);
 					hasRule[rule] = true;
->>>>>>> afb94f4e
-				}
-				$(this.container).addClass(newThemeId);
-			}
-<<<<<<< HEAD
-			this.currentColorTheme = newTheme;
-=======
+				}
+			}
 		};
 		themingRegistry.getThemingParticipants().forEach(p => p(themeData, ruleCollector));
 		_applyRules(cssRules.join('\n'), colorThemeRulesClassName);
@@ -564,20 +447,15 @@
 		}
 		this.currentColorTheme = newTheme;
 		this.themingParticipantChangeListener = themingRegistry.onThemingParticipantAdded(p => this.updateDynamicCSSRules(this.currentColorTheme));
->>>>>>> afb94f4e
-
-			this.sendTelemetry(newTheme.id, newTheme.extensionData, 'color');
-
-			this.onColorThemeChange.fire(this.currentColorTheme);
-
-			if (settingsTarget !== ConfigurationTarget.WORKSPACE) {
-				this.windowService.broadcast({ channel: 'vscode:changeColorTheme', payload: newTheme.id });
-			}
-
-<<<<<<< HEAD
-			return this.writeColorThemeConfiguration(settingsTarget);
-		};
-=======
+
+		this.sendTelemetry(newTheme.id, newTheme.extensionData, 'color');
+
+		if (silent) {
+			return TPromise.as(null);
+		}
+
+		this.onColorThemeChange.fire(this.currentColorTheme);
+
 		if (settingsTarget !== ConfigurationTarget.WORKSPACE) {
 			let background = newTheme.getColor(editorBackground).toRGBHex(); // only take RGB, its what is used in the initial CSS
 			let data = { id: newTheme.id, background: background };
@@ -585,19 +463,13 @@
 		}
 		// remember theme data for a quick restore
 		this.storageService.store(PERSISTED_THEME_STORAGE_KEY, newTheme.toStorageData());
->>>>>>> afb94f4e
-
-		return this.findThemeData(themeId, DEFAULT_THEME_ID).then(themeData => {
-			if (themeData) {
-				return applyTheme(themeData, onApply);
-			}
-			return null;
-		});
-	}
+
+		return this.writeColorThemeConfiguration(settingsTarget);
+	};
 
 	private writeColorThemeConfiguration(settingsTarget: ConfigurationTarget): TPromise<IColorTheme> {
 		if (!types.isUndefinedOrNull(settingsTarget)) {
-			return this.writeConfiguration(COLOR_THEME_SETTING, this.currentColorTheme.settingsId, settingsTarget).then(_ => this.currentColorTheme);
+			return this.configurationWriter.writeConfiguration(COLOR_THEME_SETTING, this.currentColorTheme.settingsId, settingsTarget).then(_ => this.currentColorTheme);
 		}
 		return TPromise.as(this.currentColorTheme);
 	}
@@ -608,11 +480,7 @@
 
 	private findThemeData(themeId: string, defaultId?: string): TPromise<ColorThemeData> {
 		return this.getColorThemes().then(allThemes => {
-<<<<<<< HEAD
-			let defaultTheme = void 0;
-=======
 			let defaultTheme: ColorThemeData = void 0;
->>>>>>> afb94f4e
 			for (let t of allThemes) {
 				if (t.id === themeId) {
 					return <ColorThemeData>t;
@@ -625,13 +493,9 @@
 		});
 	}
 
-	private findThemeDataBySettingsId(settingsId: string, defaultId: string): TPromise<ColorThemeData> {
+	public findThemeDataBySettingsId(settingsId: string, defaultId: string): TPromise<ColorThemeData> {
 		return this.getColorThemes().then(allThemes => {
-<<<<<<< HEAD
-			let defaultTheme = void 0;
-=======
 			let defaultTheme: ColorThemeData = void 0;
->>>>>>> afb94f4e
 			for (let t of allThemes) {
 				if (t.settingsId === settingsId) {
 					return <ColorThemeData>t;
@@ -646,12 +510,10 @@
 
 	public getColorThemes(): TPromise<IColorTheme[]> {
 		return this.extensionService.onReady().then(isReady => {
-			return this.knownColorThemes;
-		});
-	}
-
-<<<<<<< HEAD
-=======
+			return this.extensionsColorThemes;
+		});
+	}
+
 	private hasCustomizationChanged(newColorCustomizations: IColorCustomizations, newColorIds: string[]): boolean {
 		if (newColorIds.length !== this.numberOfColorCustomizations) {
 			return true;
@@ -685,7 +547,6 @@
 		}
 	}
 
->>>>>>> afb94f4e
 	private onThemes(extensionFolderPath: string, extensionData: ExtensionData, themes: IThemeExtensionPoint[], collector: ExtensionMessageCollector): void {
 		if (!Array.isArray(themes)) {
 			collector.error(nls.localize(
@@ -707,31 +568,14 @@
 			}
 			let normalizedAbsolutePath = Paths.normalize(Paths.join(extensionFolderPath, theme.path));
 
-			if (normalizedAbsolutePath.indexOf(extensionFolderPath) !== 0) {
+			if (normalizedAbsolutePath.indexOf(Paths.normalize(extensionFolderPath)) !== 0) {
 				collector.warn(nls.localize('invalid.path.1', "Expected `contributes.{0}.path` ({1}) to be included inside extension's folder ({2}). This might make the extension non-portable.", themesExtPoint.name, normalizedAbsolutePath, extensionFolderPath));
 			}
-<<<<<<< HEAD
-=======
 			let themeData = fromExtensionTheme(theme, normalizedAbsolutePath, extensionData);
 			this.extensionsColorThemes.push(themeData);
->>>>>>> afb94f4e
-
-			let baseTheme = theme.uiTheme || defaultBaseTheme;
-
-			let themeSelector = toCSSSelector(extensionData.extensionId + '-' + Paths.normalize(theme.path));
-			let themeData = new ColorThemeData();
-			themeData.id = `${baseTheme} ${themeSelector}`;
-			themeData.label = theme.label || Paths.basename(theme.path);
-			themeData.settingsId = theme.id || themeData.label;
-			themeData.description = theme.description;
-			themeData.path = normalizedAbsolutePath;
-			themeData.extensionData = extensionData;
-			themeData.isLoaded = false;
-
-			this.knownColorThemes.push(themeData);
-
-			colorThemeSetting.enum.push(themeData.settingsId);
-			colorThemeSetting.enumDescriptions.push(themeData.description || '');
+
+			colorThemeSettingSchema.enum.push(themeData.settingsId);
+			colorThemeSettingSchema.enumDescriptions.push(themeData.description || '');
 		});
 	}
 
@@ -765,7 +609,7 @@
 			}
 			let normalizedAbsolutePath = Paths.normalize(Paths.join(extensionFolderPath, iconTheme.path));
 
-			if (normalizedAbsolutePath.indexOf(extensionFolderPath) !== 0) {
+			if (normalizedAbsolutePath.indexOf(Paths.normalize(extensionFolderPath)) !== 0) {
 				collector.warn(nls.localize('invalid.path.1', "Expected `contributes.{0}.path` ({1}) to be included inside extension's folder ({2}). This might make the extension non-portable.", themesExtPoint.name, normalizedAbsolutePath, extensionFolderPath));
 			}
 
@@ -780,23 +624,25 @@
 			};
 			this.knownIconThemes.push(themeData);
 
-			iconThemeSetting.enum.push(themeData.settingsId);
-			iconThemeSetting.enumDescriptions.push(themeData.description || '');
-		});
-	}
-
-	private themeExtensionsActivated = {};
+			iconThemeSettingSchema.enum.push(themeData.settingsId);
+			iconThemeSettingSchema.enumDescriptions.push(themeData.description || '');
+		});
+	}
+
+	private themeExtensionsActivated = new Map<string, boolean>();
 	private sendTelemetry(themeId: string, themeData: ExtensionData, themeType: string) {
-		let key = themeType + themeData.extensionId;
-		if (!this.themeExtensionsActivated[key]) {
-			this.telemetryService.publicLog('activatePlugin', {
-				id: themeData.extensionId,
-				name: themeData.extensionName,
-				isBuiltin: themeData.extensionIsBuiltin,
-				publisherDisplayName: themeData.extensionPublisher,
-				themeId: themeId
-			});
-			this.themeExtensionsActivated[key] = true;
+		if (themeData) {
+			let key = themeType + themeData.extensionId;
+			if (!this.themeExtensionsActivated.get(key)) {
+				this.telemetryService.publicLog('activatePlugin', {
+					id: themeData.extensionId,
+					name: themeData.extensionName,
+					isBuiltin: themeData.extensionIsBuiltin,
+					publisherDisplayName: themeData.extensionPublisher,
+					themeId: themeId
+				});
+				this.themeExtensionsActivated.set(key, true);
+			}
 		}
 	}
 
@@ -843,28 +689,17 @@
 
 	private writeFileIconConfiguration(settingsTarget: ConfigurationTarget): TPromise<IFileIconTheme> {
 		if (!types.isUndefinedOrNull(settingsTarget)) {
-			return this.writeConfiguration(ICON_THEME_SETTING, this.currentIconTheme.settingsId, settingsTarget).then(_ => this.currentIconTheme);
+			return this.configurationWriter.writeConfiguration(ICON_THEME_SETTING, this.currentIconTheme.settingsId, settingsTarget).then(_ => this.currentIconTheme);
 		}
 		return TPromise.as(this.currentIconTheme);
 	}
 
-	private writeConfiguration(key: string, value: any, settingsTarget: ConfigurationTarget): TPromise<any> {
-		let settings = this.configurationService.lookup(key);
-		if (settingsTarget === ConfigurationTarget.USER) {
-			if (value === settings.user) {
-				return TPromise.as(null); // nothing to do
-			} else if (value === settings.default) {
-				if (types.isUndefined(settings.user)) {
-					return TPromise.as(null); // nothing to do
-				}
-				value = void 0; // remove configuration from user settings
-			}
-		} else if (settingsTarget === ConfigurationTarget.WORKSPACE) {
-			if (value === settings.value) {
-				return TPromise.as(null); // nothing to do
-			}
-		}
-		return this.configurationEditingService.writeConfiguration(settingsTarget, { key, value });
+	private get configurationWriter(): ConfigurationWriter {
+		// separate out the ConfigurationWriter to avoid a dependency of the IConfigurationEditingService
+		if (!this._configurationWriter) {
+			this._configurationWriter = this.instantiationService.createInstance(ConfigurationWriter);
+		}
+		return this._configurationWriter;
 	}
 
 	private _findIconThemeData(iconTheme: string): TPromise<IInternalIconThemeData> {
@@ -934,7 +769,8 @@
 	let selectorByDefinitionId: { [def: string]: string[] } = {};
 
 	function resolvePath(path: string) {
-		return Paths.join(Paths.dirname(iconThemeDocumentPath), path);
+		const uri = URI.file(Paths.join(Paths.dirname(iconThemeDocumentPath), path));
+		return uri.toString();
 	}
 
 	function collectSelectors(associations: IconsAssociation, baseThemeClassName?: string) {
@@ -1072,79 +908,6 @@
 	return window['CSS'].escape(str);
 }
 
-
-function toCSSSelector(str: string) {
-	str = str.replace(/[^_\-a-zA-Z0-9]/g, '-');
-	if (str.charAt(0).match(/[0-9\-]/)) {
-		str = '_' + str;
-	}
-	return str;
-}
-
-function applyTheme(theme: ColorThemeData, onApply: (theme: ColorThemeData) => TPromise<IColorTheme>): TPromise<IColorTheme> {
-	if (theme.styleSheetContent) {
-		_applyRules(theme.styleSheetContent, colorThemeRulesClassName);
-		return TPromise.as(onApply(theme));
-	}
-	return _loadThemeDocument(getBaseThemeId(theme.id), theme.path).then(themeSettings => {
-		theme.settings = themeSettings;
-		let styleSheetContent = _processThemeObject(theme.id, themeSettings);
-		theme.styleSheetContent = styleSheetContent;
-		theme.isLoaded = true;
-		_applyRules(styleSheetContent, colorThemeRulesClassName);
-		return onApply(theme);
-	}, error => {
-		return TPromise.wrapError(nls.localize('error.cannotloadtheme', "Unable to load {0}", theme.path));
-	});
-}
-
-function _loadThemeDocument(baseTheme: string, themePath: string): TPromise<IThemeSetting[]> {
-	return pfs.readFile(themePath).then(content => {
-		let allSettings = defaultThemeColors[baseTheme] || [];
-		if (Paths.extname(themePath) === '.json') {
-			let errors: Json.ParseError[] = [];
-			let contentValue = Json.parse(content.toString(), errors);
-			if (errors.length > 0) {
-				return TPromise.wrapError(new Error(nls.localize('error.cannotparsejson', "Problems parsing JSON theme file: {0}", errors.map(e => Json.getParseErrorMessage(e.error)).join(', '))));
-			}
-			if (!Array.isArray(contentValue.settings)) {
-				return TPromise.wrapError(new Error(nls.localize({ key: 'error.invalidformat', comment: ['{0} will be replaced by a path. "settings" must not be translated.'] }, "Problem parsing JSON theme file: {0}. 'settings' is not array.")));
-			}
-			allSettings = allSettings.concat(contentValue.settings); // will clone
-			if (contentValue.include) {
-				return _loadThemeDocument(baseTheme, Paths.join(Paths.dirname(themePath), contentValue.include)).then(settings => {
-					allSettings = settings.concat(allSettings);
-					return TPromise.as(allSettings);
-				});
-			}
-			return TPromise.as(allSettings);
-		}
-		try {
-			let contentValue = plist.parse(content.toString());
-			let settings: IThemeSetting[] = contentValue.settings;
-			if (!Array.isArray(settings)) {
-				return TPromise.wrapError(new Error(nls.localize('error.plist.invalidformat', "Problem parsing theme file: {0}. 'settings' is not array.")));
-			}
-			allSettings = allSettings.concat(settings); // will clone
-			return TPromise.as(allSettings);
-		} catch (e) {
-			return TPromise.wrapError(new Error(nls.localize('error.cannotparse', "Problems parsing theme file: {0}", e.message)));
-		}
-	});
-}
-
-function _processThemeObject(themeId: string, themeSettings: IThemeSetting[]): string {
-	let cssRules: string[] = [];
-
-	if (Array.isArray(themeSettings)) {
-		new EditorStylesContribution().contributeStyles(themeId, themeSettings, cssRules);
-		new SearchViewStylesContribution().contributeStyles(themeId, themeSettings, cssRules);
-		new TerminalStylesContribution().contributeStyles(themeId, themeSettings, cssRules);
-	}
-
-	return cssRules.join('\n');
-}
-
 let colorThemeRulesClassName = 'contributedColorTheme';
 let iconThemeRulesClassName = 'contributedIconTheme';
 
@@ -1161,217 +924,37 @@
 	}
 }
 
-const schemaId = 'vscode://schemas/icon-theme';
-const schema: IJSONSchema = {
-	type: 'object',
-	definitions: {
-		folderExpanded: {
-			type: 'string',
-			description: nls.localize('schema.folderExpanded', 'The folder icon for expanded folders. The expanded folder icon is optional. If not set, the icon defined for folder will be shown.')
-		},
-		folder: {
-			type: 'string',
-			description: nls.localize('schema.folder', 'The folder icon for collapsed folders, and if folderExpanded is not set, also for expanded folders.')
-
-		},
-		file: {
-			type: 'string',
-			description: nls.localize('schema.file', 'The default file icon, shown for all files that don\'t match any extension, filename or language id.')
-
-		},
-		folderNames: {
-			type: 'object',
-			description: nls.localize('schema.folderNames', 'Associates folder names to icons. The object key is is the folder name, not including any path segments. No patterns or wildcards are allowed. Folder name matching is case insensitive.'),
-			additionalProperties: {
-				type: 'string',
-				description: nls.localize('schema.folderName', 'The ID of the icon definition for the association.')
-			}
-		},
-		folderNamesExpanded: {
-			type: 'object',
-			description: nls.localize('schema.folderNamesExpanded', 'Associates folder names to icons for expanded folders. The object key is is the folder name, not including any path segments. No patterns or wildcards are allowed. Folder name matching is case insensitive.'),
-			additionalProperties: {
-				type: 'string',
-				description: nls.localize('schema.folderNameExpanded', 'The ID of the icon definition for the association.')
-			}
-		},
-		fileExtensions: {
-			type: 'object',
-			description: nls.localize('schema.fileExtensions', 'Associates file extensions to icons. The object key is is the file extension name. The extension name is the last segment of a file name after the last dot (not including the dot). Extensions are compared case insensitive.'),
-
-			additionalProperties: {
-				type: 'string',
-				description: nls.localize('schema.fileExtension', 'The ID of the icon definition for the association.')
-			}
-		},
-		fileNames: {
-			type: 'object',
-			description: nls.localize('schema.fileNames', 'Associates file names to icons. The object key is is the full file name, but not including any path segments. File name can include dots and a possible file extension. No patterns or wildcards are allowed. File name matching is case insensitive.'),
-
-			additionalProperties: {
-				type: 'string',
-				description: nls.localize('schema.fileName', 'The ID of the icon definition for the association.')
-			}
-		},
-		languageIds: {
-			type: 'object',
-			description: nls.localize('schema.languageIds', 'Associates languages to icons. The object key is the language id as defined in the language contribution point.'),
-
-			additionalProperties: {
-				type: 'string',
-				description: nls.localize('schema.languageId', 'The ID of the icon definition for the association.')
-			}
-		},
-		associations: {
-			type: 'object',
-			properties: {
-				folderExpanded: {
-					$ref: '#/definitions/folderExpanded'
-				},
-				folder: {
-					$ref: '#/definitions/folder'
-				},
-				file: {
-					$ref: '#/definitions/file'
-				},
-				folderNames: {
-					$ref: '#/definitions/folderNames'
-				},
-				folderNamesExpanded: {
-					$ref: '#/definitions/folderNamesExpanded'
-				},
-				fileExtensions: {
-					$ref: '#/definitions/fileExtensions'
-				},
-				fileNames: {
-					$ref: '#/definitions/fileNames'
-				},
-				languageIds: {
-					$ref: '#/definitions/languageIds'
-				}
-			}
-		}
-	},
-	properties: {
-		fonts: {
-			type: 'array',
-			description: nls.localize('schema.fonts', 'Fonts that are used in the icon definitions.'),
-			items: {
-				type: 'object',
-				properties: {
-					id: {
-						type: 'string',
-						description: nls.localize('schema.id', 'The ID of the font.')
-					},
-					src: {
-						type: 'array',
-						description: nls.localize('schema.src', 'The locations of the font.'),
-						items: {
-							type: 'object',
-							properties: {
-								path: {
-									type: 'string',
-									description: nls.localize('schema.font-path', 'The font path, relative to the current icon theme file.'),
-								},
-								format: {
-									type: 'string',
-									description: nls.localize('schema.font-format', 'The format of the font.')
-								}
-							},
-							required: [
-								'path',
-								'format'
-							]
-						}
-					},
-					weight: {
-						type: 'string',
-						description: nls.localize('schema.font-weight', 'The weight of the font.')
-					},
-					style: {
-						type: 'string',
-						description: nls.localize('schema.font-sstyle', 'The style of the font.')
-					},
-					size: {
-						type: 'string',
-						description: nls.localize('schema.font-size', 'The default size of the font.')
-					}
-				},
-				required: [
-					'id',
-					'src'
-				]
-			}
-		},
-		iconDefinitions: {
-			type: 'object',
-			description: nls.localize('schema.iconDefinitions', 'Description of all icons that can be used when associating files to icons.'),
-			additionalProperties: {
-				type: 'object',
-				description: nls.localize('schema.iconDefinition', 'An icon definition. The object key is the ID of the definition.'),
-				properties: {
-					iconPath: {
-						type: 'string',
-						description: nls.localize('schema.iconPath', 'When using a SVG or PNG: The path to the image. The path is relative to the icon set file.')
-					},
-					fontCharacter: {
-						type: 'string',
-						description: nls.localize('schema.fontCharacter', 'When using a glyph font: The character in the font to use.')
-					},
-					fontColor: {
-						type: 'string',
-						description: nls.localize('schema.fontColor', 'When using a glyph font: The color to use.')
-					},
-					fontSize: {
-						type: 'string',
-						description: nls.localize('schema.fontSize', 'When using a font: The font size in percentage to the text font. If not set, defaults to the size in the font definition.')
-					},
-					fontId: {
-						type: 'string',
-						description: nls.localize('schema.fontId', 'When using a font: The id of the font. If not set, defaults to the first font definition.')
-					}
-				}
-			}
-		},
-		folderExpanded: {
-			$ref: '#/definitions/folderExpanded'
-		},
-		folder: {
-			$ref: '#/definitions/folder'
-		},
-		file: {
-			$ref: '#/definitions/file'
-		},
-		folderNames: {
-			$ref: '#/definitions/folderNames'
-		},
-		fileExtensions: {
-			$ref: '#/definitions/fileExtensions'
-		},
-		fileNames: {
-			$ref: '#/definitions/fileNames'
-		},
-		languageIds: {
-			$ref: '#/definitions/languageIds'
-		},
-		light: {
-			$ref: '#/definitions/associations',
-			description: nls.localize('schema.light', 'Optional associations for file icons in light color themes.')
-		},
-		highContrast: {
-			$ref: '#/definitions/associations',
-			description: nls.localize('schema.highContrast', 'Optional associations for file icons in high contrast color themes.')
-		}
-	}
-};
-
-let schemaRegistry = <IJSONContributionRegistry>Registry.as(JSONExtensions.JSONContribution);
-schemaRegistry.registerSchema(schemaId, schema);
+colorThemeSchema.register();
+fileIconThemeSchema.register();
+
+class ConfigurationWriter {
+	constructor( @IConfigurationService private configurationService: IConfigurationService, @IConfigurationEditingService private configurationEditingService: IConfigurationEditingService) {
+	}
+
+	public writeConfiguration(key: string, value: any, settingsTarget: ConfigurationTarget): TPromise<any> {
+		let settings = this.configurationService.lookup(key);
+		if (settingsTarget === ConfigurationTarget.USER) {
+			if (value === settings.user) {
+				return TPromise.as(null); // nothing to do
+			} else if (value === settings.default) {
+				if (types.isUndefined(settings.user)) {
+					return TPromise.as(null); // nothing to do
+				}
+				value = void 0; // remove configuration from user settings
+			}
+		} else if (settingsTarget === ConfigurationTarget.WORKSPACE) {
+			if (value === settings.value) {
+				return TPromise.as(null); // nothing to do
+			}
+		}
+		return this.configurationEditingService.writeConfiguration(settingsTarget, { key, value });
+	}
+}
 
 // Configuration: Themes
 const configurationRegistry = Registry.as<IConfigurationRegistry>(ConfigurationExtensions.Configuration);
 
-const colorThemeSetting: IJSONSchema = {
+const colorThemeSettingSchema: IJSONSchema = {
 	type: 'string',
 	description: nls.localize('colorTheme', "Specifies the color theme used in the workbench."),
 	default: DEFAULT_THEME_SETTING_VALUE,
@@ -1379,7 +962,7 @@
 	enumDescriptions: [],
 	errorMessage: nls.localize('colorThemeError', "Theme is unknown or not installed."),
 };
-const iconThemeSetting: IJSONSchema = {
+const iconThemeSettingSchema: IJSONSchema = {
 	type: ['string', 'null'],
 	default: null,
 	description: nls.localize('iconTheme', "Specifies the icon theme used in the workbench."),
@@ -1387,8 +970,6 @@
 	enumDescriptions: [nls.localize('noIconThemeDesc', 'No file icons')],
 	errorMessage: nls.localize('iconThemeError', "File icon theme is unknown or not installed.")
 };
-<<<<<<< HEAD
-=======
 const colorCustomizationsSchema: IJSONSchema = {
 	type: ['object'],
 	description: nls.localize('workbenchColors', "Overrides colors from the currently selected color theme."),
@@ -1408,20 +989,14 @@
 	description: nls.localize('workbenchColors.deprecatedDescription', "Use 'workbench.colorCustomizations' instead")
 }, colorCustomizationsSchema, false);
 
->>>>>>> afb94f4e
 configurationRegistry.registerConfiguration({
 	id: 'workbench',
 	order: 7.1,
 	type: 'object',
 	properties: {
-<<<<<<< HEAD
-		[COLOR_THEME_SETTING]: colorThemeSetting,
-		[ICON_THEME_SETTING]: iconThemeSetting
-=======
 		[COLOR_THEME_SETTING]: colorThemeSettingSchema,
 		[ICON_THEME_SETTING]: iconThemeSettingSchema,
 		[CUSTOM_COLORS_SETTING]: colorCustomizationsSchema,
 		[DEPRECATED_CUSTOM_COLORS_SETTING]: deprecatedColorCustomizationsSchema
->>>>>>> afb94f4e
-	}
-});+	}
+});
