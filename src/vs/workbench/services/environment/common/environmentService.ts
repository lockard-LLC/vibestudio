--- conflicted
+++ resolved
@@ -30,9 +30,4 @@
 	readonly skipGettingStarted: boolean | undefined;
 	readonly skipReleaseNotes: boolean | undefined;
 
-<<<<<<< HEAD
-	readonly webviewResourceRoot: string;
-	readonly webviewCspSource: string;
-=======
->>>>>>> 21ce78cf
 }