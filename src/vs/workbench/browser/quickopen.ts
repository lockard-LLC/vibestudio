/*---------------------------------------------------------------------------------------------
 *  Copyright (c) Microsoft Corporation. All rights reserved.
 *  Licensed under the MIT License. See License.txt in the project root for license information.
 *--------------------------------------------------------------------------------------------*/
'use strict';

import nls = require('vs/nls');
import { TPromise } from 'vs/base/common/winjs.base';
import * as objects from 'vs/base/common/objects';
import filters = require('vs/base/common/filters');
import arrays = require('vs/base/common/arrays');
import strings = require('vs/base/common/strings');
import types = require('vs/base/common/types');
import errors = require('vs/base/common/errors');
import { Registry } from 'vs/platform/platform';
import { Action } from 'vs/base/common/actions';
import { KeyMod } from 'vs/base/common/keyCodes';
import { Mode, IEntryRunContext, IAutoFocus, IModel, IQuickNavigateConfiguration } from 'vs/base/parts/quickopen/common/quickOpen';
import { QuickOpenEntry, IHighlight, QuickOpenEntryGroup, QuickOpenModel } from 'vs/base/parts/quickopen/browser/quickOpenModel';
import { EditorOptions, EditorInput, IWorkbenchEditorConfiguration } from 'vs/workbench/common/editor';
import { IEditor, IResourceInput, IEditorInput, IEditorOptions } from 'vs/platform/editor/common/editor';
import { IConfigurationService } from 'vs/platform/configuration/common/configuration';
import { IWorkbenchEditorService } from 'vs/workbench/services/editor/common/editorService';
import { IHistoryService } from 'vs/workbench/services/history/common/history';
import { IQuickOpenService } from 'vs/workbench/services/quickopen/common/quickOpenService';
import { AsyncDescriptor } from 'vs/platform/instantiation/common/descriptors';

export class QuickOpenHandler {

	/**
	 * A quick open handler returns results for a given input string. The resolved promise
	 * returns an instance of quick open model. It is up to the handler to keep and reuse an
	 * instance of the same model across multiple calls. This helps in situations where the user is
	 * narrowing down a search and the model is just filtering some items out.
	 *
	 * As such, returning the same model instance across multiple searches will yield best
	 * results in terms of performance when many items are shown.
	 */
	public getResults(searchValue: string): TPromise<IModel<any>> {
		return TPromise.as(null);
	}

	/**
	 * The ARIA label to apply when this quick open handler is active in quick open.
	 */
	public getAriaLabel(): string {
		return null;
	}

	/**
	 * Extra CSS class name to add to the quick open widget to do custom styling of entries.
	 */
	public getClass(): string {
		return null;
	}

	/**
	 * Indicates if the handler can run in the current environment. Return a string if the handler cannot run but has
	 * a good message to show in this case.
	 */
	public canRun(): boolean | string {
		return true;
	}

	/**
	 * Hints to the outside that this quick open handler typically returns results fast.
	 */
	public hasShortResponseTime(): boolean {
		return false;
	}

	/**
	 * Indicates if the handler wishes the quick open widget to automatically select the first result entry or an entry
	 * based on a specific prefix match.
	 */
	public getAutoFocus(searchValue: string, quickNavigateConfiguration?: IQuickNavigateConfiguration): IAutoFocus {
		return {};
	}

	/**
	 * Indicates to the handler that the quick open widget has been opened.
	 */
	public onOpen(): void {
		return;
	}

	/**
	 * Indicates to the handler that the quick open widget has been closed. Allows to free up any resources as needed.
	 * The parameter canceled indicates if the quick open widget was closed with an entry being run or not.
	 */
	public onClose(canceled: boolean): void {
		return;
	}

	/**
	 * Allows to return a label that will be placed to the side of the results from this handler or null if none.
	 */
	public getGroupLabel(): string {
		return null;
	}

	/**
	 * Allows to return a label that will be used when there are no results found
	 */
	public getEmptyLabel(searchString: string): string {
		if (searchString.length > 0) {
			return nls.localize('noResultsMatching', "No results matching");
		}
		return nls.localize('noResultsFound2', "No results found");
	}
}

export interface QuickOpenHandlerHelpEntry {
	prefix: string;
	description: string;
	needsEditor: boolean;
}

/**
 * A lightweight descriptor of a quick open handler.
 */
export class QuickOpenHandlerDescriptor extends AsyncDescriptor<QuickOpenHandler> {
	public prefix: string;
	public description: string;
	public isDefault: boolean;
	public helpEntries: QuickOpenHandlerHelpEntry[];
	public instantProgress: boolean;
	private id: string;

	constructor(moduleId: string, ctorName: string, prefix: string, description: string, instantProgress?: boolean);
	constructor(moduleId: string, ctorName: string, prefix: string, helpEntries: QuickOpenHandlerHelpEntry[], instantProgress?: boolean);
	constructor(moduleId: string, ctorName: string, prefix: string, param: any, instantProgress: boolean = false) {
		super(moduleId, ctorName);

		this.prefix = prefix;
		this.id = moduleId + ctorName;
		this.instantProgress = instantProgress;

		if (types.isString(param)) {
			this.description = param;
		} else {
			this.helpEntries = param;
		}
	}

	public getId(): string {
		return this.id;
	}
}

export const Extensions = {
	Quickopen: 'workbench.contributions.quickopen'
};

export interface IQuickOpenRegistry {

	/**
	 * Registers a quick open handler to the platform.
	 */
	registerQuickOpenHandler(descriptor: QuickOpenHandlerDescriptor): void;

	/**
	 * Registers a default quick open handler to fallback to.
	 */
	registerDefaultQuickOpenHandler(descriptor: QuickOpenHandlerDescriptor): void;

	/**
	 * Get all registered quick open handlers
	 */
	getQuickOpenHandlers(): QuickOpenHandlerDescriptor[];

	/**
	 * Get a specific quick open handler for a given prefix.
	 */
	getQuickOpenHandler(prefix: string): QuickOpenHandlerDescriptor;

	/**
	 * Returns the default quick open handler.
	 */
	getDefaultQuickOpenHandler(): QuickOpenHandlerDescriptor;
}

class QuickOpenRegistry implements IQuickOpenRegistry {
	private handlers: QuickOpenHandlerDescriptor[];
	private defaultHandler: QuickOpenHandlerDescriptor;

	constructor() {
		this.handlers = [];
	}

	public registerQuickOpenHandler(descriptor: QuickOpenHandlerDescriptor): void {
		this.handlers.push(descriptor);

		// sort the handlers by decreasing prefix length, such that longer
		// prefixes take priority: 'ext' vs 'ext install' - the latter should win
		this.handlers.sort((h1, h2) => h2.prefix.length - h1.prefix.length);
	}

	public registerDefaultQuickOpenHandler(descriptor: QuickOpenHandlerDescriptor): void {
		this.defaultHandler = descriptor;
	}

	public getQuickOpenHandlers(): QuickOpenHandlerDescriptor[] {
		return this.handlers.slice(0);
	}

	public getQuickOpenHandler(text: string): QuickOpenHandlerDescriptor {
		return text ? arrays.first(this.handlers, h => strings.startsWith(text, h.prefix), null) : null;
	}

	public getDefaultQuickOpenHandler(): QuickOpenHandlerDescriptor {
		return this.defaultHandler;
	}
}

Registry.add(Extensions.Quickopen, new QuickOpenRegistry());

export interface IEditorQuickOpenEntry {

	/**
	 * The editor input used for this entry when opening.
	 */
	getInput(): IResourceInput | IEditorInput;

	/**
	 * The editor options used for this entry when opening.
	 */
	getOptions(): IEditorOptions;
}

/**
 * A subclass of quick open entry that will open an editor with input and options when running.
 */
export class EditorQuickOpenEntry extends QuickOpenEntry implements IEditorQuickOpenEntry {

	constructor(
		private _editorService: IWorkbenchEditorService,
		private _historyService: IHistoryService,
		private _configurationService: IConfigurationService
	) {
		super();
	}

	public get editorService() {
		return this._editorService;
	}

	public getInput(): IResourceInput | IEditorInput {
		return null;
	}

	public getOptions(): IEditorOptions {
		return null;
	}

	public run(mode: Mode, context: IEntryRunContext): boolean {
		const hideWidget = (mode === Mode.OPEN);

		let sideBySide;
		if (mode === Mode.OPEN || mode === Mode.OPEN_IN_BACKGROUND) {
			sideBySide = !context.quickNavigateConfiguration && context.keymods.indexOf(KeyMod.CtrlCmd) >= 0;
		}

<<<<<<< HEAD
		let pinned;
		let modeOverrideOptions: IEditorOptions;
		if (mode === Mode.OPEN) {
			pinned = !this._configurationService.getConfiguration<IWorkbenchEditorConfiguration>().workbench.editor.enablePreviewFromQuickOpen;
		} else if (mode === Mode.PREVIEW) {
			pinned = false;
			modeOverrideOptions = { forcePreview: true, pinned, revealIfVisible: true, preserveFocus: true };

			this._historyService.block(true);
		} else if (mode === Mode.OPEN_IN_BACKGROUND) {
			pinned = true;
			modeOverrideOptions = { pinned, preserveFocus: true };
		}
=======
			let input = this.getInput();
			if (input instanceof EditorInput) {
				let opts = this.getOptions();
				if (opts) {
					opts = objects.mixin(opts, openInBackgroundOptions, true);
				} else if (openInBackgroundOptions) {
					opts = EditorOptions.create(openInBackgroundOptions);
				}
>>>>>>> 5834d384

		let openEditorPromise: TPromise<IEditor>;
		let input = this.getInput();
		if (input instanceof EditorInput) {
			let opts = this.getOptions();
			if (opts) {
				opts.mixin(modeOverrideOptions);
			} else if (modeOverrideOptions) {
				opts = EditorOptions.create(modeOverrideOptions);
			}

			openEditorPromise = this.editorService.openEditor(input, opts, sideBySide);
		} else {
			const resourceInput = <IResourceInput>input;

			if (modeOverrideOptions) {
				resourceInput.options = objects.assign(resourceInput.options || Object.create(null), modeOverrideOptions);
			}

			openEditorPromise = this.editorService.openEditor(resourceInput, sideBySide);
		}

		openEditorPromise.done(
			() => this._historyService.block(false),
			err => {
				this._historyService.block(false);
				errors.onUnexpectedError(err);
			});

		return hideWidget;
	}
}

/**
 * A subclass of quick open entry group that provides access to editor input and options.
 */
export class EditorQuickOpenEntryGroup extends QuickOpenEntryGroup implements IEditorQuickOpenEntry {

	public getInput(): IEditorInput {
		return null;
	}

	public getOptions(): IEditorOptions {
		return null;
	}
}

// Infrastructure for quick open commands

export interface ICommand {
	aliases: string[];
	getResults(input: string): TPromise<QuickOpenEntry[]>;
	getEmptyLabel(input: string): string;
	icon?: string;
}

class CommandEntry extends QuickOpenEntry {

	constructor(private quickOpenService: IQuickOpenService, private prefix: string, private command: ICommand, highlights: IHighlight[]) {
		super(highlights);
		this.command = command;
	}

	public getIcon(): string {
		return this.command.icon || null;
	}

	public getLabel(): string {
		return this.command.aliases[0];
	}

	public getAriaLabel(): string {
		return nls.localize('entryAriaLabel', "{0}, command", this.getLabel());
	}

	public run(mode: Mode, context: IEntryRunContext): boolean {
		if (mode === Mode.PREVIEW) {
			return false;
		}

		this.quickOpenService.show(`${this.prefix} ${this.command.aliases[0]} `);
		return false;
	}
}

export interface ICommandQuickOpenHandlerOptions {
	prefix: string;
	commands: ICommand[];
	defaultCommand?: ICommand;
}

export abstract class CommandQuickOpenHandler extends QuickOpenHandler {

	private prefix: string;
	private defaultCommand: ICommand;
	private commands: { regexp: RegExp; command: ICommand; }[];

	constructor(
		@IQuickOpenService private quickOpenService: IQuickOpenService,
		options: ICommandQuickOpenHandlerOptions
	) {
		super();

		this.prefix = options.prefix;
		this.commands = options.commands.map(c => ({
			regexp: new RegExp('^(' + c.aliases.join('|') + ')\\b\\W+'),
			command: c
		}));
		this.defaultCommand = options.defaultCommand || null;
	}

	public getResults(input: string): TPromise<QuickOpenModel> {
		let match: RegExpMatchArray;
		let command = arrays.first(this.commands, c => !!(match = input.match(c.regexp)));
		let promise: TPromise<QuickOpenEntry[]>;

		if (command) {
			promise = command.command.getResults(input.substr(match[0].length));
		} else if (this.defaultCommand) {
			promise = this.defaultCommand.getResults(input);
		} else {
			promise = this.getCommands(input);
		}

		return promise.then(e => new QuickOpenModel(e));
	}

	private getCommands(input: string): TPromise<QuickOpenEntry[]> {
		let entries: QuickOpenEntry[] = this.commands
			.map(c => ({ command: c.command, highlights: filters.matchesFuzzy(input, c.command.aliases[0]) }))
			.filter(({ command, highlights }) => !!highlights || command.aliases.some(a => input === a))
			.map(({ command, highlights }) => new CommandEntry(this.quickOpenService, this.prefix, command, highlights));

		return TPromise.as(entries);
	}

	public getClass(): string {
		return null;
	}

	public canRun(): boolean {
		return true;
	}

	public getAutoFocus(input: string): IAutoFocus {
		return { autoFocusFirstEntry: true };
	}

	public onClose(canceled: boolean): void {
		return;
	}

	public getGroupLabel(): string {
		return null;
	}

	public getEmptyLabel(input: string): string {
		let match: RegExpMatchArray;
		let command = arrays.first(this.commands, c => !!(match = input.match(c.regexp)));

		if (!command) {
			return nls.localize('noCommands', "No commands matching");
		}

		return command.command.getEmptyLabel(input);
	}
}

export class QuickOpenAction extends Action {
	private prefix: string;

	constructor(actionId: string, actionLabel: string, prefix: string, @IQuickOpenService private quickOpenService: IQuickOpenService) {
		super(actionId, actionLabel);

		this.prefix = prefix;
		this.enabled = !!this.quickOpenService;
	}

	public run(context?: any): TPromise<any> {

		// Show with prefix
		this.quickOpenService.show(this.prefix);

		return TPromise.as(null);
	}
}<|MERGE_RESOLUTION|>--- conflicted
+++ resolved
@@ -261,7 +261,6 @@
 			sideBySide = !context.quickNavigateConfiguration && context.keymods.indexOf(KeyMod.CtrlCmd) >= 0;
 		}
 
-<<<<<<< HEAD
 		let pinned;
 		let modeOverrideOptions: IEditorOptions;
 		if (mode === Mode.OPEN) {
@@ -275,23 +274,13 @@
 			pinned = true;
 			modeOverrideOptions = { pinned, preserveFocus: true };
 		}
-=======
-			let input = this.getInput();
-			if (input instanceof EditorInput) {
-				let opts = this.getOptions();
-				if (opts) {
-					opts = objects.mixin(opts, openInBackgroundOptions, true);
-				} else if (openInBackgroundOptions) {
-					opts = EditorOptions.create(openInBackgroundOptions);
-				}
->>>>>>> 5834d384
 
 		let openEditorPromise: TPromise<IEditor>;
 		let input = this.getInput();
 		if (input instanceof EditorInput) {
 			let opts = this.getOptions();
 			if (opts) {
-				opts.mixin(modeOverrideOptions);
+				opts = objects.mixin(opts, modeOverrideOptions, true);
 			} else if (modeOverrideOptions) {
 				opts = EditorOptions.create(modeOverrideOptions);
 			}
