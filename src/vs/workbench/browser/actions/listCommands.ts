/*---------------------------------------------------------------------------------------------
 *  Copyright (c) Microsoft Corporation. All rights reserved.
 *  Licensed under the MIT License. See License.txt in the project root for license information.
 *--------------------------------------------------------------------------------------------*/

import { KeyMod, KeyCode } from 'vs/base/common/keyCodes';
import { ServicesAccessor } from 'vs/platform/instantiation/common/instantiation';
import { KeybindingsRegistry, KeybindingWeight } from 'vs/platform/keybinding/common/keybindingsRegistry';
import { List } from 'vs/base/browser/ui/list/listWidget';
import { WorkbenchListFocusContextKey, IListService, WorkbenchListSupportsMultiSelectContextKey, ListWidget, WorkbenchListHasSelectionOrFocus, getSelectionKeyboardEvent, WorkbenchListWidget, WorkbenchListSelectionNavigation, WorkbenchTreeElementCanCollapse, WorkbenchTreeElementHasParent, WorkbenchTreeElementHasChild, WorkbenchTreeElementCanExpand, RawWorkbenchListFocusContextKey, WorkbenchTreeFindOpen, WorkbenchListSupportsFind, WorkbenchListScrollAtBottomContextKey, WorkbenchListScrollAtTopContextKey } from 'vs/platform/list/browser/listService';
import { PagedList } from 'vs/base/browser/ui/list/listPaging';
import { equals, range } from 'vs/base/common/arrays';
import { ContextKeyExpr } from 'vs/platform/contextkey/common/contextkey';
import { ObjectTree } from 'vs/base/browser/ui/tree/objectTree';
import { AsyncDataTree } from 'vs/base/browser/ui/tree/asyncDataTree';
import { DataTree } from 'vs/base/browser/ui/tree/dataTree';
import { ITreeNode } from 'vs/base/browser/ui/tree/tree';
import { CommandsRegistry } from 'vs/platform/commands/common/commands';
import { Table } from 'vs/base/browser/ui/table/tableWidget';
import { AbstractTree, TreeFindMode } from 'vs/base/browser/ui/tree/abstractTree';
<<<<<<< HEAD
import { FuzzyScore } from 'vs/base/common/filters';
=======
import { isActiveElement } from 'vs/base/browser/dom';
>>>>>>> 0bd31a85

function ensureDOMFocus(widget: ListWidget | undefined): void {
	// it can happen that one of the commands is executed while
	// DOM focus is within another focusable control within the
	// list/tree item. therefor we should ensure that the
	// list/tree has DOM focus again after the command ran.
	const element = widget?.getHTMLElement();
	if (element && !isActiveElement(element)) {
		widget?.domFocus();
	}
}

async function updateFocus(widget: WorkbenchListWidget, updateFocusFn: (widget: WorkbenchListWidget) => void | Promise<void>): Promise<void> {
	if (!WorkbenchListSelectionNavigation.getValue(widget.contextKeyService)) {
		return updateFocusFn(widget);
	}

	const focus = widget.getFocus();
	const selection = widget.getSelection();

	await updateFocusFn(widget);

	const newFocus = widget.getFocus();

	if (selection.length > 1 || !equals(focus, selection) || equals(focus, newFocus)) {
		return;
	}

	const fakeKeyboardEvent = new KeyboardEvent('keydown');
	widget.setSelection(newFocus, fakeKeyboardEvent);
}

async function navigate(widget: WorkbenchListWidget | undefined, updateFocusFn: (widget: WorkbenchListWidget) => void | Promise<void>): Promise<void> {
	if (!widget) {
		return;
	}

	await updateFocus(widget, updateFocusFn);

	const listFocus = widget.getFocus();

	if (listFocus.length) {
		widget.reveal(listFocus[0]);
	}

	widget.setAnchor(listFocus[0]);
	ensureDOMFocus(widget);
}

KeybindingsRegistry.registerCommandAndKeybindingRule({
	id: 'list.focusDown',
	weight: KeybindingWeight.WorkbenchContrib,
	when: WorkbenchListFocusContextKey,
	primary: KeyCode.DownArrow,
	mac: {
		primary: KeyCode.DownArrow,
		secondary: [KeyMod.WinCtrl | KeyCode.KeyN]
	},
	handler: (accessor, arg2) => {
		navigate(accessor.get(IListService).lastFocusedList, async widget => {
			const fakeKeyboardEvent = new KeyboardEvent('keydown');
			await widget.focusNext(typeof arg2 === 'number' ? arg2 : 1, false, fakeKeyboardEvent);
		});
	}
});

KeybindingsRegistry.registerCommandAndKeybindingRule({
	id: 'list.focusUp',
	weight: KeybindingWeight.WorkbenchContrib,
	when: WorkbenchListFocusContextKey,
	primary: KeyCode.UpArrow,
	mac: {
		primary: KeyCode.UpArrow,
		secondary: [KeyMod.WinCtrl | KeyCode.KeyP]
	},
	handler: (accessor, arg2) => {
		navigate(accessor.get(IListService).lastFocusedList, async widget => {
			const fakeKeyboardEvent = new KeyboardEvent('keydown');
			await widget.focusPrevious(typeof arg2 === 'number' ? arg2 : 1, false, fakeKeyboardEvent);
		});
	}
});

KeybindingsRegistry.registerCommandAndKeybindingRule({
	id: 'list.focusNextMatchDown',
	weight: KeybindingWeight.WorkbenchContrib,
	when: WorkbenchListFocusContextKey,
	primary: KeyMod.Alt | KeyCode.DownArrow,
	mac: {
		primary: KeyMod.Alt | KeyCode.DownArrow,
		secondary: [KeyMod.WinCtrl | KeyMod.Alt | KeyCode.KeyN]
	},
	handler: (accessor, arg2) => {
		navigate(accessor.get(IListService).lastFocusedList, async widget => {
			const fakeKeyboardEvent = new KeyboardEvent('keydown');
			await widget.focusNext(typeof arg2 === 'number' ? arg2 : 1, false, fakeKeyboardEvent, node => !FuzzyScore.isDefault(node.filterData as any as FuzzyScore));
		});
	}
});

KeybindingsRegistry.registerCommandAndKeybindingRule({
	id: 'list.focusNextMatchUp',
	weight: KeybindingWeight.WorkbenchContrib,
	when: WorkbenchListFocusContextKey,
	primary: KeyMod.Alt | KeyCode.UpArrow,
	mac: {
		primary: KeyMod.Alt | KeyCode.UpArrow,
		secondary: [KeyMod.WinCtrl | KeyMod.Alt | KeyCode.KeyP]
	},
	handler: (accessor, arg2) => {
		navigate(accessor.get(IListService).lastFocusedList, async widget => {
			const fakeKeyboardEvent = new KeyboardEvent('keydown');
			await widget.focusPrevious(typeof arg2 === 'number' ? arg2 : 1, false, fakeKeyboardEvent, node => !FuzzyScore.isDefault(node.filterData as any as FuzzyScore));
		});
	}
});

KeybindingsRegistry.registerCommandAndKeybindingRule({
	id: 'list.focusPageDown',
	weight: KeybindingWeight.WorkbenchContrib,
	when: WorkbenchListFocusContextKey,
	primary: KeyCode.PageDown,
	handler: (accessor) => {
		navigate(accessor.get(IListService).lastFocusedList, async widget => {
			const fakeKeyboardEvent = new KeyboardEvent('keydown');
			await widget.focusNextPage(fakeKeyboardEvent);
		});
	}
});

KeybindingsRegistry.registerCommandAndKeybindingRule({
	id: 'list.focusPageUp',
	weight: KeybindingWeight.WorkbenchContrib,
	when: WorkbenchListFocusContextKey,
	primary: KeyCode.PageUp,
	handler: (accessor) => {
		navigate(accessor.get(IListService).lastFocusedList, async widget => {
			const fakeKeyboardEvent = new KeyboardEvent('keydown');
			await widget.focusPreviousPage(fakeKeyboardEvent);
		});
	}
});

KeybindingsRegistry.registerCommandAndKeybindingRule({
	id: 'list.focusFirst',
	weight: KeybindingWeight.WorkbenchContrib,
	when: WorkbenchListFocusContextKey,
	primary: KeyCode.Home,
	handler: (accessor) => {
		navigate(accessor.get(IListService).lastFocusedList, async widget => {
			const fakeKeyboardEvent = new KeyboardEvent('keydown');
			await widget.focusFirst(fakeKeyboardEvent);
		});
	}
});

KeybindingsRegistry.registerCommandAndKeybindingRule({
	id: 'list.focusLast',
	weight: KeybindingWeight.WorkbenchContrib,
	when: WorkbenchListFocusContextKey,
	primary: KeyCode.End,
	handler: (accessor) => {
		navigate(accessor.get(IListService).lastFocusedList, async widget => {
			const fakeKeyboardEvent = new KeyboardEvent('keydown');
			await widget.focusLast(fakeKeyboardEvent);
		});
	}
});

KeybindingsRegistry.registerCommandAndKeybindingRule({
	id: 'list.focusFirstMatch',
	weight: KeybindingWeight.WorkbenchContrib,
	when: WorkbenchListFocusContextKey,
	primary: KeyMod.Alt | KeyCode.Home,
	handler: (accessor) => {
		navigate(accessor.get(IListService).lastFocusedList, async widget => {
			const fakeKeyboardEvent = new KeyboardEvent('keydown');
			await widget.focusFirst(fakeKeyboardEvent, node => !FuzzyScore.isDefault(node.filterData as any as FuzzyScore));
		});
	}
});

KeybindingsRegistry.registerCommandAndKeybindingRule({
	id: 'list.focusLastMatch',
	weight: KeybindingWeight.WorkbenchContrib,
	when: WorkbenchListFocusContextKey,
	primary: KeyMod.Alt | KeyCode.End,
	handler: (accessor) => {
		navigate(accessor.get(IListService).lastFocusedList, async widget => {
			const fakeKeyboardEvent = new KeyboardEvent('keydown');
			await widget.focusLast(fakeKeyboardEvent, node => !FuzzyScore.isDefault(node.filterData as any as FuzzyScore));
		});
	}
});

function expandMultiSelection(focused: WorkbenchListWidget, previousFocus: unknown): void {

	// List
	if (focused instanceof List || focused instanceof PagedList || focused instanceof Table) {
		const list = focused;

		const focus = list.getFocus() ? list.getFocus()[0] : undefined;
		const selection = list.getSelection();
		if (selection && typeof focus === 'number' && selection.indexOf(focus) >= 0) {
			list.setSelection(selection.filter(s => s !== previousFocus));
		} else {
			if (typeof focus === 'number') {
				list.setSelection(selection.concat(focus));
			}
		}
	}

	// Tree
	else if (focused instanceof ObjectTree || focused instanceof DataTree || focused instanceof AsyncDataTree) {
		const list = focused;

		const focus = list.getFocus() ? list.getFocus()[0] : undefined;

		if (previousFocus === focus) {
			return;
		}

		const selection = list.getSelection();
		const fakeKeyboardEvent = new KeyboardEvent('keydown', { shiftKey: true });

		if (selection && selection.indexOf(focus) >= 0) {
			list.setSelection(selection.filter(s => s !== previousFocus), fakeKeyboardEvent);
		} else {
			list.setSelection(selection.concat(focus), fakeKeyboardEvent);
		}
	}
}

KeybindingsRegistry.registerCommandAndKeybindingRule({
	id: 'list.expandSelectionDown',
	weight: KeybindingWeight.WorkbenchContrib,
	when: ContextKeyExpr.and(WorkbenchListFocusContextKey, WorkbenchListSupportsMultiSelectContextKey),
	primary: KeyMod.Shift | KeyCode.DownArrow,
	handler: (accessor, arg2) => {
		const widget = accessor.get(IListService).lastFocusedList;

		if (!widget) {
			return;
		}

		// Focus down first
		const previousFocus = widget.getFocus() ? widget.getFocus()[0] : undefined;
		const fakeKeyboardEvent = new KeyboardEvent('keydown');
		widget.focusNext(typeof arg2 === 'number' ? arg2 : 1, false, fakeKeyboardEvent);

		// Then adjust selection
		expandMultiSelection(widget, previousFocus);

		const focus = widget.getFocus();

		if (focus.length) {
			widget.reveal(focus[0]);
		}

		ensureDOMFocus(widget);
	}
});

KeybindingsRegistry.registerCommandAndKeybindingRule({
	id: 'list.expandSelectionUp',
	weight: KeybindingWeight.WorkbenchContrib,
	when: ContextKeyExpr.and(WorkbenchListFocusContextKey, WorkbenchListSupportsMultiSelectContextKey),
	primary: KeyMod.Shift | KeyCode.UpArrow,
	handler: (accessor, arg2) => {
		const widget = accessor.get(IListService).lastFocusedList;

		if (!widget) {
			return;
		}

		// Focus up first
		const previousFocus = widget.getFocus() ? widget.getFocus()[0] : undefined;
		const fakeKeyboardEvent = new KeyboardEvent('keydown');
		widget.focusPrevious(typeof arg2 === 'number' ? arg2 : 1, false, fakeKeyboardEvent);

		// Then adjust selection
		expandMultiSelection(widget, previousFocus);

		const focus = widget.getFocus();

		if (focus.length) {
			widget.reveal(focus[0]);
		}

		ensureDOMFocus(widget);
	}
});

KeybindingsRegistry.registerCommandAndKeybindingRule({
	id: 'list.collapse',
	weight: KeybindingWeight.WorkbenchContrib,
	when: ContextKeyExpr.and(WorkbenchListFocusContextKey, ContextKeyExpr.or(WorkbenchTreeElementCanCollapse, WorkbenchTreeElementHasParent)),
	primary: KeyCode.LeftArrow,
	mac: {
		primary: KeyCode.LeftArrow,
		secondary: [KeyMod.CtrlCmd | KeyCode.UpArrow]
	},
	handler: (accessor) => {
		const widget = accessor.get(IListService).lastFocusedList;

		if (!widget || !(widget instanceof ObjectTree || widget instanceof DataTree || widget instanceof AsyncDataTree)) {
			return;
		}

		const tree = widget;
		const focusedElements = tree.getFocus();

		if (focusedElements.length === 0) {
			return;
		}

		const focus = focusedElements[0];

		if (!tree.collapse(focus)) {
			const parent = tree.getParentElement(focus);

			if (parent) {
				navigate(widget, widget => {
					const fakeKeyboardEvent = new KeyboardEvent('keydown');
					widget.setFocus([parent], fakeKeyboardEvent);
				});
			}
		}
	}
});

KeybindingsRegistry.registerCommandAndKeybindingRule({
	id: 'list.collapseAll',
	weight: KeybindingWeight.WorkbenchContrib,
	when: WorkbenchListFocusContextKey,
	primary: KeyMod.CtrlCmd | KeyCode.LeftArrow,
	mac: {
		primary: KeyMod.CtrlCmd | KeyCode.LeftArrow,
		secondary: [KeyMod.CtrlCmd | KeyMod.Shift | KeyCode.UpArrow]
	},
	handler: (accessor) => {
		const focused = accessor.get(IListService).lastFocusedList;

		if (focused && !(focused instanceof List || focused instanceof PagedList || focused instanceof Table)) {
			focused.collapseAll();
		}
	}
});

KeybindingsRegistry.registerCommandAndKeybindingRule({
	id: 'list.collapseAllToFocus',
	weight: KeybindingWeight.WorkbenchContrib,
	when: WorkbenchListFocusContextKey,
	handler: accessor => {
		const focused = accessor.get(IListService).lastFocusedList;
		const fakeKeyboardEvent = getSelectionKeyboardEvent('keydown', true);
		// Trees
		if (focused instanceof ObjectTree || focused instanceof DataTree || focused instanceof AsyncDataTree) {
			const tree = focused;
			const focus = tree.getFocus();

			if (focus.length > 0) {
				tree.collapse(focus[0], true);
			}
			tree.setSelection(focus, fakeKeyboardEvent);
			tree.setAnchor(focus[0]);
		}
	}
});


KeybindingsRegistry.registerCommandAndKeybindingRule({
	id: 'list.focusParent',
	weight: KeybindingWeight.WorkbenchContrib,
	when: WorkbenchListFocusContextKey,
	handler: (accessor) => {
		const widget = accessor.get(IListService).lastFocusedList;

		if (!widget || !(widget instanceof ObjectTree || widget instanceof DataTree || widget instanceof AsyncDataTree)) {
			return;
		}

		const tree = widget;
		const focusedElements = tree.getFocus();
		if (focusedElements.length === 0) {
			return;
		}
		const focus = focusedElements[0];
		const parent = tree.getParentElement(focus);
		if (parent) {
			navigate(widget, widget => {
				const fakeKeyboardEvent = new KeyboardEvent('keydown');
				widget.setFocus([parent], fakeKeyboardEvent);
			});
		}
	}
});

KeybindingsRegistry.registerCommandAndKeybindingRule({
	id: 'list.expand',
	weight: KeybindingWeight.WorkbenchContrib,
	when: ContextKeyExpr.and(WorkbenchListFocusContextKey, ContextKeyExpr.or(WorkbenchTreeElementCanExpand, WorkbenchTreeElementHasChild)),
	primary: KeyCode.RightArrow,
	handler: (accessor) => {
		const widget = accessor.get(IListService).lastFocusedList;

		if (!widget) {
			return;
		}

		if (widget instanceof ObjectTree || widget instanceof DataTree) {
			// TODO@Joao: instead of doing this here, just delegate to a tree method
			const focusedElements = widget.getFocus();

			if (focusedElements.length === 0) {
				return;
			}

			const focus = focusedElements[0];

			if (!widget.expand(focus)) {
				const child = widget.getFirstElementChild(focus);

				if (child) {
					const node = widget.getNode(child);

					if (node.visible) {
						navigate(widget, widget => {
							const fakeKeyboardEvent = new KeyboardEvent('keydown');
							widget.setFocus([child], fakeKeyboardEvent);
						});
					}
				}
			}
		} else if (widget instanceof AsyncDataTree) {
			// TODO@Joao: instead of doing this here, just delegate to a tree method
			const focusedElements = widget.getFocus();

			if (focusedElements.length === 0) {
				return;
			}

			const focus = focusedElements[0];
			widget.expand(focus).then(didExpand => {
				if (focus && !didExpand) {
					const child = widget.getFirstElementChild(focus);

					if (child) {
						const node = widget.getNode(child);

						if (node.visible) {
							navigate(widget, widget => {
								const fakeKeyboardEvent = new KeyboardEvent('keydown');
								widget.setFocus([child], fakeKeyboardEvent);
							});
						}
					}
				}
			});
		}
	}
});

function selectElement(accessor: ServicesAccessor, retainCurrentFocus: boolean): void {
	const focused = accessor.get(IListService).lastFocusedList;
	const fakeKeyboardEvent = getSelectionKeyboardEvent('keydown', retainCurrentFocus);
	// List
	if (focused instanceof List || focused instanceof PagedList || focused instanceof Table) {
		const list = focused;
		list.setSelection(list.getFocus(), fakeKeyboardEvent);
		list.setAnchor(list.getFocus()[0]);
	}

	// Trees
	else if (focused instanceof ObjectTree || focused instanceof DataTree || focused instanceof AsyncDataTree) {
		const tree = focused;
		const focus = tree.getFocus();

		if (focus.length > 0) {
			let toggleCollapsed = true;

			if (tree.expandOnlyOnTwistieClick === true) {
				toggleCollapsed = false;
			} else if (typeof tree.expandOnlyOnTwistieClick !== 'boolean' && tree.expandOnlyOnTwistieClick(focus[0])) {
				toggleCollapsed = false;
			}

			if (toggleCollapsed) {
				tree.toggleCollapsed(focus[0]);
			}
		}
		tree.setSelection(focus, fakeKeyboardEvent);
		tree.setAnchor(focus[0]);
	}
}

KeybindingsRegistry.registerCommandAndKeybindingRule({
	id: 'list.select',
	weight: KeybindingWeight.WorkbenchContrib,
	when: WorkbenchListFocusContextKey,
	primary: KeyCode.Enter,
	mac: {
		primary: KeyCode.Enter,
		secondary: [KeyMod.CtrlCmd | KeyCode.DownArrow]
	},
	handler: (accessor) => {
		selectElement(accessor, false);
	}
});

KeybindingsRegistry.registerCommandAndKeybindingRule({
	id: 'list.selectAndPreserveFocus',
	weight: KeybindingWeight.WorkbenchContrib,
	when: WorkbenchListFocusContextKey,
	handler: accessor => {
		selectElement(accessor, true);
	}
});

KeybindingsRegistry.registerCommandAndKeybindingRule({
	id: 'list.selectAll',
	weight: KeybindingWeight.WorkbenchContrib,
	when: ContextKeyExpr.and(WorkbenchListFocusContextKey, WorkbenchListSupportsMultiSelectContextKey),
	primary: KeyMod.CtrlCmd | KeyCode.KeyA,
	handler: (accessor) => {
		const focused = accessor.get(IListService).lastFocusedList;

		// List
		if (focused instanceof List || focused instanceof PagedList || focused instanceof Table) {
			const list = focused;
			const fakeKeyboardEvent = new KeyboardEvent('keydown');
			list.setSelection(range(list.length), fakeKeyboardEvent);
		}

		// Trees
		else if (focused instanceof ObjectTree || focused instanceof DataTree || focused instanceof AsyncDataTree) {
			const tree = focused;
			const focus = tree.getFocus();
			const selection = tree.getSelection();

			// Which element should be considered to start selecting all?
			let start: unknown | undefined = undefined;

			if (focus.length > 0 && (selection.length === 0 || !selection.includes(focus[0]))) {
				start = focus[0];
			}

			if (!start && selection.length > 0) {
				start = selection[0];
			}

			// What is the scope of select all?
			let scope: unknown | undefined = undefined;

			if (!start) {
				scope = undefined;
			} else {
				scope = tree.getParentElement(start);
			}

			const newSelection: unknown[] = [];
			const visit = (node: ITreeNode<unknown, unknown>) => {
				for (const child of node.children) {
					if (child.visible) {
						newSelection.push(child.element);

						if (!child.collapsed) {
							visit(child);
						}
					}
				}
			};

			// Add the whole scope subtree to the new selection
			visit(tree.getNode(scope));

			// If the scope isn't the tree root, it should be part of the new selection
			if (scope && selection.length === newSelection.length) {
				newSelection.unshift(scope);
			}

			const fakeKeyboardEvent = new KeyboardEvent('keydown');
			tree.setSelection(newSelection, fakeKeyboardEvent);
		}
	}
});

KeybindingsRegistry.registerCommandAndKeybindingRule({
	id: 'list.toggleSelection',
	weight: KeybindingWeight.WorkbenchContrib,
	when: WorkbenchListFocusContextKey,
	primary: KeyMod.CtrlCmd | KeyMod.Shift | KeyCode.Enter,
	handler: (accessor) => {
		const widget = accessor.get(IListService).lastFocusedList;

		if (!widget) {
			return;
		}

		const focus = widget.getFocus();

		if (focus.length === 0) {
			return;
		}

		const selection = widget.getSelection();
		const index = selection.indexOf(focus[0]);

		if (index > -1) {
			widget.setSelection([...selection.slice(0, index), ...selection.slice(index + 1)]);
		} else {
			widget.setSelection([...selection, focus[0]]);
		}
	}
});

KeybindingsRegistry.registerCommandAndKeybindingRule({
	id: 'list.toggleExpand',
	weight: KeybindingWeight.WorkbenchContrib,
	when: WorkbenchListFocusContextKey,
	primary: KeyCode.Space,
	handler: (accessor) => {
		const focused = accessor.get(IListService).lastFocusedList;

		// Tree only
		if (focused instanceof ObjectTree || focused instanceof DataTree || focused instanceof AsyncDataTree) {
			const tree = focused;
			const focus = tree.getFocus();

			if (focus.length > 0 && tree.isCollapsible(focus[0])) {
				tree.toggleCollapsed(focus[0]);
				return;
			}
		}

		selectElement(accessor, true);
	}
});

KeybindingsRegistry.registerCommandAndKeybindingRule({
	id: 'list.clear',
	weight: KeybindingWeight.WorkbenchContrib,
	when: ContextKeyExpr.and(WorkbenchListFocusContextKey, WorkbenchListHasSelectionOrFocus),
	primary: KeyCode.Escape,
	handler: (accessor) => {
		const widget = accessor.get(IListService).lastFocusedList;

		if (!widget) {
			return;
		}

		const selection = widget.getSelection();
		const fakeKeyboardEvent = new KeyboardEvent('keydown');

		if (selection.length > 1) {
			const useSelectionNavigation = WorkbenchListSelectionNavigation.getValue(widget.contextKeyService);
			if (useSelectionNavigation) {
				const focus = widget.getFocus();
				widget.setSelection([focus[0]], fakeKeyboardEvent);
			} else {
				widget.setSelection([], fakeKeyboardEvent);
			}
		} else {
			widget.setSelection([], fakeKeyboardEvent);
			widget.setFocus([], fakeKeyboardEvent);
		}

		widget.setAnchor(undefined);
	}
});

CommandsRegistry.registerCommand({
	id: 'list.triggerTypeNavigation',
	handler: (accessor) => {
		const widget = accessor.get(IListService).lastFocusedList;
		widget?.triggerTypeNavigation();
	}
});

CommandsRegistry.registerCommand({
	id: 'list.toggleFindMode',
	handler: (accessor) => {
		const widget = accessor.get(IListService).lastFocusedList;

		if (widget instanceof AbstractTree || widget instanceof AsyncDataTree) {
			const tree = widget;
			tree.findMode = tree.findMode === TreeFindMode.Filter ? TreeFindMode.Highlight : TreeFindMode.Filter;
		}
	}
});

// Deprecated commands
CommandsRegistry.registerCommandAlias('list.toggleKeyboardNavigation', 'list.triggerTypeNavigation');
CommandsRegistry.registerCommandAlias('list.toggleFilterOnType', 'list.toggleFindMode');

KeybindingsRegistry.registerCommandAndKeybindingRule({
	id: 'list.find',
	weight: KeybindingWeight.WorkbenchContrib,
	when: ContextKeyExpr.and(RawWorkbenchListFocusContextKey, WorkbenchListSupportsFind),
	primary: KeyMod.CtrlCmd | KeyCode.KeyF,
	secondary: [KeyCode.F3],
	handler: (accessor) => {
		const widget = accessor.get(IListService).lastFocusedList;

		// List
		if (widget instanceof List || widget instanceof PagedList || widget instanceof Table) {
			// TODO@joao
		}

		// Tree
		else if (widget instanceof AbstractTree || widget instanceof AsyncDataTree) {
			const tree = widget;
			tree.openFind();
		}
	}
});

KeybindingsRegistry.registerCommandAndKeybindingRule({
	id: 'list.closeFind',
	weight: KeybindingWeight.WorkbenchContrib,
	when: ContextKeyExpr.and(RawWorkbenchListFocusContextKey, WorkbenchTreeFindOpen),
	primary: KeyCode.Escape,
	handler: (accessor) => {
		const widget = accessor.get(IListService).lastFocusedList;

		if (widget instanceof AbstractTree || widget instanceof AsyncDataTree) {
			const tree = widget;
			tree.closeFind();
		}
	}
});

KeybindingsRegistry.registerCommandAndKeybindingRule({
	id: 'list.scrollUp',
	weight: KeybindingWeight.WorkbenchContrib,
	// Since the default keybindings for list.scrollUp and widgetNavigation.focusPrevious
	// are both Ctrl+UpArrow, we disable this command when the scrollbar is at
	// top-most position. This will give chance for widgetNavigation.focusPrevious to execute
	when: ContextKeyExpr.and(
		WorkbenchListFocusContextKey,
		WorkbenchListScrollAtTopContextKey?.negate()),
	primary: KeyMod.CtrlCmd | KeyCode.UpArrow,
	handler: accessor => {
		const focused = accessor.get(IListService).lastFocusedList;

		if (!focused) {
			return;
		}

		focused.scrollTop -= 10;
	}
});

KeybindingsRegistry.registerCommandAndKeybindingRule({
	id: 'list.scrollDown',
	weight: KeybindingWeight.WorkbenchContrib,
	// same as above
	when: ContextKeyExpr.and(
		WorkbenchListFocusContextKey,
		WorkbenchListScrollAtBottomContextKey?.negate()),
	primary: KeyMod.CtrlCmd | KeyCode.DownArrow,
	handler: accessor => {
		const focused = accessor.get(IListService).lastFocusedList;

		if (!focused) {
			return;
		}

		focused.scrollTop += 10;
	}
});

KeybindingsRegistry.registerCommandAndKeybindingRule({
	id: 'list.scrollLeft',
	weight: KeybindingWeight.WorkbenchContrib,
	when: WorkbenchListFocusContextKey,
	handler: accessor => {
		const focused = accessor.get(IListService).lastFocusedList;

		if (!focused) {
			return;
		}

		focused.scrollLeft -= 10;
	}
});

KeybindingsRegistry.registerCommandAndKeybindingRule({
	id: 'list.scrollRight',
	weight: KeybindingWeight.WorkbenchContrib,
	when: WorkbenchListFocusContextKey,
	handler: accessor => {
		const focused = accessor.get(IListService).lastFocusedList;

		if (!focused) {
			return;
		}

		focused.scrollLeft += 10;
	}
});<|MERGE_RESOLUTION|>--- conflicted
+++ resolved
@@ -18,11 +18,8 @@
 import { CommandsRegistry } from 'vs/platform/commands/common/commands';
 import { Table } from 'vs/base/browser/ui/table/tableWidget';
 import { AbstractTree, TreeFindMode } from 'vs/base/browser/ui/tree/abstractTree';
-<<<<<<< HEAD
 import { FuzzyScore } from 'vs/base/common/filters';
-=======
 import { isActiveElement } from 'vs/base/browser/dom';
->>>>>>> 0bd31a85
 
 function ensureDOMFocus(widget: ListWidget | undefined): void {
 	// it can happen that one of the commands is executed while
