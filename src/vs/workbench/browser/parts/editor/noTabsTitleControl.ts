/*---------------------------------------------------------------------------------------------
 *  Copyright (c) Microsoft Corporation. All rights reserved.
 *  Licensed under the MIT License. See License.txt in the project root for license information.
 *--------------------------------------------------------------------------------------------*/

import 'vs/css!./media/notabstitlecontrol';
import { toResource, Verbosity, IEditorInput, IEditorPartOptions, SideBySideEditor } from 'vs/workbench/common/editor';
import { TitleControl, IToolbarActions } from 'vs/workbench/browser/parts/editor/titleControl';
import { ResourceLabel, IResourceLabel } from 'vs/workbench/browser/labels';
import { TAB_ACTIVE_FOREGROUND, TAB_UNFOCUSED_ACTIVE_FOREGROUND } from 'vs/workbench/common/theme';
import { EventType as TouchEventType, GestureEvent, Gesture } from 'vs/base/browser/touch';
import { addDisposableListener, EventType, EventHelper, Dimension } from 'vs/base/browser/dom';
import { IAction } from 'vs/base/common/actions';
import { CLOSE_EDITOR_COMMAND_ID } from 'vs/workbench/browser/parts/editor/editorCommands';
import { Color } from 'vs/base/common/color';
import { withNullAsUndefined, assertIsDefined, assertAllDefined } from 'vs/base/common/types';

interface IRenderedEditorLabel {
	editor?: IEditorInput;
	pinned: boolean;
}

export class NoTabsTitleControl extends TitleControl {

	private static readonly HEIGHT = 35;

	private titleContainer: HTMLElement | undefined;
	private editorLabel: IResourceLabel | undefined;
	private activeLabel: IRenderedEditorLabel = Object.create(null);

	protected create(parent: HTMLElement): void {
		const titleContainer = this.titleContainer = parent;
		titleContainer.draggable = true;

		//Container listeners
		this.registerContainerListeners(titleContainer);

		// Gesture Support
		this._register(Gesture.addTarget(titleContainer));

		const labelContainer = document.createElement('div');
		labelContainer.classList.add('label-container');
		titleContainer.appendChild(labelContainer);

		// Editor Label
		this.editorLabel = this._register(this.instantiationService.createInstance(ResourceLabel, labelContainer, undefined)).element;
		this._register(addDisposableListener(this.editorLabel.element, EventType.CLICK, e => this.onTitleLabelClick(e)));

		// Breadcrumbs
		this.createBreadcrumbsControl(labelContainer, { showFileIcons: false, showSymbolIcons: true, showDecorationColors: false, breadcrumbsBackground: () => Color.transparent });
		titleContainer.classList.toggle('breadcrumbs', Boolean(this.breadcrumbsControl));
		this._register({ dispose: () => titleContainer.classList.remove('breadcrumbs') }); // import to remove because the container is a shared dom node

		// Right Actions Container
		const actionsContainer = document.createElement('div');
		actionsContainer.classList.add('title-actions');
		titleContainer.appendChild(actionsContainer);

		// Editor actions toolbar
		this.createEditorActionsToolBar(actionsContainer);
	}

	private registerContainerListeners(titleContainer: HTMLElement): void {

		// Group dragging
		this.enableGroupDragging(titleContainer);

		// Pin on double click
		this._register(addDisposableListener(titleContainer, EventType.DBLCLICK, (e: MouseEvent) => this.onTitleDoubleClick(e)));

		// Detect mouse click
		this._register(addDisposableListener(titleContainer, EventType.AUXCLICK, (e: MouseEvent) => this.onTitleAuxClick(e)));

		// Detect touch
		this._register(addDisposableListener(titleContainer, TouchEventType.Tap, (e: GestureEvent) => this.onTitleTap(e)));

		// Context Menu
		this._register(addDisposableListener(titleContainer, EventType.CONTEXT_MENU, (e: Event) => {
			if (this.group.activeEditor) {
				this.onContextMenu(this.group.activeEditor, e, titleContainer);
			}
		}));
		this._register(addDisposableListener(titleContainer, TouchEventType.Contextmenu, (e: Event) => {
			if (this.group.activeEditor) {
				this.onContextMenu(this.group.activeEditor, e, titleContainer);
			}
		}));
	}

	private onTitleLabelClick(e: MouseEvent): void {
		EventHelper.stop(e, false);

		// delayed to let the onTitleClick() come first which can cause a focus change which can close quick access
		setTimeout(() => this.quickInputService.quickAccess.show());
	}

	private onTitleDoubleClick(e: MouseEvent): void {
		EventHelper.stop(e);

		this.group.pinEditor();
	}

	private onTitleAuxClick(e: MouseEvent): void {
		if (e.button === 1 /* Middle Button */ && this.group.activeEditor) {
			EventHelper.stop(e, true /* for https://github.com/microsoft/vscode/issues/56715 */);

			this.group.closeEditor(this.group.activeEditor);
		}
	}

	private onTitleTap(e: GestureEvent): void {
		// TODO@rebornix gesture tap should open the quick access
		// editorGroupView will focus on the editor again when there are mouse/pointer/touch down events
		// we need to wait a bit as `GesureEvent.Tap` is generated from `touchstart` and then `touchend` evnets, which are not an atom event.
		setTimeout(() => this.quickInputService.quickAccess.show(), 50);
	}

<<<<<<< HEAD
	getPreferredHeight(): number {
		return this.group.titleHeight;
	}

=======
>>>>>>> 341bc9c8
	openEditor(editor: IEditorInput): void {
		const activeEditorChanged = this.ifActiveEditorChanged(() => this.redraw());
		if (!activeEditorChanged) {
			this.ifActiveEditorPropertiesChanged(() => this.redraw());
		}
	}

	closeEditor(editor: IEditorInput): void {
		this.ifActiveEditorChanged(() => this.redraw());
	}

	closeEditors(editors: IEditorInput[]): void {
		this.ifActiveEditorChanged(() => this.redraw());
	}

	moveEditor(editor: IEditorInput, fromIndex: number, targetIndex: number): void {
		this.ifActiveEditorChanged(() => this.redraw());
	}

	pinEditor(editor: IEditorInput): void {
		this.ifEditorIsActive(editor, () => this.redraw());
	}

	stickEditor(editor: IEditorInput): void {
		// Sticky editors are not presented any different with tabs disabled
	}

	unstickEditor(editor: IEditorInput): void {
		// Sticky editors are not presented any different with tabs disabled
	}

	setActive(isActive: boolean): void {
		this.redraw();
	}

	updateEditorLabel(editor: IEditorInput): void {
		this.ifEditorIsActive(editor, () => this.redraw());
	}

	updateEditorLabels(): void {
		if (this.group.activeEditor) {
			this.updateEditorLabel(this.group.activeEditor); // we only have the active one to update
		}
	}

	updateEditorDirty(editor: IEditorInput): void {
		this.ifEditorIsActive(editor, () => {
			const titleContainer = assertIsDefined(this.titleContainer);

			// Signal dirty (unless saving)
			if (editor.isDirty() && !editor.isSaving()) {
				titleContainer.classList.add('dirty');
			}

			// Otherwise, clear dirty
			else {
				titleContainer.classList.remove('dirty');
			}
		});
	}

	updateOptions(oldOptions: IEditorPartOptions, newOptions: IEditorPartOptions): void {
		if (oldOptions.labelFormat !== newOptions.labelFormat) {
			this.redraw();
		}
	}

	updateStyles(): void {
		this.redraw();
	}

	protected handleBreadcrumbsEnablementChange(): void {
		const titleContainer = assertIsDefined(this.titleContainer);

		titleContainer.classList.toggle('breadcrumbs', Boolean(this.breadcrumbsControl));
		this.redraw();
	}

	private ifActiveEditorChanged(fn: () => void): boolean {
		if (
			!this.activeLabel.editor && this.group.activeEditor || 	// active editor changed from null => editor
			this.activeLabel.editor && !this.group.activeEditor || 	// active editor changed from editor => null
			(!this.activeLabel.editor || !this.group.isActive(this.activeLabel.editor))			// active editor changed from editorA => editorB
		) {
			fn();

			return true;
		}

		return false;
	}

	private ifActiveEditorPropertiesChanged(fn: () => void): void {
		if (!this.activeLabel.editor || !this.group.activeEditor) {
			return; // need an active editor to check for properties changed
		}

		if (this.activeLabel.pinned !== this.group.isPinned(this.group.activeEditor)) {
			fn(); // only run if pinned state has changed
		}
	}

	private ifEditorIsActive(editor: IEditorInput, fn: () => void): void {
		if (this.group.isActive(editor)) {
			fn();  // only run if editor is current active
		}
	}

	private redraw(): void {
		const editor = withNullAsUndefined(this.group.activeEditor);

		const isEditorPinned = editor ? this.group.isPinned(editor) : false;
		const isGroupActive = this.accessor.activeGroup === this.group;

		this.activeLabel = { editor, pinned: isEditorPinned };

		// Update Breadcrumbs
		if (this.breadcrumbsControl) {
			if (isGroupActive) {
				this.breadcrumbsControl.update();
				this.breadcrumbsControl.domNode.classList.toggle('preview', !isEditorPinned);
			} else {
				this.breadcrumbsControl.hide();
			}
		}

		// Clear if there is no editor
		const [titleContainer, editorLabel] = assertAllDefined(this.titleContainer, this.editorLabel);
		if (!editor) {
			titleContainer.classList.remove('dirty');
			editorLabel.clear();
			this.clearEditorActionsToolbar();
		}

		// Otherwise render it
		else {

			// Dirty state
			this.updateEditorDirty(editor);

			// Editor Label
			const { labelFormat } = this.accessor.partOptions;
			let description: string;
			if (this.breadcrumbsControl && !this.breadcrumbsControl.isHidden()) {
				description = ''; // hide description when showing breadcrumbs
			} else if (labelFormat === 'default' && !isGroupActive) {
				description = ''; // hide description when group is not active and style is 'default'
			} else {
				description = editor.getDescription(this.getVerbosity(labelFormat)) || '';
			}

			let title = editor.getTitle(Verbosity.LONG);
			if (description === title) {
				title = ''; // dont repeat what is already shown
			}

			editorLabel.setResource(
				{
					resource: toResource(editor, { supportSideBySide: SideBySideEditor.BOTH }),
					name: editor.getName(),
					description
				},
				{
					title,
					italic: !isEditorPinned,
					extraClasses: ['no-tabs', 'title-label']
				}
			);

			if (isGroupActive) {
				editorLabel.element.style.color = this.getColor(TAB_ACTIVE_FOREGROUND) || '';
			} else {
				editorLabel.element.style.color = this.getColor(TAB_UNFOCUSED_ACTIVE_FOREGROUND) || '';
			}

			// Update Editor Actions Toolbar
			this.updateEditorActionsToolbar();
		}
	}

	private getVerbosity(style: string | undefined): Verbosity {
		switch (style) {
			case 'short': return Verbosity.SHORT;
			case 'long': return Verbosity.LONG;
			default: return Verbosity.MEDIUM;
		}
	}

	protected prepareEditorActions(editorActions: IToolbarActions): { primaryEditorActions: IAction[], secondaryEditorActions: IAction[] } {
		const isGroupActive = this.accessor.activeGroup === this.group;

		// Group active: show all actions
		if (isGroupActive) {
			return super.prepareEditorActions(editorActions);
		}

		// Group inactive: only show close action
		return { primaryEditorActions: editorActions.primary.filter(action => action.id === CLOSE_EDITOR_COMMAND_ID), secondaryEditorActions: [] };
	}

	getPreferredHeight(): number {
		return NoTabsTitleControl.HEIGHT;
	}

	layout(dimension: Dimension): void {
		if (this.breadcrumbsControl) {
			this.breadcrumbsControl.layout(undefined);
		}
	}
}<|MERGE_RESOLUTION|>--- conflicted
+++ resolved
@@ -115,13 +115,6 @@
 		setTimeout(() => this.quickInputService.quickAccess.show(), 50);
 	}
 
-<<<<<<< HEAD
-	getPreferredHeight(): number {
-		return this.group.titleHeight;
-	}
-
-=======
->>>>>>> 341bc9c8
 	openEditor(editor: IEditorInput): void {
 		const activeEditorChanged = this.ifActiveEditorChanged(() => this.redraw());
 		if (!activeEditorChanged) {
