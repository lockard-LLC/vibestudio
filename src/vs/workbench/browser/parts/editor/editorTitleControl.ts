/*---------------------------------------------------------------------------------------------
 *  Copyright (c) Microsoft Corporation. All rights reserved.
 *  Licensed under the MIT License. See License.txt in the project root for license information.
 *--------------------------------------------------------------------------------------------*/

import 'vs/css!./media/editortitlecontrol';
import { Dimension, clearNode } from 'vs/base/browser/dom';
import { IInstantiationService } from 'vs/platform/instantiation/common/instantiation';
import { IThemeService, Themable } from 'vs/platform/theme/common/themeService';
import { BreadcrumbsControl, BreadcrumbsControlFactory } from 'vs/workbench/browser/parts/editor/breadcrumbsControl';
import { IEditorGroupsView, IEditorGroupTitleHeight, IEditorGroupView, IEditorPartsView, IInternalEditorOpenOptions } from 'vs/workbench/browser/parts/editor/editor';
import { IEditorTabsControl } from 'vs/workbench/browser/parts/editor/editorTabsControl';
import { MultiEditorTabsControl } from 'vs/workbench/browser/parts/editor/multiEditorTabsControl';
import { SingleEditorTabsControl } from 'vs/workbench/browser/parts/editor/singleEditorTabsControl';
import { IEditorPartOptions } from 'vs/workbench/common/editor';
import { EditorInput } from 'vs/workbench/common/editor/editorInput';
import { DisposableStore } from 'vs/base/common/lifecycle';
import { MultiRowEditorControl } from 'vs/workbench/browser/parts/editor/multiRowEditorTabsControl';
import { IReadonlyEditorGroupModel } from 'vs/workbench/common/editor/editorGroupModel';
import { NoEditorTabsControl } from 'vs/workbench/browser/parts/editor/noEditorTabsControl';

export interface IEditorTitleControlDimensions {

	/**
	 * The size of the parent container the title control is layed out in.
	 */
	readonly container: Dimension;

	/**
	 * The maximum size the title control is allowed to consume based on
	 * other controls that are positioned inside the container.
	 */
	readonly available: Dimension;
}

export class EditorTitleControl extends Themable {

	private editorTabsControl: IEditorTabsControl;
	private editorTabsControlDisposable = this._register(new DisposableStore());

	private breadcrumbsControlFactory: BreadcrumbsControlFactory | undefined;
	private breadcrumbsControlDisposables = this._register(new DisposableStore());
	private get breadcrumbsControl() { return this.breadcrumbsControlFactory?.control; }

	constructor(
		private readonly parent: HTMLElement,
		private readonly editorPartsView: IEditorPartsView,
		private readonly groupsView: IEditorGroupsView,
		private readonly groupView: IEditorGroupView,
		private readonly model: IReadonlyEditorGroupModel,
		@IInstantiationService private instantiationService: IInstantiationService,
		@IThemeService themeService: IThemeService
	) {
		super(themeService);

		this.editorTabsControl = this.createEditorTabsControl();
		this.breadcrumbsControlFactory = this.createBreadcrumbsControl();
	}

	private createEditorTabsControl(): IEditorTabsControl {
<<<<<<< HEAD
		let control: IEditorTabsControl;
		if (this.groupsView.partOptions.showTabs) {
			if (this.groupsView.partOptions.pinnedTabsOnSeparateRow) {
				control = this.instantiationService.createInstance(MultiRowEditorControl, this.parent, this.editorPartsView, this.groupsView, this.groupView, this.model);
			} else {
				control = this.instantiationService.createInstance(MultiEditorTabsControl, this.parent, this.editorPartsView, this.groupsView, this.groupView, this.model);
			}
		} else {
			control = this.instantiationService.createInstance(SingleEditorTabsControl, this.parent, this.editorPartsView, this.groupsView, this.groupView, this.model);
=======
		let tabsControlType;
		switch (this.groupsView.partOptions.showTabs) {
			case 'none':
				tabsControlType = NoEditorTabsControl;
				break;
			case 'single':
				tabsControlType = SingleEditorTabsControl;
				break;
			case 'multiple':
			default:
				tabsControlType = this.groupsView.partOptions.pinnedTabsOnSeparateRow ? MultiRowEditorControl : MultiEditorTabsControl;
				break;
>>>>>>> 0e98f35f
		}

		const control = this.instantiationService.createInstance(tabsControlType, this.parent, this.editorPartsView, this.groupsView, this.groupView, this.model);
		return this.editorTabsControlDisposable.add(control);
	}

	private createBreadcrumbsControl(): BreadcrumbsControlFactory | undefined {
		if (this.groupsView.partOptions.showTabs === 'single') {
			return undefined; // Single tabs have breadcrumbs inlined. No tabs have no breadcrumbs.
		}

		// Breadcrumbs container
		const breadcrumbsContainer = document.createElement('div');
		breadcrumbsContainer.classList.add('breadcrumbs-below-tabs');
		this.parent.appendChild(breadcrumbsContainer);

		const breadcrumbsControlFactory = this.breadcrumbsControlDisposables.add(this.instantiationService.createInstance(BreadcrumbsControlFactory, breadcrumbsContainer, this.groupView, {
			showFileIcons: true,
			showSymbolIcons: true,
			showDecorationColors: false,
			showPlaceholder: true
		}));

		// Breadcrumbs enablement & visibility change have an impact on layout
		// so we need to relayout the editor group when that happens.
		this.breadcrumbsControlDisposables.add(breadcrumbsControlFactory.onDidEnablementChange(() => this.groupView.relayout()));
		this.breadcrumbsControlDisposables.add(breadcrumbsControlFactory.onDidVisibilityChange(() => this.groupView.relayout()));

		return breadcrumbsControlFactory;
	}

	openEditor(editor: EditorInput, options?: IInternalEditorOpenOptions): void {
		const didChange = this.editorTabsControl.openEditor(editor, options);

		this.handleOpenedEditors(didChange);
	}

	openEditors(editors: EditorInput[]): void {
		const didChange = this.editorTabsControl.openEditors(editors);

		this.handleOpenedEditors(didChange);
	}

	private handleOpenedEditors(didChange: boolean): void {
		if (didChange) {
			this.breadcrumbsControl?.update();
		} else {
			this.breadcrumbsControl?.revealLast();
		}
	}

	beforeCloseEditor(editor: EditorInput): void {
		return this.editorTabsControl.beforeCloseEditor(editor);
	}

	closeEditor(editor: EditorInput): void {
		this.editorTabsControl.closeEditor(editor);

		this.handleClosedEditors();
	}

	closeEditors(editors: EditorInput[]): void {
		this.editorTabsControl.closeEditors(editors);

		this.handleClosedEditors();
	}

	private handleClosedEditors(): void {
		if (!this.groupView.activeEditor) {
			this.breadcrumbsControl?.update();
		}
	}

	moveEditor(editor: EditorInput, fromIndex: number, targetIndex: number, stickyStateChange: boolean): void {
		return this.editorTabsControl.moveEditor(editor, fromIndex, targetIndex, stickyStateChange);
	}

	pinEditor(editor: EditorInput): void {
		return this.editorTabsControl.pinEditor(editor);
	}

	stickEditor(editor: EditorInput): void {
		return this.editorTabsControl.stickEditor(editor);
	}

	unstickEditor(editor: EditorInput): void {
		return this.editorTabsControl.unstickEditor(editor);
	}

	setActive(isActive: boolean): void {
		return this.editorTabsControl.setActive(isActive);
	}

	updateEditorLabel(editor: EditorInput): void {
		return this.editorTabsControl.updateEditorLabel(editor);
	}

	updateEditorDirty(editor: EditorInput): void {
		return this.editorTabsControl.updateEditorDirty(editor);
	}

	updateOptions(oldOptions: IEditorPartOptions, newOptions: IEditorPartOptions): void {
		// Update editor tabs control if options changed
		if (
			oldOptions.showTabs !== newOptions.showTabs ||
			(newOptions.showTabs !== 'single' && oldOptions.pinnedTabsOnSeparateRow !== newOptions.pinnedTabsOnSeparateRow)
		) {
			// Clear old
			this.editorTabsControlDisposable.clear();
			this.breadcrumbsControlDisposables.clear();
			clearNode(this.parent);

			// Create new
			this.editorTabsControl = this.createEditorTabsControl();
			this.breadcrumbsControlFactory = this.createBreadcrumbsControl();
		}

		// Forward into editor tabs control
		else {
			this.editorTabsControl.updateOptions(oldOptions, newOptions);
		}
	}

	layout(dimensions: IEditorTitleControlDimensions): Dimension {

		// Layout tabs control
		const tabsControlDimension = this.editorTabsControl.layout(dimensions);

		// Layout breadcrumbs if visible
		let breadcrumbsControlDimension: Dimension | undefined = undefined;
		if (this.breadcrumbsControl?.isHidden() === false) {
			breadcrumbsControlDimension = new Dimension(dimensions.container.width, BreadcrumbsControl.HEIGHT);
			this.breadcrumbsControl.layout(breadcrumbsControlDimension);
		}

		return new Dimension(
			dimensions.container.width,
			tabsControlDimension.height + (breadcrumbsControlDimension ? breadcrumbsControlDimension.height : 0)
		);
	}

	getHeight(): IEditorGroupTitleHeight {
		const tabsControlHeight = this.editorTabsControl.getHeight();
		const breadcrumbsControlHeight = this.breadcrumbsControl?.isHidden() === false ? BreadcrumbsControl.HEIGHT : 0;

		return {
			total: tabsControlHeight + breadcrumbsControlHeight,
			offset: tabsControlHeight
		};
	}
}<|MERGE_RESOLUTION|>--- conflicted
+++ resolved
@@ -58,17 +58,6 @@
 	}
 
 	private createEditorTabsControl(): IEditorTabsControl {
-<<<<<<< HEAD
-		let control: IEditorTabsControl;
-		if (this.groupsView.partOptions.showTabs) {
-			if (this.groupsView.partOptions.pinnedTabsOnSeparateRow) {
-				control = this.instantiationService.createInstance(MultiRowEditorControl, this.parent, this.editorPartsView, this.groupsView, this.groupView, this.model);
-			} else {
-				control = this.instantiationService.createInstance(MultiEditorTabsControl, this.parent, this.editorPartsView, this.groupsView, this.groupView, this.model);
-			}
-		} else {
-			control = this.instantiationService.createInstance(SingleEditorTabsControl, this.parent, this.editorPartsView, this.groupsView, this.groupView, this.model);
-=======
 		let tabsControlType;
 		switch (this.groupsView.partOptions.showTabs) {
 			case 'none':
@@ -81,7 +70,6 @@
 			default:
 				tabsControlType = this.groupsView.partOptions.pinnedTabsOnSeparateRow ? MultiRowEditorControl : MultiEditorTabsControl;
 				break;
->>>>>>> 0e98f35f
 		}
 
 		const control = this.instantiationService.createInstance(tabsControlType, this.parent, this.editorPartsView, this.groupsView, this.groupView, this.model);
