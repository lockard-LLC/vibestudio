--- conflicted
+++ resolved
@@ -34,11 +34,7 @@
 import { MergeGroupMode, IMergeGroupOptions, GroupsArrangement, IEditorGroupsService } from 'vs/workbench/services/editor/common/editorGroupsService';
 import { addDisposableListener, EventType, EventHelper, Dimension, scheduleAtNextAnimationFrame, findParentWithClass, clearNode } from 'vs/base/browser/dom';
 import { localize } from 'vs/nls';
-<<<<<<< HEAD
-import { IEditorGroupsAccessor, IEditorGroupView, EditorServiceImpl, EDITOR_TITLE_HEIGHT, DEFAULT_EDITOR_MIN_DIMENSIONS } from 'vs/workbench/browser/parts/editor/editor';
-=======
-import { IEditorGroupsAccessor, IEditorGroupView, EditorServiceImpl } from 'vs/workbench/browser/parts/editor/editor';
->>>>>>> 341bc9c8
+import { IEditorGroupsAccessor, IEditorGroupView, EditorServiceImpl, DEFAULT_EDITOR_MIN_DIMENSIONS } from 'vs/workbench/browser/parts/editor/editor';
 import { CloseOneEditorAction, UnpinEditorAction } from 'vs/workbench/browser/parts/editor/editorActions';
 import { IConfigurationService } from 'vs/platform/configuration/common/configuration';
 import { BreadcrumbsControl } from 'vs/workbench/browser/parts/editor/breadcrumbsControl';
@@ -1236,16 +1232,7 @@
 	}
 
 	getPreferredHeight(): number {
-<<<<<<< HEAD
 		return this.group.titleHeight + (this.breadcrumbsControl && !this.breadcrumbsControl.isHidden() ? BreadcrumbsControl.HEIGHT : 0);
-=======
-		let height = TabsTitleControl.TAB_HEIGHT;
-		if (this.breadcrumbsControl && !this.breadcrumbsControl.isHidden()) {
-			height += BreadcrumbsControl.HEIGHT;
-		}
-
-		return height;
->>>>>>> 341bc9c8
 	}
 
 	layout(dimension: Dimension | undefined): void {
@@ -1369,7 +1356,7 @@
 			// and then remove the multi-line class.
 			else if (allTabsWidth === visibleTabsContainerWidth && tabsAndActionsContainer.classList.contains('multi-line')) {
 				const visibleTabsContainerHeight = tabsContainer.offsetHeight;
-				if (visibleTabsContainerHeight === EDITOR_TITLE_HEIGHT) {
+				if (visibleTabsContainerHeight === TabsTitleControl.TAB_HEIGHT) {
 					tabsAndActionsContainer.classList.remove('multi-line');
 				}
 			}
