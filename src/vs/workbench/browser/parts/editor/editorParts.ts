--- conflicted
+++ resolved
@@ -208,36 +208,10 @@
 		// when the main part did restore. It is possible
 		// that restoring was not attempted because specific
 		// editors were opened.
-<<<<<<< HEAD
-		if (this.mainPart.didRestoreState) {
+		if (this.mainPart.willRestoreState) {
 			const state = this.loadState();
 			if (state) {
 				await this.restoreState(state);
-=======
-		if (this.mainPart.willRestoreState) {
-			const uiState: IEditorPartsUIState | undefined = this.workspaceMemento[EditorParts.EDITOR_PARTS_UI_STATE_STORAGE_KEY];
-			if (uiState?.auxiliary.length) {
-				const auxiliaryEditorPartPromises: Promise<IAuxiliaryEditorPart>[] = [];
-
-				// Create auxiliary editor parts
-				for (const auxiliaryEditorPartState of uiState.auxiliary) {
-					auxiliaryEditorPartPromises.push(this.createAuxiliaryEditorPart({
-						bounds: auxiliaryEditorPartState.bounds,
-						state: auxiliaryEditorPartState.state,
-						zoomLevel: auxiliaryEditorPartState.zoomLevel
-					}));
-				}
-
-				// Await creation
-				await Promise.allSettled(auxiliaryEditorPartPromises);
-
-				// Update MRU list
-				if (uiState.mru.length === this.parts.length) {
-					this.mostRecentActiveParts = uiState.mru.map(index => this.parts[index]);
-				} else {
-					this.mostRecentActiveParts = [...this.parts];
-				}
->>>>>>> c18ce2ce
 			}
 		}
 
