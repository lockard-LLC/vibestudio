--- conflicted
+++ resolved
@@ -151,19 +151,9 @@
 	readonly activityHoverOptions: IActivityHoverOptions;
 	readonly preventLoopNavigation?: boolean;
 
-<<<<<<< HEAD
-	getActivityAction: (compositeId: string) => ActivityAction;
-	getCompositePinnedAction: (compositeId: string) => IAction;
-	getCompositeBadgeAction: (compositeId: string) => IAction;
-	getOnCompositeClickAction: (compositeId: string) => IAction;
-	fillExtraContextMenuActions: (actions: IAction[], e?: MouseEvent | GestureEvent) => void;
-	getContextMenuActionsForComposite: (compositeId: string) => IAction[];
-	openComposite: (compositeId: string, preserveFocus?: boolean) => Promise<IComposite | null>;
-	getDefaultCompositeId: () => string | undefined;
-	hidePart: () => void;
-=======
 	readonly getActivityAction: (compositeId: string) => ActivityAction;
 	readonly getCompositePinnedAction: (compositeId: string) => IAction;
+	readonly getCompositeBadgeAction: (compositeId: string) => IAction;
 	readonly getOnCompositeClickAction: (compositeId: string) => IAction;
 	readonly fillExtraContextMenuActions: (actions: IAction[], e?: MouseEvent | GestureEvent) => void;
 	readonly getContextMenuActionsForComposite: (compositeId: string) => IAction[];
@@ -172,7 +162,6 @@
 	readonly getDefaultCompositeId: () => string | undefined;
 
 	readonly hidePart: () => void;
->>>>>>> 5a8c62b6
 }
 
 export class CompositeBar extends Widget implements ICompositeBar {
@@ -701,16 +690,10 @@
 }
 
 interface ICompositeBarModelItem extends ICompositeBarItem {
-<<<<<<< HEAD
-	activityAction: ActivityAction;
-	pinnedAction: IAction;
-	toggleBadgeAction: IAction;
-	activity: ICompositeActivity[];
-=======
 	readonly activityAction: ActivityAction;
 	readonly pinnedAction: IAction;
+	readonly toggleBadgeAction: IAction;
 	readonly activity: ICompositeActivity[];
->>>>>>> 5a8c62b6
 }
 
 class CompositeBarModel {
