/*---------------------------------------------------------------------------------------------
 *  Copyright (c) Microsoft Corporation. All rights reserved.
 *  Licensed under the MIT License. See License.txt in the project root for license information.
 *--------------------------------------------------------------------------------------------*/
'use strict';

import { Dimension, Builder } from 'vs/base/browser/builder';
import { Part } from 'vs/workbench/browser/part';
import { QuickOpenController } from 'vs/workbench/browser/parts/quickopen/quickOpenController';
import { Sash, ISashEvent, IVerticalSashLayoutProvider, IHorizontalSashLayoutProvider, Orientation } from 'vs/base/browser/ui/sash/sash';
import { IWorkbenchEditorService } from 'vs/workbench/services/editor/common/editorService';
import { IPartService, Position, ILayoutOptions } from 'vs/workbench/services/part/common/partService';
import { IViewletService } from 'vs/workbench/services/viewlet/common/viewletService';
import { IStorageService, StorageScope } from 'vs/platform/storage/common/storage';
import { IContextViewService } from 'vs/platform/contextview/browser/contextView';
import { IEventService } from 'vs/platform/event/common/event';
import { IThemeService } from 'vs/workbench/services/themes/common/themeService';
import { IDisposable, dispose } from 'vs/base/common/lifecycle';
import { IEditorGroupService } from 'vs/workbench/services/group/common/groupService';
import { IConfigurationService } from 'vs/platform/configuration/common/configuration';
<<<<<<< HEAD
import { IWindowConfiguration } from 'vs/workbench/electron-browser/common';
=======
>>>>>>> 37532dbc
import { getZoomFactor } from 'vs/base/browser/browser';

const DEFAULT_MIN_SIDEBAR_PART_WIDTH = 170;
const DEFAULT_MIN_PANEL_PART_HEIGHT = 77;
const DEFAULT_MIN_EDITOR_PART_HEIGHT = 70;
const DEFAULT_MIN_EDITOR_PART_WIDTH = 220;
const DEFAULT_PANEL_HEIGHT_COEFFICIENT = 0.4;
const HIDE_SIDEBAR_WIDTH_THRESHOLD = 50;
const HIDE_PANEL_HEIGHT_THRESHOLD = 50;

interface ComputedStyles {
	titlebar: { height: number; };
	activitybar: { width: number; };
	sidebar: { minWidth: number; };
	panel: { minHeight: number; };
	editor: { minWidth: number; minHeight: number; };
	statusbar: { height: number; };
}

/**
 * The workbench layout is responsible to lay out all parts that make the Workbench.
 */
export class WorkbenchLayout implements IVerticalSashLayoutProvider, IHorizontalSashLayoutProvider {

	private static sashXWidthSettingsKey = 'workbench.sidebar.width';
	private static sashYHeightSettingsKey = 'workbench.panel.height';

	private parent: Builder;
	private workbenchContainer: Builder;
	private titlebar: Part;
	private activitybar: Part;
	private initialActivitybarWidth: number;
	private editor: Part;
	private sidebar: Part;
	private panel: Part;
	private statusbar: Part;
	private quickopen: QuickOpenController;
	private toUnbind: IDisposable[];
	private computedStyles: ComputedStyles;
	private initialComputedStyles: ComputedStyles;
	private workbenchSize: Dimension;
	private sashX: Sash;
	private sashY: Sash;
	private startSidebarWidth: number;
	private sidebarWidth: number;
	private sidebarHeight: number;
	private titlebarHeight: number;
	private activitybarWidth: number;
	private statusbarHeight: number;
	private startPanelHeight: number;
	private panelHeight: number;
	private panelHeightBeforeMaximized: number;
	private panelWidth: number;
	private layoutEditorGroupsVertically: boolean;

	// Take parts as an object bag since instatation service does not have typings for constructors with 9+ arguments
	constructor(
		parent: Builder,
		workbenchContainer: Builder,
		parts: {
			titlebar: Part,
			activitybar: Part,
			editor: Part,
			sidebar: Part,
			panel: Part,
			statusbar: Part
		},
		quickopen: QuickOpenController,
		@IStorageService private storageService: IStorageService,
		@IEventService eventService: IEventService,
		@IContextViewService private contextViewService: IContextViewService,
		@IWorkbenchEditorService private editorService: IWorkbenchEditorService,
		@IEditorGroupService private editorGroupService: IEditorGroupService,
		@IPartService private partService: IPartService,
		@IViewletService private viewletService: IViewletService,
		@IThemeService themeService: IThemeService,
		@IConfigurationService private configurationService: IConfigurationService
	) {
		this.parent = parent;
		this.workbenchContainer = workbenchContainer;
		this.titlebar = parts.titlebar;
		this.activitybar = parts.activitybar;
		this.editor = parts.editor;
		this.sidebar = parts.sidebar;
		this.panel = parts.panel;
		this.statusbar = parts.statusbar;
		this.quickopen = quickopen;
		this.toUnbind = [];
		this.computedStyles = null;

		this.sashX = new Sash(this.workbenchContainer.getHTMLElement(), this, {
			baseSize: 5
		});

		this.sashY = new Sash(this.workbenchContainer.getHTMLElement(), this, {
			baseSize: 4,
			orientation: Orientation.HORIZONTAL
		});

		this.sidebarWidth = this.storageService.getInteger(WorkbenchLayout.sashXWidthSettingsKey, StorageScope.GLOBAL, -1);
		this.panelHeight = this.storageService.getInteger(WorkbenchLayout.sashYHeightSettingsKey, StorageScope.GLOBAL, 0);

		this.layoutEditorGroupsVertically = (this.editorGroupService.getGroupOrientation() !== 'horizontal');

		this.toUnbind.push(themeService.onDidColorThemeChange(_ => this.relayout()));
		this.toUnbind.push(editorGroupService.onEditorsChanged(() => this.onEditorsChanged()));
		this.toUnbind.push(editorGroupService.onGroupOrientationChanged(e => this.onGroupOrientationChanged()));

		this.registerSashListeners();
	}

	private registerSashListeners(): void {
		let startX: number = 0;
		let startY: number = 0;

		this.sashX.addListener2('start', (e: ISashEvent) => {
			this.startSidebarWidth = this.sidebarWidth;
			startX = e.startX;
		});

		this.sashY.addListener2('start', (e: ISashEvent) => {
			this.startPanelHeight = this.panelHeight;
			startY = e.startY;
		});

		this.sashX.addListener2('change', (e: ISashEvent) => {
			let doLayout = false;
			let sidebarPosition = this.partService.getSideBarPosition();
			let isSidebarHidden = this.partService.isSideBarHidden();
			let newSashWidth = (sidebarPosition === Position.LEFT) ? this.startSidebarWidth + e.currentX - startX : this.startSidebarWidth - e.currentX + startX;

			// Sidebar visible
			if (!isSidebarHidden) {

				// Automatically hide side bar when a certain threshold is met
				if (newSashWidth + HIDE_SIDEBAR_WIDTH_THRESHOLD < this.computedStyles.sidebar.minWidth) {
					let dragCompensation = DEFAULT_MIN_SIDEBAR_PART_WIDTH - HIDE_SIDEBAR_WIDTH_THRESHOLD;
					this.partService.setSideBarHidden(true);
					startX = (sidebarPosition === Position.LEFT) ? Math.max(this.activitybarWidth, e.currentX - dragCompensation) : Math.min(e.currentX + dragCompensation, this.workbenchSize.width - this.activitybarWidth);
					this.sidebarWidth = this.startSidebarWidth; // when restoring sidebar, restore to the sidebar width we started from
				}

				// Otherwise size the sidebar accordingly
				else {
					this.sidebarWidth = Math.max(this.computedStyles.sidebar.minWidth, newSashWidth); // Sidebar can not become smaller than MIN_PART_WIDTH
					doLayout = newSashWidth >= this.computedStyles.sidebar.minWidth;
				}
			}

			// Sidebar hidden
			else {
				if ((sidebarPosition === Position.LEFT && e.currentX - startX >= this.computedStyles.sidebar.minWidth) ||
					(sidebarPosition === Position.RIGHT && startX - e.currentX >= this.computedStyles.sidebar.minWidth)) {
					this.startSidebarWidth = this.computedStyles.sidebar.minWidth - (sidebarPosition === Position.LEFT ? e.currentX - startX : startX - e.currentX);
					this.sidebarWidth = this.computedStyles.sidebar.minWidth;
					this.partService.setSideBarHidden(false);
				}
			}

			if (doLayout) {
				this.layout();
			}
		});

		this.sashY.addListener2('change', (e: ISashEvent) => {
			let doLayout = false;
			let isPanelHidden = this.partService.isPanelHidden();
			let newSashHeight = this.startPanelHeight - (e.currentY - startY);

			// Panel visible
			if (!isPanelHidden) {

				// Automatically hide panel when a certain threshold is met
				if (newSashHeight + HIDE_PANEL_HEIGHT_THRESHOLD < this.computedStyles.panel.minHeight) {
					let dragCompensation = DEFAULT_MIN_PANEL_PART_HEIGHT - HIDE_PANEL_HEIGHT_THRESHOLD;
					this.partService.setPanelHidden(true);
					startY = Math.min(this.sidebarHeight - this.statusbarHeight - this.titlebarHeight, e.currentY + dragCompensation);
					this.panelHeight = this.startPanelHeight; // when restoring panel, restore to the panel height we started from
				}

				// Otherwise size the panel accordingly
				else {
					this.panelHeight = Math.max(this.computedStyles.panel.minHeight, newSashHeight); // Panel can not become smaller than MIN_PART_HEIGHT
					doLayout = newSashHeight >= this.computedStyles.panel.minHeight;
				}
			}

			// Panel hidden
			else {
				if (startY - e.currentY >= this.computedStyles.panel.minHeight) {
					this.startPanelHeight = 0;
					this.panelHeight = this.computedStyles.panel.minHeight;
					this.partService.setPanelHidden(false);
				}
			}

			if (doLayout) {
				this.layout();
			}
		});

		this.sashX.addListener2('end', () => {
			this.storageService.store(WorkbenchLayout.sashXWidthSettingsKey, this.sidebarWidth, StorageScope.GLOBAL);
		});

		this.sashY.addListener2('end', () => {
			this.storageService.store(WorkbenchLayout.sashYHeightSettingsKey, this.panelHeight, StorageScope.GLOBAL);
		});

		this.sashY.addListener2('reset', () => {
			this.panelHeight = this.sidebarHeight * DEFAULT_PANEL_HEIGHT_COEFFICIENT;
			this.storageService.store(WorkbenchLayout.sashYHeightSettingsKey, this.panelHeight, StorageScope.GLOBAL);
			this.partService.setPanelHidden(false);
			this.layout();
		});

		this.sashX.addListener2('reset', () => {
			let activeViewlet = this.viewletService.getActiveViewlet();
			let optimalWidth = activeViewlet && activeViewlet.getOptimalWidth();
			this.sidebarWidth = Math.max(DEFAULT_MIN_SIDEBAR_PART_WIDTH, optimalWidth || 0);
			this.storageService.store(WorkbenchLayout.sashXWidthSettingsKey, this.sidebarWidth, StorageScope.GLOBAL);
			this.partService.setSideBarHidden(false);
			this.layout();
		});
	}

	private onEditorsChanged(): void {

		// Make sure that we layout properly in case we detect that the sidebar or panel is large enought to cause
		// multiple opened editors to go below minimal size. The fix is to trigger a layout for any editor
		// input change that falls into this category.
		if (this.workbenchSize && (this.sidebarWidth || this.panelHeight)) {
			let visibleEditors = this.editorService.getVisibleEditors().length;
			if (visibleEditors > 1) {
				const sidebarOverflow = this.layoutEditorGroupsVertically && (this.workbenchSize.width - this.sidebarWidth < visibleEditors * DEFAULT_MIN_EDITOR_PART_WIDTH);
				const panelOverflow = !this.layoutEditorGroupsVertically && (this.workbenchSize.height - this.panelHeight < visibleEditors * DEFAULT_MIN_EDITOR_PART_HEIGHT);

				if (sidebarOverflow || panelOverflow) {
					this.layout();
				}
			}
		}
	}

	private onGroupOrientationChanged(): void {
		const newLayoutEditorGroupsVertically = (this.editorGroupService.getGroupOrientation() !== 'horizontal');

		const doLayout = this.layoutEditorGroupsVertically !== newLayoutEditorGroupsVertically;
		this.layoutEditorGroupsVertically = newLayoutEditorGroupsVertically;

		if (doLayout) {
			this.layout();
		}
	}

	private relayout(): void {

		// Recompute Styles
		this.computeStyle();
		this.editor.getLayout().computeStyle();
		this.sidebar.getLayout().computeStyle();
		this.panel.getLayout().computeStyle();

		// Trigger Layout
		this.layout();
	}

	private computeStyle(): void {
		const titlebarStyle = this.titlebar.getContainer().getComputedStyle();
		const sidebarStyle = this.sidebar.getContainer().getComputedStyle();
		const panelStyle = this.panel.getContainer().getComputedStyle();
		const editorStyle = this.editor.getContainer().getComputedStyle();
		const activitybarStyle = this.activitybar.getContainer().getComputedStyle();
		const statusbarStyle = this.statusbar.getContainer().getComputedStyle();

<<<<<<< HEAD
		// By making the activity bar exempt from zooming, we cannot use min-width, nor max-width
		// on the activitybar part, due to those attributes constraining the zoom-dependent width.
		// However, as the width is different at runtime ( it's multiplied by the zoom factor )
		// we need to keep an original reference value to work with from the CSS.
		const windowConfig = this.configurationService.getConfiguration<IWindowConfiguration>();
		if (windowConfig && windowConfig.window.macOSTitlebarStyle === 'inline' && !this.initialActivitybarWidth) {
			this.initialActivitybarWidth = parseInt(activitybarStyle.getPropertyValue('width'), 10) || 0;
		}

=======
		// Determine styles by looking into their CSS
>>>>>>> 37532dbc
		this.computedStyles = {
			titlebar: {
				height: parseInt(titlebarStyle.getPropertyValue('height'), 10)
			},
			activitybar: {
<<<<<<< HEAD
				minWidth: this.initialActivitybarWidth || parseInt(activitybarStyle.getPropertyValue('min-width'), 10) || 0
=======
				width: parseInt(activitybarStyle.getPropertyValue('width'), 10)
>>>>>>> 37532dbc
			},
			sidebar: {
				minWidth: parseInt(sidebarStyle.getPropertyValue('min-width'), 10) || DEFAULT_MIN_SIDEBAR_PART_WIDTH
			},
			panel: {
				minHeight: parseInt(panelStyle.getPropertyValue('min-height'), 10) || DEFAULT_MIN_PANEL_PART_HEIGHT
			},
			editor: {
				minWidth: parseInt(editorStyle.getPropertyValue('min-width'), 10) || DEFAULT_MIN_EDITOR_PART_WIDTH,
				minHeight: DEFAULT_MIN_EDITOR_PART_HEIGHT
			},
			statusbar: {
				height: parseInt(statusbarStyle.getPropertyValue('height'), 10)
			}
		};

		// Always keep the initial computed styles
		if (!this.initialComputedStyles) {
			this.initialComputedStyles = this.computedStyles;
		}
	}

	public layout(options?: ILayoutOptions): void {
		if (options && options.forceStyleRecompute) {
			this.computeStyle();
			this.editor.getLayout().computeStyle();
			this.sidebar.getLayout().computeStyle();
			this.panel.getLayout().computeStyle();
		}

		if (!this.computedStyles) {
			this.computeStyle();
		}

		this.workbenchSize = this.getWorkbenchArea();

		const isSidebarHidden = this.partService.isSideBarHidden();
		const isPanelHidden = this.partService.isPanelHidden();
		const sidebarPosition = this.partService.getSideBarPosition();
		const isStatusbarHidden = this.partService.isStatusBarHidden();

		// Sidebar
		let sidebarWidth: number;
		if (isSidebarHidden) {
			sidebarWidth = 0;
		} else if (this.sidebarWidth !== -1) {
			sidebarWidth = Math.max(this.computedStyles.sidebar.minWidth, this.sidebarWidth);
		} else {
			sidebarWidth = this.workbenchSize.width / 5;
			this.sidebarWidth = sidebarWidth;
		}

		this.statusbarHeight = isStatusbarHidden ? 0 : this.computedStyles.statusbar.height;
		this.titlebarHeight = this.initialComputedStyles.titlebar.height / getZoomFactor(); // adjust for zoom prevention

		this.sidebarHeight = this.workbenchSize.height - this.statusbarHeight - this.titlebarHeight;
		let sidebarSize = new Dimension(sidebarWidth, this.sidebarHeight);

		// Activity Bar
<<<<<<< HEAD
		let activityBarMinWidth = this.computedStyles.activitybar.minWidth;

		// For inline titles, we want to ignore the minWidth on the activity bar
		// and generate a zoom-dependent width, to ensure all other parts lay out correctly
		const windowConfig = this.configurationService.getConfiguration<IWindowConfiguration>();
		if (windowConfig && windowConfig.window.macOSTitlebarStyle === 'inline') {
			const zoom = getZoomFactor();
			const originalWidth = this.computedStyles.activitybar.minWidth;
			activityBarMinWidth = originalWidth / zoom;
		}

		let activityBarSize = new Dimension(activityBarMinWidth, sidebarSize.height);
=======
		this.activitybarWidth = this.computedStyles.activitybar.width;
		let activityBarSize = new Dimension(this.activitybarWidth, sidebarSize.height);
>>>>>>> 37532dbc

		// Panel part
		let panelHeight: number;
		const maxPanelHeight = sidebarSize.height - DEFAULT_MIN_EDITOR_PART_HEIGHT;
		if (isPanelHidden) {
			panelHeight = 0;
		} else if (this.panelHeight > 0) {
			panelHeight = Math.min(maxPanelHeight, Math.max(this.computedStyles.panel.minHeight, this.panelHeight));
		} else {
			panelHeight = sidebarSize.height * DEFAULT_PANEL_HEIGHT_COEFFICIENT;
		}
		if (options && options.toggleMaximizedPanel) {
			const heightToSwap = panelHeight;
			panelHeight = panelHeight === maxPanelHeight ? Math.max(this.computedStyles.panel.minHeight, Math.min(this.panelHeightBeforeMaximized, maxPanelHeight)) : maxPanelHeight;
			this.panelHeightBeforeMaximized = heightToSwap;
		}
		const panelDimension = new Dimension(this.workbenchSize.width - sidebarSize.width - activityBarSize.width, panelHeight);
		this.panelWidth = panelDimension.width;

		// Editor
		let editorSize = {
			width: 0,
			height: 0,
			remainderLeft: 0,
			remainderRight: 0
		};

		editorSize.width = panelDimension.width;
		editorSize.height = sidebarSize.height - panelDimension.height;

		// Sidebar hidden
		if (isSidebarHidden) {
			editorSize.width = Math.min(this.workbenchSize.width - activityBarSize.width, this.workbenchSize.width - this.activitybarWidth);

			if (sidebarPosition === Position.LEFT) {
				editorSize.remainderLeft = Math.round((this.workbenchSize.width - editorSize.width + activityBarSize.width) / 2);
				editorSize.remainderRight = this.workbenchSize.width - editorSize.width - editorSize.remainderLeft;
			} else {
				editorSize.remainderRight = Math.round((this.workbenchSize.width - editorSize.width + activityBarSize.width) / 2);
				editorSize.remainderLeft = this.workbenchSize.width - editorSize.width - editorSize.remainderRight;
			}
		}

		// Assert Sidebar and Editor Size to not overflow
		let editorMinWidth = this.computedStyles.editor.minWidth;
		let editorMinHeight = this.computedStyles.editor.minHeight;
		let visibleEditorCount = this.editorService.getVisibleEditors().length;
		if (visibleEditorCount > 1) {
			if (this.layoutEditorGroupsVertically) {
				editorMinWidth *= visibleEditorCount; // when editors layout vertically, multiply the min editor width by number of visible editors
			} else {
				editorMinHeight *= visibleEditorCount; // when editors layout horizontally, multiply the min editor height by number of visible editors
			}
		}

		if (editorSize.width < editorMinWidth) {
			let diff = editorMinWidth - editorSize.width;
			editorSize.width = editorMinWidth;
			panelDimension.width = editorMinWidth;
			sidebarSize.width -= diff;
			sidebarSize.width = Math.max(DEFAULT_MIN_SIDEBAR_PART_WIDTH, sidebarSize.width);
		}

		if (editorSize.height < editorMinHeight) {
			let diff = editorMinHeight - editorSize.height;
			editorSize.height = editorMinHeight;
			panelDimension.height -= diff;
			panelDimension.height = Math.max(DEFAULT_MIN_PANEL_PART_HEIGHT, panelDimension.height);
		}

		if (!isSidebarHidden) {
			this.sidebarWidth = sidebarSize.width;
			this.storageService.store(WorkbenchLayout.sashXWidthSettingsKey, this.sidebarWidth, StorageScope.GLOBAL);
		}

		if (!isPanelHidden) {
			this.panelHeight = panelDimension.height;
			this.storageService.store(WorkbenchLayout.sashYHeightSettingsKey, this.panelHeight, StorageScope.GLOBAL);
		}

		// Workbench
		this.workbenchContainer
			.position(0, 0, 0, 0, 'relative')
			.size(this.workbenchSize.width, this.workbenchSize.height);

		// Bug on Chrome: Sometimes Chrome wants to scroll the workbench container on layout changes. The fix is to reset scrolling in this case.
		const workbenchContainer = this.workbenchContainer.getHTMLElement();
		if (workbenchContainer.scrollTop > 0) {
			workbenchContainer.scrollTop = 0;
		}
		if (workbenchContainer.scrollLeft > 0) {
			workbenchContainer.scrollLeft = 0;
		}

		// Editor Part and Panel part
		this.editor.getContainer().size(editorSize.width, editorSize.height);
		this.panel.getContainer().size(panelDimension.width, panelDimension.height);

		const editorBottom = this.statusbarHeight + panelDimension.height;
		if (isSidebarHidden) {
			this.editor.getContainer().position(this.titlebarHeight, editorSize.remainderRight, editorBottom, editorSize.remainderLeft);
			this.panel.getContainer().position(editorSize.height + this.titlebarHeight, editorSize.remainderRight, this.statusbarHeight, editorSize.remainderLeft);
		} else if (sidebarPosition === Position.LEFT) {
			this.editor.getContainer().position(this.titlebarHeight, 0, editorBottom, sidebarSize.width + activityBarSize.width);
			this.panel.getContainer().position(editorSize.height + this.titlebarHeight, 0, this.statusbarHeight, sidebarSize.width + activityBarSize.width);
		} else {
			this.editor.getContainer().position(this.titlebarHeight, sidebarSize.width, editorBottom, 0);
			this.panel.getContainer().position(editorSize.height + this.titlebarHeight, sidebarSize.width, this.statusbarHeight, 0);
		}

		// Activity Bar Part
		this.activitybar.getContainer().size(activityBarSize.width, activityBarSize.height);

		if (sidebarPosition === Position.LEFT) {
			this.activitybar.getContainer().getHTMLElement().style.right = '';
			this.activitybar.getContainer().position(this.titlebarHeight, null, 0, 0);
		} else {
			this.activitybar.getContainer().getHTMLElement().style.left = '';
			this.activitybar.getContainer().position(this.titlebarHeight, 0, 0, null);
		}

		// Sidebar Part
		this.sidebar.getContainer().size(sidebarSize.width, sidebarSize.height);

		if (sidebarPosition === Position.LEFT) {
			this.sidebar.getContainer().position(this.titlebarHeight, editorSize.width, 0, activityBarSize.width);
		} else {
			this.sidebar.getContainer().position(this.titlebarHeight, null, 0, editorSize.width);
		}

		// Statusbar Part
		this.statusbar.getContainer().position(this.workbenchSize.height - this.statusbarHeight);

		// Quick open
		this.quickopen.layout(this.workbenchSize);

		// Sashes
		this.sashX.layout();
		this.sashY.layout();

		// Propagate to Part Layouts
		this.titlebar.layout(new Dimension(this.workbenchSize.width, this.titlebarHeight));
		this.editor.layout(new Dimension(editorSize.width, editorSize.height));
		this.sidebar.layout(sidebarSize);
		this.panel.layout(panelDimension);

		// Propagate to Context View
		this.contextViewService.layout();
	}

	private getWorkbenchArea(): Dimension {

		// Client Area: Parent
		let clientArea = this.parent.getClientArea();

		// Workbench: Client Area - Margins
		return clientArea;
	}

	public getVerticalSashTop(sash: Sash): number {
		return this.titlebarHeight;
	}

	public getVerticalSashLeft(sash: Sash): number {
		let isSidebarHidden = this.partService.isSideBarHidden();
		let sidebarPosition = this.partService.getSideBarPosition();

		if (sidebarPosition === Position.LEFT) {
			return !isSidebarHidden ? this.sidebarWidth + this.activitybarWidth : this.activitybarWidth;
		}

		return !isSidebarHidden ? this.workbenchSize.width - this.sidebarWidth - this.activitybarWidth : this.workbenchSize.width - this.activitybarWidth;
	}

	public getVerticalSashHeight(sash: Sash): number {
		return this.sidebarHeight;
	}

	public getHorizontalSashTop(sash: Sash): number {
		return 2 + (this.partService.isPanelHidden() ? this.sidebarHeight + this.titlebarHeight : this.sidebarHeight - this.panelHeight + this.titlebarHeight); // Horizontal sash should be a bit lower than the editor area, thus add 2px #5524
	}

	public getHorizontalSashLeft(sash: Sash): number {
		return this.partService.getSideBarPosition() === Position.LEFT ? this.getVerticalSashLeft(sash) : 0;
	}

	public getHorizontalSashWidth(sash: Sash): number {
		return this.panelWidth;
	}

	public dispose(): void {
		if (this.toUnbind) {
			dispose(this.toUnbind);
			this.toUnbind = null;
		}
	}
}<|MERGE_RESOLUTION|>--- conflicted
+++ resolved
@@ -18,10 +18,6 @@
 import { IDisposable, dispose } from 'vs/base/common/lifecycle';
 import { IEditorGroupService } from 'vs/workbench/services/group/common/groupService';
 import { IConfigurationService } from 'vs/platform/configuration/common/configuration';
-<<<<<<< HEAD
-import { IWindowConfiguration } from 'vs/workbench/electron-browser/common';
-=======
->>>>>>> 37532dbc
 import { getZoomFactor } from 'vs/base/browser/browser';
 
 const DEFAULT_MIN_SIDEBAR_PART_WIDTH = 170;
@@ -53,7 +49,6 @@
 	private workbenchContainer: Builder;
 	private titlebar: Part;
 	private activitybar: Part;
-	private initialActivitybarWidth: number;
 	private editor: Part;
 	private sidebar: Part;
 	private panel: Part;
@@ -297,29 +292,13 @@
 		const activitybarStyle = this.activitybar.getContainer().getComputedStyle();
 		const statusbarStyle = this.statusbar.getContainer().getComputedStyle();
 
-<<<<<<< HEAD
-		// By making the activity bar exempt from zooming, we cannot use min-width, nor max-width
-		// on the activitybar part, due to those attributes constraining the zoom-dependent width.
-		// However, as the width is different at runtime ( it's multiplied by the zoom factor )
-		// we need to keep an original reference value to work with from the CSS.
-		const windowConfig = this.configurationService.getConfiguration<IWindowConfiguration>();
-		if (windowConfig && windowConfig.window.macOSTitlebarStyle === 'inline' && !this.initialActivitybarWidth) {
-			this.initialActivitybarWidth = parseInt(activitybarStyle.getPropertyValue('width'), 10) || 0;
-		}
-
-=======
 		// Determine styles by looking into their CSS
->>>>>>> 37532dbc
 		this.computedStyles = {
 			titlebar: {
 				height: parseInt(titlebarStyle.getPropertyValue('height'), 10)
 			},
 			activitybar: {
-<<<<<<< HEAD
-				minWidth: this.initialActivitybarWidth || parseInt(activitybarStyle.getPropertyValue('min-width'), 10) || 0
-=======
 				width: parseInt(activitybarStyle.getPropertyValue('width'), 10)
->>>>>>> 37532dbc
 			},
 			sidebar: {
 				minWidth: parseInt(sidebarStyle.getPropertyValue('min-width'), 10) || DEFAULT_MIN_SIDEBAR_PART_WIDTH
@@ -379,23 +358,8 @@
 		let sidebarSize = new Dimension(sidebarWidth, this.sidebarHeight);
 
 		// Activity Bar
-<<<<<<< HEAD
-		let activityBarMinWidth = this.computedStyles.activitybar.minWidth;
-
-		// For inline titles, we want to ignore the minWidth on the activity bar
-		// and generate a zoom-dependent width, to ensure all other parts lay out correctly
-		const windowConfig = this.configurationService.getConfiguration<IWindowConfiguration>();
-		if (windowConfig && windowConfig.window.macOSTitlebarStyle === 'inline') {
-			const zoom = getZoomFactor();
-			const originalWidth = this.computedStyles.activitybar.minWidth;
-			activityBarMinWidth = originalWidth / zoom;
-		}
-
-		let activityBarSize = new Dimension(activityBarMinWidth, sidebarSize.height);
-=======
-		this.activitybarWidth = this.computedStyles.activitybar.width;
+		this.activitybarWidth = this.initialComputedStyles.activitybar.width / getZoomFactor(); // adjust for zoom prevention
 		let activityBarSize = new Dimension(this.activitybarWidth, sidebarSize.height);
->>>>>>> 37532dbc
 
 		// Panel part
 		let panelHeight: number;
