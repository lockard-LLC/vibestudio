--- conflicted
+++ resolved
@@ -325,11 +325,7 @@
 
 	const candidate = editor as IResourceDiffEditorInput | undefined;
 
-<<<<<<< HEAD
-	return candidate?.originalInput !== undefined && candidate.modifiedInput !== undefined;
-=======
-	return candidate.original !== undefined && candidate.modified !== undefined;
->>>>>>> 455c8daf
+	return candidate?.original !== undefined && candidate.modified !== undefined;
 }
 
 export function isUntitledResourceEditorInput(editor: unknown): editor is IUntitledTextResourceEditorInput {
