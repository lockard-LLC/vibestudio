/*---------------------------------------------------------------------------------------------
 *  Copyright (c) Microsoft Corporation. All rights reserved.
 *  Licensed under the MIT License. See License.txt in the project root for license information.
 *--------------------------------------------------------------------------------------------*/

'use strict';

import 'vs/css!./media/shell';

import * as platform from 'vs/base/common/platform';
import * as perf from 'vs/base/common/performance';
import { Dimension, Builder, $ } from 'vs/base/browser/builder';
import dom = require('vs/base/browser/dom');
import aria = require('vs/base/browser/ui/aria/aria');
import { dispose, IDisposable } from 'vs/base/common/lifecycle';
import errors = require('vs/base/common/errors');
import { toErrorMessage } from 'vs/base/common/errorMessage';
import product from 'vs/platform/node/product';
import { SyncDescriptor } from 'vs/platform/instantiation/common/descriptors';
import pkg from 'vs/platform/node/package';
import { ContextViewService } from 'vs/platform/contextview/browser/contextViewService';
import { Workbench, IWorkbenchStartedInfo } from 'vs/workbench/electron-browser/workbench';
import { ITelemetryService } from 'vs/platform/telemetry/common/telemetry';
import { NullTelemetryService, configurationTelemetry } from 'vs/platform/telemetry/common/telemetryUtils';
import { IExperimentService, ExperimentService } from 'vs/platform/telemetry/common/experiments';
import { ITelemetryAppenderChannel, TelemetryAppenderClient } from 'vs/platform/telemetry/common/telemetryIpc';
import { TelemetryService, ITelemetryServiceConfig } from 'vs/platform/telemetry/common/telemetryService';
import ErrorTelemetry from 'vs/platform/telemetry/browser/errorTelemetry';
import { ElectronWindow } from 'vs/workbench/electron-browser/window';
import { resolveWorkbenchCommonProperties } from 'vs/platform/telemetry/node/workbenchCommonProperties';
import { IWindowsService, IWindowService, IWindowConfiguration } from 'vs/platform/windows/common/windows';
import { WindowService } from 'vs/platform/windows/electron-browser/windowService';
import { MessageService } from 'vs/workbench/services/message/electron-browser/messageService';
import { IRequestService } from 'vs/platform/request/node/request';
import { RequestService } from 'vs/platform/request/electron-browser/requestService';
import { IConfigurationService } from 'vs/platform/configuration/common/configuration';
import { SearchService } from 'vs/workbench/services/search/node/searchService';
import { LifecycleService } from 'vs/workbench/services/lifecycle/electron-browser/lifecycleService';
import { MarkerService } from 'vs/platform/markers/common/markerService';
import { IModelService } from 'vs/editor/common/services/modelService';
import { ModelServiceImpl } from 'vs/editor/common/services/modelServiceImpl';
import { CodeEditorServiceImpl } from 'vs/editor/browser/services/codeEditorServiceImpl';
import { ICodeEditorService } from 'vs/editor/browser/services/codeEditorService';
import { IntegrityServiceImpl } from 'vs/platform/integrity/node/integrityServiceImpl';
import { IIntegrityService } from 'vs/platform/integrity/common/integrity';
import { EditorWorkerServiceImpl } from 'vs/editor/common/services/editorWorkerServiceImpl';
import { IEditorWorkerService } from 'vs/editor/common/services/editorWorkerService';
import { ExtensionService } from 'vs/workbench/services/extensions/electron-browser/extensionService';
import { IStorageService } from 'vs/platform/storage/common/storage';
import { IInstantiationService } from 'vs/platform/instantiation/common/instantiation';
import { ServiceCollection } from 'vs/platform/instantiation/common/serviceCollection';
import { InstantiationService } from 'vs/platform/instantiation/common/instantiationService';
import { IContextViewService } from 'vs/platform/contextview/browser/contextView';
import { ILifecycleService, LifecyclePhase, ShutdownReason, StartupKind } from 'vs/platform/lifecycle/common/lifecycle';
import { IMarkerService } from 'vs/platform/markers/common/markers';
import { IEnvironmentService } from 'vs/platform/environment/common/environment';
import { IMessageService, IChoiceService, Severity } from 'vs/platform/message/common/message';
import { ChoiceChannel } from 'vs/platform/message/common/messageIpc';
import { ISearchService } from 'vs/platform/search/common/search';
import { ICommandService } from 'vs/platform/commands/common/commands';
import { CommandService } from 'vs/platform/commands/common/commandService';
import { IWorkspaceContextService, WorkbenchState } from 'vs/platform/workspace/common/workspace';
import { IExtensionService } from 'vs/platform/extensions/common/extensions';
import { WorkbenchModeServiceImpl } from 'vs/workbench/services/mode/common/workbenchModeService';
import { IModeService } from 'vs/editor/common/services/modeService';
import { IUntitledEditorService, UntitledEditorService } from 'vs/workbench/services/untitled/common/untitledEditorService';
import { ICrashReporterService, NullCrashReporterService, CrashReporterService } from 'vs/workbench/services/crashReporter/electron-browser/crashReporterService';
import { getDelayedChannel } from 'vs/base/parts/ipc/common/ipc';
import { connect as connectNet } from 'vs/base/parts/ipc/node/ipc.net';
import { IExtensionManagementChannel, ExtensionManagementChannelClient } from 'vs/platform/extensionManagement/common/extensionManagementIpc';
import { IExtensionManagementService, IExtensionEnablementService } from 'vs/platform/extensionManagement/common/extensionManagement';
import { ExtensionEnablementService } from 'vs/platform/extensionManagement/common/extensionEnablementService';
import { ITimerService } from 'vs/workbench/services/timer/common/timerService';
import { BareFontInfo } from 'vs/editor/common/config/fontInfo';
import { restoreFontInfo, readFontInfo, saveFontInfo } from 'vs/editor/browser/config/configuration';
import * as browser from 'vs/base/browser/browser';
import 'vs/platform/opener/browser/opener.contribution';
import { IWorkbenchThemeService } from 'vs/workbench/services/themes/common/workbenchThemeService';
import { WorkbenchThemeService } from 'vs/workbench/services/themes/electron-browser/workbenchThemeService';
import { ITextResourceConfigurationService } from 'vs/editor/common/services/resourceConfiguration';
import { TextResourceConfigurationService } from 'vs/editor/common/services/resourceConfigurationImpl';
import { registerThemingParticipant, ITheme, ICssStyleCollector } from 'vs/platform/theme/common/themeService';
import { foreground, selectionBackground, focusBorder, scrollbarShadow, scrollbarSliderActiveBackground, scrollbarSliderBackground, scrollbarSliderHoverBackground, listHighlightForeground, inputPlaceholderForeground } from 'vs/platform/theme/common/colorRegistry';
import { TextMateService } from 'vs/workbench/services/textMate/electron-browser/TMSyntax';
import { ITextMateService } from 'vs/workbench/services/textMate/electron-browser/textMateService';
import { IBroadcastService, BroadcastService } from 'vs/platform/broadcast/electron-browser/broadcastService';
import { HashService } from 'vs/workbench/services/hash/node/hashService';
import { IHashService } from 'vs/workbench/services/hash/common/hashService';
import { ILogService } from 'vs/platform/log/common/log';
<<<<<<< HEAD
import { WORKBENCH_BACKGROUND } from 'vs/workbench/common/theme';
=======
import { stat } from 'fs';
import { join } from 'path';
>>>>>>> a31d226c

/**
 * Services that we require for the Shell
 */
export interface ICoreServices {
	contextService: IWorkspaceContextService;
	configurationService: IConfigurationService;
	environmentService: IEnvironmentService;
	logService: ILogService;
	timerService: ITimerService;
	storageService: IStorageService;
}

/**
 * The workbench shell contains the workbench with a rich header containing navigation and the activity bar.
 * With the Shell being the top level element in the page, it is also responsible for driving the layouting.
 */
export class WorkbenchShell {
	private storageService: IStorageService;
	private messageService: MessageService;
	private environmentService: IEnvironmentService;
	private logService: ILogService;
	private contextViewService: ContextViewService;
	private configurationService: IConfigurationService;
	private contextService: IWorkspaceContextService;
	private telemetryService: ITelemetryService;
	private experimentService: IExperimentService;
	private extensionService: ExtensionService;
	private broadcastService: IBroadcastService;
	private timerService: ITimerService;
	private themeService: WorkbenchThemeService;
	private lifecycleService: LifecycleService;
	private mainProcessServices: ServiceCollection;

	private container: HTMLElement;
	private toUnbind: IDisposable[];
	private previousErrorValue: string;
	private previousErrorTime: number;
	private content: HTMLElement;
	private contentsContainer: Builder;

	private configuration: IWindowConfiguration;
	private workbench: Workbench;

	constructor(container: HTMLElement, coreServices: ICoreServices, mainProcessServices: ServiceCollection, configuration: IWindowConfiguration) {
		this.container = container;

		this.configuration = configuration;

		this.contextService = coreServices.contextService;
		this.configurationService = coreServices.configurationService;
		this.environmentService = coreServices.environmentService;
		this.logService = coreServices.logService;
		this.timerService = coreServices.timerService;
		this.storageService = coreServices.storageService;

		this.mainProcessServices = mainProcessServices;

		this.toUnbind = [];
		this.previousErrorTime = 0;
	}

	private createContents(parent: Builder): Builder {

		// ARIA
		aria.setARIAContainer(document.body);

		// Workbench Container
		const workbenchContainer = $(parent).div();

		// Instantiation service with services
		const [instantiationService, serviceCollection] = this.initServiceCollection(parent.getHTMLElement());

		// Workbench
		this.workbench = this.createWorkbench(instantiationService, serviceCollection, parent.getHTMLElement(), workbenchContainer.getHTMLElement());

		// Window
		this.workbench.getInstantiationService().createInstance(ElectronWindow, this.container);

		// Handle case where workbench is not starting up properly
		const timeoutHandle = setTimeout(() => {
			this.logService.warn('Workbench did not finish loading in 10 seconds, that might be a problem that should be reported.');
		}, 10000);

		this.lifecycleService.when(LifecyclePhase.Running).then(() => {
			clearTimeout(timeoutHandle);
		});

		return workbenchContainer;
	}

	private createWorkbench(instantiationService: IInstantiationService, serviceCollection: ServiceCollection, parent: HTMLElement, workbenchContainer: HTMLElement): Workbench {
		try {
			const workbench = instantiationService.createInstance(Workbench, parent, workbenchContainer, this.configuration, serviceCollection, this.lifecycleService);

			// Set lifecycle phase to `Restoring`
			this.lifecycleService.phase = LifecyclePhase.Restoring;

			// Startup Workbench
			workbench.startup().done(startupInfos => {

				// Set lifecycle phase to `Runnning` so that other contributions can now do something
				this.lifecycleService.phase = LifecyclePhase.Running;

				// Startup Telemetry
				this.logStartupTelemetry(startupInfos);

				// Set lifecycle phase to `Runnning For A Bit` after a short delay
				let eventuallPhaseTimeoutHandle = setTimeout(() => {
					eventuallPhaseTimeoutHandle = void 0;
					this.lifecycleService.phase = LifecyclePhase.Eventually;
				}, 3000);
				this.toUnbind.push({
					dispose: () => {
						if (eventuallPhaseTimeoutHandle) {
							clearTimeout(eventuallPhaseTimeoutHandle);
						}
					}
				});

				// localStorage metrics (TODO@Ben remove me later)
				if (!this.environmentService.extensionTestsPath && this.contextService.getWorkbenchState() === WorkbenchState.FOLDER) {
					this.logLocalStorageMetrics();
				}
			});

			return workbench;
		} catch (error) {

			// Log it
			this.logService.error(toErrorMessage(error, true));

			// Rethrow
			throw error;
		}
	}

	private logStartupTelemetry(info: IWorkbenchStartedInfo): void {
		const { filesToOpen, filesToCreate, filesToDiff } = this.configuration;
		/* __GDPR__
			"workspaceLoad" : {
				"userAgent" : { "classification": "SystemMetaData", "purpose": "FeatureInsight" },
				"windowSize.innerHeight": { "classification": "SystemMetaData", "purpose": "FeatureInsight" },
				"windowSize.innerWidth": { "classification": "SystemMetaData", "purpose": "FeatureInsight" },
				"windowSize.outerHeight": { "classification": "SystemMetaData", "purpose": "FeatureInsight" },
				"windowSize.outerWidth": { "classification": "SystemMetaData", "purpose": "FeatureInsight" },
				"emptyWorkbench": { "classification": "SystemMetaData", "purpose": "FeatureInsight" },
				"workbench.filesToOpen": { "classification": "SystemMetaData", "purpose": "FeatureInsight" },
				"workbench.filesToCreate": { "classification": "SystemMetaData", "purpose": "FeatureInsight" },
				"workbench.filesToDiff": { "classification": "SystemMetaData", "purpose": "FeatureInsight" },
				"customKeybindingsCount": { "classification": "SystemMetaData", "purpose": "FeatureInsight" },
				"theme": { "classification": "SystemMetaData", "purpose": "FeatureInsight" },
				"language": { "classification": "SystemMetaData", "purpose": "BusinessInsight" },
				"experiments": { "${inline}": [ "${IExperiments}" ] },
				"pinnedViewlets": { "classification": "SystemMetaData", "purpose": "FeatureInsight" },
				"restoredViewlet": { "classification": "SystemMetaData", "purpose": "FeatureInsight" },
				"restoredEditors": { "classification": "SystemMetaData", "purpose": "FeatureInsight" },
				"pinnedViewlets": { "classification": "SystemMetaData", "purpose": "FeatureInsight" },
				"startupKind": { "classification": "SystemMetaData", "purpose": "FeatureInsight" }
			}
		*/
		this.telemetryService.publicLog('workspaceLoad', {
			userAgent: navigator.userAgent,
			windowSize: { innerHeight: window.innerHeight, innerWidth: window.innerWidth, outerHeight: window.outerHeight, outerWidth: window.outerWidth },
			emptyWorkbench: this.contextService.getWorkbenchState() === WorkbenchState.EMPTY,
			'workbench.filesToOpen': filesToOpen && filesToOpen.length || 0,
			'workbench.filesToCreate': filesToCreate && filesToCreate.length || 0,
			'workbench.filesToDiff': filesToDiff && filesToDiff.length || 0,
			customKeybindingsCount: info.customKeybindingsCount,
			theme: this.themeService.getColorTheme().id,
			language: platform.language,
			experiments: this.experimentService.getExperiments(),
			pinnedViewlets: info.pinnedViewlets,
			restoredViewlet: info.restoredViewlet,
			restoredEditors: info.restoredEditors.length,
			startupKind: this.lifecycleService.startupKind
		});

		// Telemetry: startup metrics
		perf.mark('didStartWorkbench');
		this.extensionService.whenInstalledExtensionsRegistered().done(() => {
			/* __GDPR__
				"startupTime" : {
					"${include}": [
						"${IStartupMetrics}"
					]
				}
			*/
			this.telemetryService.publicLog('startupTime', this.timerService.startupMetrics);
		});
	}

	private logLocalStorageMetrics(): void {
		if (this.lifecycleService.startupKind === StartupKind.ReloadedWindow || this.lifecycleService.startupKind === StartupKind.ReopenedWindow) {
			return; // avoid logging localStorage metrics for reload/reopen, we prefer cold startup numbers
		}

		perf.mark('willReadLocalStorage');
		const readyToSend = this.storageService.getBoolean('localStorageMetricsReadyToSend');
		perf.mark('didReadLocalStorage');

		if (!readyToSend) {
			this.storageService.store('localStorageMetricsReadyToSend', true);
			return; // avoid logging localStorage metrics directly after the update, we prefer cold startup numbers
		}

		if (!this.storageService.getBoolean('localStorageMetricsSent')) {
			perf.mark('willWriteLocalStorage');
			this.storageService.store('localStorageMetricsSent', true);
			perf.mark('didWriteLocalStorage');

			stat(join(this.environmentService.userDataPath, 'Local Storage', 'file__0.localstorage'), (error, stat) => {
				/* __GDPR__
					"localStorageTimers" : {
						"accessTime" : { "classification": "SystemMetaData", "purpose": "FeatureInsight" },
						"firstReadTime" : { "classification": "SystemMetaData", "purpose": "FeatureInsight" },
						"subsequentReadTime" : { "classification": "SystemMetaData", "purpose": "FeatureInsight" },
						"writeTime" : { "classification": "SystemMetaData", "purpose": "FeatureInsight" },
						"keys" : { "classification": "SystemMetaData", "purpose": "FeatureInsight" },
						"size": { "classification": "SystemMetaData", "purpose": "FeatureInsight" }
					}
				*/
				this.telemetryService.publicLog('localStorageTimers', {
					'accessTime': perf.getDuration('willAccessLocalStorage', 'didAccessLocalStorage'),
					'firstReadTime': perf.getDuration('willReadWorkspaceIdentifier', 'didReadWorkspaceIdentifier'),
					'subsequentReadTime': perf.getDuration('willReadLocalStorage', 'didReadLocalStorage'),
					'writeTime': perf.getDuration('willWriteLocalStorage', 'didWriteLocalStorage'),
					'keys': window.localStorage.length,
					'size': stat ? stat.size : -1
				});
			});
		}
	}

	private initServiceCollection(container: HTMLElement): [IInstantiationService, ServiceCollection] {
		const serviceCollection = new ServiceCollection();
		serviceCollection.set(IWorkspaceContextService, this.contextService);
		serviceCollection.set(IConfigurationService, this.configurationService);
		serviceCollection.set(IEnvironmentService, this.environmentService);
		serviceCollection.set(ILogService, this.logService);
		this.toUnbind.push(this.logService);

		serviceCollection.set(ITimerService, this.timerService);
		serviceCollection.set(IStorageService, this.storageService);
		this.mainProcessServices.forEach((serviceIdentifier, serviceInstance) => {
			serviceCollection.set(serviceIdentifier, serviceInstance);
		});

		const instantiationService: IInstantiationService = new InstantiationService(serviceCollection, true);

		this.broadcastService = new BroadcastService(this.configuration.windowId);
		serviceCollection.set(IBroadcastService, this.broadcastService);

		serviceCollection.set(IWindowService, new SyncDescriptor(WindowService, this.configuration.windowId, this.configuration));

		const sharedProcess = (<IWindowsService>serviceCollection.get(IWindowsService)).whenSharedProcessReady()
			.then(() => connectNet(this.environmentService.sharedIPCHandle, `window:${this.configuration.windowId}`));

		sharedProcess
			.done(client => client.registerChannel('choice', instantiationService.createInstance(ChoiceChannel)));

		// Warm up font cache information before building up too many dom elements
		restoreFontInfo(this.storageService);
		readFontInfo(BareFontInfo.createFromRawSettings(this.configurationService.getValue('editor'), browser.getZoomLevel()));

		// Hash
		serviceCollection.set(IHashService, new SyncDescriptor(HashService));

		// Experiments
		this.experimentService = instantiationService.createInstance(ExperimentService);
		serviceCollection.set(IExperimentService, this.experimentService);

		// Telemetry
		if (this.environmentService.isBuilt && !this.environmentService.isExtensionDevelopment && !this.environmentService.args['disable-telemetry'] && !!product.enableTelemetry) {
			const channel = getDelayedChannel<ITelemetryAppenderChannel>(sharedProcess.then(c => c.getChannel('telemetryAppender')));
			const commit = product.commit;
			const version = pkg.version;

			const config: ITelemetryServiceConfig = {
				appender: new TelemetryAppenderClient(channel),
				commonProperties: resolveWorkbenchCommonProperties(this.storageService, commit, version, this.configuration.machineId, this.environmentService.installSourcePath),
				piiPaths: [this.environmentService.appRoot, this.environmentService.extensionsPath]
			};

			const telemetryService = instantiationService.createInstance(TelemetryService, config);
			this.telemetryService = telemetryService;

			const errorTelemetry = new ErrorTelemetry(telemetryService);

			this.toUnbind.push(telemetryService, errorTelemetry);
		} else {
			this.telemetryService = NullTelemetryService;
		}

		serviceCollection.set(ITelemetryService, this.telemetryService);
		this.toUnbind.push(configurationTelemetry(this.telemetryService, this.configurationService));

		let crashReporterService = NullCrashReporterService;
		if (!this.environmentService.disableCrashReporter && product.crashReporter && product.hockeyApp) {
			crashReporterService = instantiationService.createInstance(CrashReporterService);
		}
		serviceCollection.set(ICrashReporterService, crashReporterService);

		this.messageService = instantiationService.createInstance(MessageService, container);
		serviceCollection.set(IMessageService, this.messageService);
		serviceCollection.set(IChoiceService, this.messageService);

		const lifecycleService = instantiationService.createInstance(LifecycleService);
		this.toUnbind.push(lifecycleService.onShutdown(reason => this.dispose(reason)));
		serviceCollection.set(ILifecycleService, lifecycleService);
		this.lifecycleService = lifecycleService;

		const extensionManagementChannel = getDelayedChannel<IExtensionManagementChannel>(sharedProcess.then(c => c.getChannel('extensions')));
		serviceCollection.set(IExtensionManagementService, new SyncDescriptor(ExtensionManagementChannelClient, extensionManagementChannel));

		const extensionEnablementService = instantiationService.createInstance(ExtensionEnablementService);
		serviceCollection.set(IExtensionEnablementService, extensionEnablementService);
		this.toUnbind.push(extensionEnablementService);

		this.extensionService = instantiationService.createInstance(ExtensionService);
		serviceCollection.set(IExtensionService, this.extensionService);

		perf.mark('willLoadExtensions');
		this.extensionService.whenInstalledExtensionsRegistered().done(() => {
			perf.mark('didLoadExtensions');
		});

		this.themeService = instantiationService.createInstance(WorkbenchThemeService, document.body);
		serviceCollection.set(IWorkbenchThemeService, this.themeService);

		serviceCollection.set(ICommandService, new SyncDescriptor(CommandService));

		this.contextViewService = instantiationService.createInstance(ContextViewService, this.container);
		serviceCollection.set(IContextViewService, this.contextViewService);

		serviceCollection.set(IRequestService, new SyncDescriptor(RequestService));

		serviceCollection.set(IMarkerService, new SyncDescriptor(MarkerService));

		serviceCollection.set(IModeService, new SyncDescriptor(WorkbenchModeServiceImpl));

		serviceCollection.set(IModelService, new SyncDescriptor(ModelServiceImpl));

		serviceCollection.set(ITextResourceConfigurationService, new SyncDescriptor(TextResourceConfigurationService));

		serviceCollection.set(IEditorWorkerService, new SyncDescriptor(EditorWorkerServiceImpl));

		serviceCollection.set(IUntitledEditorService, new SyncDescriptor(UntitledEditorService));

		serviceCollection.set(ITextMateService, new SyncDescriptor(TextMateService));

		serviceCollection.set(ISearchService, new SyncDescriptor(SearchService));

		serviceCollection.set(ICodeEditorService, new SyncDescriptor(CodeEditorServiceImpl));

		serviceCollection.set(IIntegrityService, new SyncDescriptor(IntegrityServiceImpl));

		return [instantiationService, serviceCollection];
	}

	public open(): void {

		// Listen on unexpected errors
		errors.setUnexpectedErrorHandler((error: any) => {
			this.onUnexpectedError(error);
		});

		// Shell Class for CSS Scoping
		$(this.container).addClass('monaco-shell');

		// Controls
		this.content = $('.monaco-shell-content').appendTo(this.container).getHTMLElement();

		// Create Contents
		this.contentsContainer = this.createContents($(this.content));

		// Layout
		this.layout();

		// Listeners
		this.registerListeners();
	}

	private registerListeners(): void {

		// Resize
		$(window).on(dom.EventType.RESIZE, () => this.layout(), this.toUnbind);
	}

	public onUnexpectedError(error: any): void {
		const errorMsg = toErrorMessage(error, true);
		if (!errorMsg) {
			return;
		}

		const now = Date.now();
		if (errorMsg === this.previousErrorValue && now - this.previousErrorTime <= 1000) {
			return; // Return if error message identical to previous and shorter than 1 second
		}

		this.previousErrorTime = now;
		this.previousErrorValue = errorMsg;

		// Log it
		this.logService.error(errorMsg);

		// Show to user if friendly message provided
		if (error && error.friendlyMessage && this.messageService) {
			this.messageService.show(Severity.Error, error.friendlyMessage);
		}
	}

	private layout(): void {
		const clArea = $(this.container).getClientArea();

		const contentsSize = new Dimension(clArea.width, clArea.height);
		this.contentsContainer.size(contentsSize.width, contentsSize.height);

		this.contextViewService.layout();
		this.workbench.layout();
	}

	public dispose(reason = ShutdownReason.QUIT): void {

		// Dispose bindings
		this.toUnbind = dispose(this.toUnbind);

		// Keep font info for next startup around
		saveFontInfo(this.storageService);

		// Dispose Workbench
		if (this.workbench) {
			this.workbench.dispose(reason);
		}
	}
}

registerThemingParticipant((theme: ITheme, collector: ICssStyleCollector) => {

	// Foreground
	const windowForeground = theme.getColor(foreground);
	if (windowForeground) {
		collector.addRule(`.monaco-shell { color: ${windowForeground}; }`);
	}

	// Selection
	const windowSelectionBackground = theme.getColor(selectionBackground);
	if (windowSelectionBackground) {
		collector.addRule(`.monaco-shell ::selection { background-color: ${windowSelectionBackground}; }`);
	}

	// Input placeholder
	const placeholderForeground = theme.getColor(inputPlaceholderForeground);
	if (placeholderForeground) {
		collector.addRule(`.monaco-shell input::-webkit-input-placeholder { color: ${placeholderForeground}; }`);
		collector.addRule(`.monaco-shell textarea::-webkit-input-placeholder { color: ${placeholderForeground}; }`);
	}

	// List highlight
	const listHighlightForegroundColor = theme.getColor(listHighlightForeground);
	if (listHighlightForegroundColor) {
		collector.addRule(`
			.monaco-shell .monaco-tree .monaco-tree-row .monaco-highlighted-label .highlight,
			.monaco-shell .monaco-list .monaco-list-row .monaco-highlighted-label .highlight {
				color: ${listHighlightForegroundColor};
			}
		`);
	}

	// We need to set the workbench background color so that on Windows we get subpixel-antialiasing.
	const workbenchBackground = WORKBENCH_BACKGROUND(theme);
	collector.addRule(`.monaco-workbench { background-color: ${workbenchBackground}; }`);

	// Scrollbars
	const scrollbarShadowColor = theme.getColor(scrollbarShadow);
	if (scrollbarShadowColor) {
		collector.addRule(`
			.monaco-shell .monaco-scrollable-element > .shadow.top {
				box-shadow: ${scrollbarShadowColor} 0 6px 6px -6px inset;
			}

			.monaco-shell .monaco-scrollable-element > .shadow.left {
				box-shadow: ${scrollbarShadowColor} 6px 0 6px -6px inset;
			}

			.monaco-shell .monaco-scrollable-element > .shadow.top.left {
				box-shadow: ${scrollbarShadowColor} 6px 6px 6px -6px inset;
			}
		`);
	}

	const scrollbarSliderBackgroundColor = theme.getColor(scrollbarSliderBackground);
	if (scrollbarSliderBackgroundColor) {
		collector.addRule(`
			.monaco-shell .monaco-scrollable-element > .scrollbar > .slider {
				background: ${scrollbarSliderBackgroundColor};
			}
		`);
	}

	const scrollbarSliderHoverBackgroundColor = theme.getColor(scrollbarSliderHoverBackground);
	if (scrollbarSliderHoverBackgroundColor) {
		collector.addRule(`
			.monaco-shell .monaco-scrollable-element > .scrollbar > .slider:hover {
				background: ${scrollbarSliderHoverBackgroundColor};
			}
		`);
	}

	const scrollbarSliderActiveBackgroundColor = theme.getColor(scrollbarSliderActiveBackground);
	if (scrollbarSliderActiveBackgroundColor) {
		collector.addRule(`
			.monaco-shell .monaco-scrollable-element > .scrollbar > .slider.active {
				background: ${scrollbarSliderActiveBackgroundColor};
			}
		`);
	}

	// Focus outline
	const focusOutline = theme.getColor(focusBorder);
	if (focusOutline) {
		collector.addRule(`
		.monaco-shell [tabindex="0"]:focus,
		.monaco-shell .synthetic-focus,
		.monaco-shell select:focus,
		.monaco-shell .monaco-tree.focused.no-focused-item:focus:before,
		.monaco-shell .monaco-list:not(.element-focused):focus:before,
		.monaco-shell input[type="button"]:focus,
		.monaco-shell input[type="text"]:focus,
		.monaco-shell button:focus,
		.monaco-shell textarea:focus,
		.monaco-shell input[type="search"]:focus,
		.monaco-shell input[type="checkbox"]:focus {
			outline-color: ${focusOutline};
		}
		`);
	}
});<|MERGE_RESOLUTION|>--- conflicted
+++ resolved
@@ -87,12 +87,9 @@
 import { HashService } from 'vs/workbench/services/hash/node/hashService';
 import { IHashService } from 'vs/workbench/services/hash/common/hashService';
 import { ILogService } from 'vs/platform/log/common/log';
-<<<<<<< HEAD
 import { WORKBENCH_BACKGROUND } from 'vs/workbench/common/theme';
-=======
 import { stat } from 'fs';
 import { join } from 'path';
->>>>>>> a31d226c
 
 /**
  * Services that we require for the Shell
