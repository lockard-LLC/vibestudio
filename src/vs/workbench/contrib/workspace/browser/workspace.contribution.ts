--- conflicted
+++ resolved
@@ -132,33 +132,7 @@
 			}
 		}));
 
-<<<<<<< HEAD
-		this._register(this.workspaceTrustManagementService.onDidChangeTrustState(async (trustState) => {
-			type WorkspaceTrustStateChangedEvent = {
-				workspaceId: string,
-				previousState: WorkspaceTrustState,
-				newState: WorkspaceTrustState
-			};
-
-			type WorkspaceTrustStateChangedEventClassification = {
-				workspaceId: { classification: 'SystemMetaData', purpose: 'FeatureInsight' };
-				previousState: { classification: 'SystemMetaData', purpose: 'FeatureInsight', isMeasurement: true };
-				newState: { classification: 'SystemMetaData', purpose: 'FeatureInsight', isMeasurement: true };
-			};
-
-			this.telemetryService.publicLog2<WorkspaceTrustStateChangedEvent, WorkspaceTrustStateChangedEventClassification>('workspaceTrustStateChanged', {
-				workspaceId: this.workspaceContextService.getWorkspace().id,
-				previousState: trustState.previousTrustState,
-				newState: trustState.currentTrustState
-			});
-=======
 		this._register(this.workspaceTrustManagementService.onDidChangeTrust(async (trusted) => {
-			// Transition from Trusted -> Untrusted
-			if (!trusted) {
-				this.hostService.reload();
-			}
->>>>>>> b2d002de
-
 			// Hide soft request badge
 			if (trusted) {
 				this.toggleRequestBadge(false);
