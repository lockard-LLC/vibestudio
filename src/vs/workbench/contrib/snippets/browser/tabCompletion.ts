--- conflicted
+++ resolved
@@ -121,7 +121,7 @@
 		this._hasSnippets.set(this._activeSnippets.length > 0);
 	}
 
-	async performSnippetCompletions(): Promise<void> {
+	performSnippetCompletions(): void {
 		if (!this._editor.hasModel()) {
 			return;
 		}
@@ -129,11 +129,7 @@
 		if (this._activeSnippets.length === 1) {
 			// one -> just insert
 			const [snippet] = this._activeSnippets;
-<<<<<<< HEAD
-			await SnippetController2.get(this._editor).insert(snippet.codeSnippet, snippet.prefix.length, 0);
-=======
 			SnippetController2.get(this._editor).insert(snippet.codeSnippet, { overwriteBefore: snippet.prefix.length, overwriteAfter: 0 });
->>>>>>> 877235c6
 
 		} else if (this._activeSnippets.length > 1) {
 			// two or more -> show IntelliSense box
@@ -153,7 +149,7 @@
 registerEditorCommand(new TabCompletionCommand({
 	id: 'insertSnippet',
 	precondition: TabCompletionController.ContextKey,
-	handler: async (x) => { await x.performSnippetCompletions(); },
+	handler: x => { x.performSnippetCompletions(); },
 	kbOpts: {
 		weight: KeybindingWeight.EditorContrib,
 		kbExpr: ContextKeyExpr.and(
