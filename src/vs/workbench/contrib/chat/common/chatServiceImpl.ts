--- conflicted
+++ resolved
@@ -470,9 +470,6 @@
 		};
 	}
 
-<<<<<<< HEAD
-	private async _sendRequestAsync(model: ChatModel, sessionId: string, provider: IChatProvider, parsedRequest: IParsedChatRequest): Promise<void> {
-=======
 	private refreshFollowupsCancellationToken(sessionId: string): CancellationToken {
 		this._sessionFollowupCancelTokens.get(sessionId)?.cancel();
 		const newTokenSource = new CancellationTokenSource();
@@ -481,11 +478,8 @@
 		return newTokenSource.token;
 	}
 
-	private async _sendRequestAsync(model: ChatModel, sessionId: string, provider: IChatProvider, message: string): Promise<void> {
+	private async _sendRequestAsync(model: ChatModel, sessionId: string, provider: IChatProvider, parsedRequest: IParsedChatRequest): Promise<void> {
 		const followupsCancelToken = this.refreshFollowupsCancellationToken(sessionId);
-		const parsedRequest = this.instantiationService.createInstance(ChatRequestParser).parseChatRequest(sessionId, message);
-
->>>>>>> 66713a49
 		let request: ChatRequestModel;
 		const agentPart = 'kind' in parsedRequest ? undefined : parsedRequest.parts.find((r): r is ChatRequestAgentPart => r instanceof ChatRequestAgentPart);
 		const agentSlashCommandPart = 'kind' in parsedRequest ? undefined : parsedRequest.parts.find((r): r is ChatRequestAgentSubcommandPart => r instanceof ChatRequestAgentSubcommandPart);
