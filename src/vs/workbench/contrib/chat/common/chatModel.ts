/*---------------------------------------------------------------------------------------------
 *  Copyright (c) Microsoft Corporation. All rights reserved.
 *  Licensed under the MIT License. See License.txt in the project root for license information.
 *--------------------------------------------------------------------------------------------*/

import { firstOrDefault } from 'vs/base/common/arrays';
import { DeferredPromise } from 'vs/base/common/async';
import { Emitter, Event } from 'vs/base/common/event';
import { IMarkdownString, MarkdownString, isMarkdownString } from 'vs/base/common/htmlContent';
import { Disposable } from 'vs/base/common/lifecycle';
import { revive } from 'vs/base/common/marshalling';
import { basename } from 'vs/base/common/resources';
import { URI, UriComponents, UriDto } from 'vs/base/common/uri';
import { generateUuid } from 'vs/base/common/uuid';
import { OffsetRange } from 'vs/editor/common/core/offsetRange';
import { ILogService } from 'vs/platform/log/common/log';
import { IChatAgentCommand, IChatAgentData, IChatAgentService } from 'vs/workbench/contrib/chat/common/chatAgents';
import { ChatRequestTextPart, IParsedChatRequest, reviveParsedChatRequest } from 'vs/workbench/contrib/chat/common/chatParserTypes';
<<<<<<< HEAD
import { IChat, IChatFollowup, IChatProgress, IChatReplyFollowup, IChatResponse, IChatResponseErrorDetails, IChatResponseProgressFileTreeData, IUsedContext, InteractiveSessionVoteDirection, isIUsedContext } from 'vs/workbench/contrib/chat/common/chatService';
=======
import { IChat, IChatContentInlineReference, IChatContentReference, IChatFollowup, IChatProgress, IChatReplyFollowup, IChatResponse, IChatResponseErrorDetails, IChatResponseProgressFileTreeData, IUsedContext, InteractiveSessionVoteDirection, isIUsedContext } from 'vs/workbench/contrib/chat/common/chatService';
>>>>>>> 0e98f35f

export interface IChatRequestModel {
	readonly id: string;
	readonly providerRequestId: string | undefined;
	readonly username: string;
	readonly avatarIconUri?: URI;
	readonly session: IChatModel;
	readonly message: IParsedChatRequest | IChatReplyFollowup;
	readonly response: IChatResponseModel | undefined;
}

export type ResponsePart =
	| string
	| IMarkdownString
	| { treeData: IChatResponseProgressFileTreeData }
	| {
		placeholder: string;
		resolvedContent?: Promise<
			string | IMarkdownString | { treeData: IChatResponseProgressFileTreeData }
		>;
	}
	| IUsedContext
	| IChatContentReference
	| IChatContentInlineReference;

export interface IResponse {
	readonly value: ReadonlyArray<IMarkdownString | IPlaceholderMarkdownString | IChatResponseProgressFileTreeData | IChatContentInlineReference>;
	readonly usedContext: IUsedContext | undefined;
	readonly contentReferences: ReadonlyArray<IChatContentReference>;
	asString(): string;
}

export interface IChatResponseModel {
	readonly onDidChange: Event<void>;
	readonly id: string;
	readonly providerId: string;
	readonly providerResponseId: string | undefined;
	readonly requestId: string;
	readonly username: string;
	readonly avatarIconUri?: URI;
	readonly session: IChatModel;
	readonly agent?: IChatAgentData;
	readonly slashCommand?: IChatAgentCommand;
	readonly response: IResponse;
	readonly isComplete: boolean;
	readonly isCanceled: boolean;
	readonly vote: InteractiveSessionVoteDirection | undefined;
	readonly followups?: IChatFollowup[] | undefined;
	readonly errorDetails?: IChatResponseErrorDetails;
	setVote(vote: InteractiveSessionVoteDirection): void;
}

export class ChatRequestModel implements IChatRequestModel {
	private static nextId = 0;

	public response: ChatResponseModel | undefined;

	private _id: string;
	public get id(): string {
		return this._id;
	}

	public get providerRequestId(): string | undefined {
		return this._providerRequestId;
	}

	public get username(): string {
		return this.session.requesterUsername;
	}

	public get avatarIconUri(): URI | undefined {
		return this.session.requesterAvatarIconUri;
	}

	constructor(
		public readonly session: ChatModel,
		public readonly message: IParsedChatRequest,
		private _providerRequestId?: string) {
		this._id = 'request_' + ChatRequestModel.nextId++;
	}

	setProviderRequestId(providerRequestId: string) {
		this._providerRequestId = providerRequestId;
	}
}

export interface IPlaceholderMarkdownString extends IMarkdownString {
	isPlaceholder: boolean;
}

type InternalResponsePart =
	| { string: IMarkdownString; isPlaceholder?: boolean }
	| IChatContentInlineReference
	| { treeData: IChatResponseProgressFileTreeData; isPlaceholder?: undefined };

export class Response implements IResponse {
	private _onDidChangeValue = new Emitter<void>();
	public get onDidChangeValue() {
		return this._onDidChangeValue.event;
	}

	private _contentReferences: IChatContentReference[] = [];
	public get contentReferences(): IChatContentReference[] {
		return this._contentReferences;
	}

	private _usedContext: IUsedContext | undefined;
	public get usedContext(): IUsedContext | undefined {
		return this._usedContext;
	}

	// responseParts internally tracks all the response parts, including strings which are currently resolving, so that they can be updated when they do resolve
	private _responseParts: InternalResponsePart[];
	// responseData externally presents the response parts with consolidated contiguous strings (including strings which were previously resolving)
	private _responseData: (IMarkdownString | IPlaceholderMarkdownString | IChatResponseProgressFileTreeData | IChatContentInlineReference)[];
	// responseRepr externally presents the response parts with consolidated contiguous strings (excluding tree data)
	private _responseRepr: string;

	get value(): (IMarkdownString | IPlaceholderMarkdownString | IChatResponseProgressFileTreeData | IChatContentInlineReference)[] {
		return this._responseData;
	}

	constructor(value: IMarkdownString | ReadonlyArray<IMarkdownString | IChatResponseProgressFileTreeData | IChatContentInlineReference>) {
		this._responseData = Array.isArray(value) ? value : [value];
		this._responseParts = Array.isArray(value) ? value.map((v) => ('value' in v ? { string: v } : { treeData: v })) : [{ string: value }];
		this._responseRepr = this._responseParts.map((part) => {
			if (isCompleteInteractiveProgressTreeData(part)) {
				return '';
			}
			// TODO duplicates _updateRepr
			if ('inlineReference' in part) {
				return basename('uri' in part.inlineReference ? part.inlineReference.uri : part.inlineReference);
			}
			return part.string.value;
		}).join('\n');
	}

	asString(): string {
		return this._responseRepr;
	}

	updateContent(responsePart: ResponsePart, quiet?: boolean): void {
		if (typeof responsePart === 'string' || isMarkdownString(responsePart)) {
			const responsePartLength = this._responseParts.length - 1;
			const lastResponsePart = this._responseParts[responsePartLength];

			if (lastResponsePart && ('inlineReference' in lastResponsePart || lastResponsePart.isPlaceholder === true || isCompleteInteractiveProgressTreeData(lastResponsePart))) {
				// The last part is resolving or a tree data item, start a new part
				this._responseParts.push({ string: typeof responsePart === 'string' ? new MarkdownString(responsePart) : responsePart });
			} else if (lastResponsePart) {
				// Combine this part with the last, non-resolving string part
				if (isMarkdownString(responsePart)) {
					this._responseParts[responsePartLength] = { string: new MarkdownString(lastResponsePart.string.value + responsePart.value, responsePart) };
				} else {
					this._responseParts[responsePartLength] = { string: new MarkdownString(lastResponsePart.string.value + responsePart, lastResponsePart.string) };
				}
			} else {
				this._responseParts.push({ string: isMarkdownString(responsePart) ? responsePart : new MarkdownString(responsePart) });
			}

			this._updateRepr(quiet);
		} else if ('placeholder' in responsePart) {
			// Add a new resolving part
			const responsePosition = this._responseParts.push({ string: new MarkdownString(responsePart.placeholder), isPlaceholder: true }) - 1;
			this._updateRepr(quiet);

			responsePart.resolvedContent?.then((content) => {
				// Replace the resolving part's content with the resolved response
				if (typeof content === 'string') {
					this._responseParts[responsePosition] = { string: new MarkdownString(content), isPlaceholder: true };
					this._updateRepr(quiet);
				} else if ('value' in content) {
					this._responseParts[responsePosition] = { string: content, isPlaceholder: true };
					this._updateRepr(quiet);
				} else if (content.treeData) {
					this._responseParts[responsePosition] = { treeData: content.treeData };
					this._updateRepr(quiet);
				}
			});
		} else if (isCompleteInteractiveProgressTreeData(responsePart)) {
			this._responseParts.push(responsePart);
			this._updateRepr(quiet);
		} else if ('documents' in responsePart) {
			this._usedContext = responsePart;
		} else if ('reference' in responsePart) {
			this._contentReferences.push(responsePart);
			this._onDidChangeValue.fire();
		} else if ('inlineReference' in responsePart) {
			this._responseParts.push(responsePart);
			this._updateRepr(quiet);
		} else if ('agentName' in responsePart) {

		}
	}

	private _updateRepr(quiet?: boolean) {
		this._responseData = this._responseParts.map(part => {
			if ('inlineReference' in part) {
				return part;
			} else if (isCompleteInteractiveProgressTreeData(part)) {
				return part.treeData;
			} else if (part.isPlaceholder) {
				return { ...part.string, isPlaceholder: true };
			}
			return part.string;
		});

		this._responseRepr = this._responseParts.map(part => {
			if (isCompleteInteractiveProgressTreeData(part)) {
				return '';
			}
			if ('inlineReference' in part) {
				return basename('uri' in part.inlineReference ? part.inlineReference.uri : part.inlineReference);
			}

			return part.string.value;
		}).join('\n\n');

		if (!quiet) {
			this._onDidChangeValue.fire();
		}
	}
}

export class ChatResponseModel extends Disposable implements IChatResponseModel {
	private readonly _onDidChange = this._register(new Emitter<void>());
	readonly onDidChange = this._onDidChange.event;

	private static nextId = 0;

	private _id: string;
	public get id(): string {
		return this._id;
	}

	public get providerResponseId(): string | undefined {
		return this._providerResponseId;
	}

	public get isComplete(): boolean {
		return this._isComplete;
	}

	public get isCanceled(): boolean {
		return this._isCanceled;
	}

	public get vote(): InteractiveSessionVoteDirection | undefined {
		return this._vote;
	}

	public get followups(): IChatFollowup[] | undefined {
		return this._followups;
	}

	private _response: Response;
	public get response(): IResponse {
		return this._response;
	}

	public get errorDetails(): IChatResponseErrorDetails | undefined {
		return this._errorDetails;
	}

	public get providerId(): string {
		return this.session.providerId;
	}

	public get username(): string {
		return this.session.responderUsername;
<<<<<<< HEAD
=======
		return this.session.responderUsername;
>>>>>>> 0e98f35f
	}

	public get avatarIconUri(): URI | undefined {
		return this.session.responderAvatarIconUri;
	}

	constructor(
		_response: IMarkdownString | ReadonlyArray<IMarkdownString | IChatResponseProgressFileTreeData | IChatContentInlineReference>,
		public readonly session: ChatModel,
		agent: IChatAgentData | undefined,
		public readonly requestId: string,
		private _isComplete: boolean = false,
		private _isCanceled = false,
		private _vote?: InteractiveSessionVoteDirection,
		private _providerResponseId?: string,
		private _errorDetails?: IChatResponseErrorDetails,
		followups?: ReadonlyArray<IChatFollowup>
	) {
		super();
		this._agent = agent;
		this._followups = followups ? [...followups] : undefined;
		this._response = new Response(_response);
		this._register(this._response.onDidChangeValue(() => this._onDidChange.fire()));
		this._id = 'response_' + ChatResponseModel.nextId++;
	}

	updateContent(responsePart: ResponsePart, quiet?: boolean) {
		this._response.updateContent(responsePart, quiet);
	}

	setAgent(agent: IChatAgentData, slashCommand?: IChatAgentCommand) {
		this._agent = agent;
		this._slashCommand = slashCommand;
		this._onDidChange.fire();
	}

	setProviderResponseId(providerResponseId: string) {
		this._providerResponseId = providerResponseId;
	}

	setErrorDetails(errorDetails?: IChatResponseErrorDetails): void {
		this._errorDetails = errorDetails;
		this._onDidChange.fire();
	}

	complete(): void {
		this._isComplete = true;
		this._onDidChange.fire();
	}

	cancel(): void {
		this._isComplete = true;
		this._isCanceled = true;
		this._onDidChange.fire();
	}

	setFollowups(followups: IChatFollowup[] | undefined): void {
		this._followups = followups;
		this._onDidChange.fire(); // Fire so that command followups get rendered on the row
	}

	setVote(vote: InteractiveSessionVoteDirection): void {
		this._vote = vote;
		this._onDidChange.fire();
	}
}

export interface IChatModel {
	readonly onDidDispose: Event<void>;
	readonly onDidChange: Event<IChatChangeEvent>;
	readonly sessionId: string;
	readonly providerId: string;
	readonly initState: ChatModelInitState;
	readonly title: string;
	readonly welcomeMessage: IChatWelcomeMessageModel | undefined;
	readonly requestInProgress: boolean;
	readonly inputPlaceholder?: string;
	getRequests(): IChatRequestModel[];
	toExport(): IExportableChatData;
	toJSON(): ISerializableChatData;
}

export interface ISerializableChatsData {
	[sessionId: string]: ISerializableChatData;
}

export type ISerializableChatAgentData = UriDto<IChatAgentData>;

export interface ISerializableChatRequestData {
	providerRequestId: string | undefined;
	message: string | IParsedChatRequest;
	response: ReadonlyArray<IMarkdownString | IChatResponseProgressFileTreeData | IChatContentInlineReference> | undefined;
	agent?: ISerializableChatAgentData;
	slashCommand?: IChatAgentCommand;
	responseErrorDetails: IChatResponseErrorDetails | undefined;
	followups: ReadonlyArray<IChatFollowup> | undefined;
	isCanceled: boolean | undefined;
	vote: InteractiveSessionVoteDirection | undefined;
	/** For backward compat: should be optional */
	usedContext?: IUsedContext;
<<<<<<< HEAD
=======
	contentReferences?: ReadonlyArray<IChatContentReference>;
>>>>>>> 0e98f35f
}

export interface IExportableChatData {
	providerId: string;
	welcomeMessage: (string | IChatReplyFollowup[])[] | undefined;
	requests: ISerializableChatRequestData[];
	requesterUsername: string;
	responderUsername: string;
	requesterAvatarIconUri: UriComponents | undefined;
	responderAvatarIconUri: UriComponents | undefined;
	providerState: any;
}

export interface ISerializableChatData extends IExportableChatData {
	sessionId: string;
	creationDate: number;
	isImported: boolean;
}

export function isExportableSessionData(obj: unknown): obj is IExportableChatData {
	const data = obj as IExportableChatData;
	return typeof data === 'object' &&
		typeof data.providerId === 'string' &&
		typeof data.requesterUsername === 'string' &&
		typeof data.responderUsername === 'string';
}

export function isSerializableSessionData(obj: unknown): obj is ISerializableChatData {
	const data = obj as ISerializableChatData;
	return isExportableSessionData(obj) &&
		typeof data.creationDate === 'number' &&
		typeof data.sessionId === 'string' &&
		obj.requests.every((request: ISerializableChatRequestData) =>
			!request.usedContext /* for backward compat allow missing usedContext */ || isIUsedContext(request.usedContext)
		);
}

export type IChatChangeEvent = IChatAddRequestEvent | IChatAddResponseEvent | IChatInitEvent | IChatRemoveRequestEvent;

export interface IChatAddRequestEvent {
	kind: 'addRequest';
	request: IChatRequestModel;
}

export interface IChatAddResponseEvent {
	kind: 'addResponse';
	response: IChatResponseModel;
}

export interface IChatRemoveRequestEvent {
	kind: 'removeRequest';
	requestId: string;
	responseId?: string;
}

export interface IChatInitEvent {
	kind: 'initialize';
}

export enum ChatModelInitState {
	Created,
	Initializing,
	Initialized
}

export class ChatModel extends Disposable implements IChatModel {
	private readonly _onDidDispose = this._register(new Emitter<void>());
	readonly onDidDispose = this._onDidDispose.event;

	private readonly _onDidChange = this._register(new Emitter<IChatChangeEvent>());
	readonly onDidChange = this._onDidChange.event;

	private _requests: ChatRequestModel[];
	private _initState: ChatModelInitState = ChatModelInitState.Created;
	private _isInitializedDeferred = new DeferredPromise<void>();

	private _session: IChat | undefined;
	get session(): IChat | undefined {
		return this._session;
	}

	private _welcomeMessage: ChatWelcomeMessageModel | undefined;
	get welcomeMessage(): ChatWelcomeMessageModel | undefined {
		return this._welcomeMessage;
	}

	private _providerState: any;
	get providerState(): any {
		return this._providerState;
	}

	// TODO to be clear, this is not the same as the id from the session object, which belongs to the provider.
	// It's easier to be able to identify this model before its async initialization is complete
	private _sessionId: string;
	get sessionId(): string {
		return this._sessionId;
	}

	get inputPlaceholder(): string | undefined {
		return this._session?.inputPlaceholder;
	}

	get requestInProgress(): boolean {
		const lastRequest = this._requests[this._requests.length - 1];
		return !!lastRequest && !!lastRequest.response && !lastRequest.response.isComplete;
	}

	private _creationDate: number;
	get creationDate(): number {
		return this._creationDate;
	}

	get requesterUsername(): string {
		return this._session?.requesterUsername ?? this.initialData?.requesterUsername ?? '';
	}

	get responderUsername(): string {
		return this._session?.responderUsername ?? this.initialData?.responderUsername ?? '';
	}

	private readonly _initialRequesterAvatarIconUri: URI | undefined;
	get requesterAvatarIconUri(): URI | undefined {
		return this._session ? this._session.requesterAvatarIconUri : this._initialRequesterAvatarIconUri;
	}

	private readonly _initialResponderAvatarIconUri: URI | undefined;
	get responderAvatarIconUri(): URI | undefined {
		return this._session ? this._session.responderAvatarIconUri : this._initialResponderAvatarIconUri;
	}

	get initState(): ChatModelInitState {
		return this._initState;
	}

	private _isImported = false;
	get isImported(): boolean {
		return this._isImported;
	}

	get title(): string {
		const firstRequestMessage = firstOrDefault(this._requests)?.message;
		const message = firstRequestMessage?.text ?? '';
		return message.split('\n')[0].substring(0, 50);
	}

	constructor(
		public readonly providerId: string,
		private readonly initialData: ISerializableChatData | IExportableChatData | undefined,
		@ILogService private readonly logService: ILogService,
		@IChatAgentService private readonly chatAgentService: IChatAgentService,
	) {
		super();

		this._isImported = (!!initialData && !isSerializableSessionData(initialData)) || (initialData?.isImported ?? false);
		this._sessionId = (isSerializableSessionData(initialData) && initialData.sessionId) || generateUuid();
		this._requests = initialData ? this._deserialize(initialData) : [];
		this._providerState = initialData ? initialData.providerState : undefined;
		this._creationDate = (isSerializableSessionData(initialData) && initialData.creationDate) || Date.now();

		this._initialRequesterAvatarIconUri = initialData?.requesterAvatarIconUri && URI.revive(initialData.requesterAvatarIconUri);
		this._initialResponderAvatarIconUri = initialData?.responderAvatarIconUri && URI.revive(initialData.responderAvatarIconUri);
	}

	private _deserialize(obj: IExportableChatData): ChatRequestModel[] {
		const requests = obj.requests;
		if (!Array.isArray(requests)) {
			this.logService.error(`Ignoring malformed session data: ${obj}`);
			return [];
		}

		if (obj.welcomeMessage) {
			const content = obj.welcomeMessage.map(item => typeof item === 'string' ? new MarkdownString(item) : item);
			this._welcomeMessage = new ChatWelcomeMessageModel(this, content, []);
		}

		try {
			return requests.map((raw: ISerializableChatRequestData) => {
				const parsedRequest =
					typeof raw.message === 'string'
						? this.getParsedRequestFromString(raw.message)
						: reviveParsedChatRequest(raw.message);
				const request = new ChatRequestModel(this, parsedRequest, raw.providerRequestId);
				if (raw.response || raw.responseErrorDetails) {
<<<<<<< HEAD
					const agent = raw.agent && this.chatAgentService.getAgents().find(a => a.id === raw.agent!.id); // TODO do something reasonable if this agent has disappeared since the last session
					request.response = new ChatResponseModel(raw.response ?? [new MarkdownString(raw.response)], this, agent, true, raw.isCanceled, raw.vote, raw.providerRequestId, raw.responseErrorDetails, raw.followups);
					if (raw.usedContext) { // @ulugbekna: if this's a new vscode sessions, doc versions are incorrect anyway?
						request.response.updateContent(raw.usedContext);
					}
=======
					const agent = (raw.agent && 'metadata' in raw.agent) ? // Check for the new format, ignore entries in the old format
						revive<ISerializableChatAgentData>(raw.agent) : undefined;
					request.response = new ChatResponseModel(raw.response ?? [new MarkdownString(raw.response)], this, agent, request.id, true, raw.isCanceled, raw.vote, raw.providerRequestId, raw.responseErrorDetails, raw.followups);
					if (raw.usedContext) { // @ulugbekna: if this's a new vscode sessions, doc versions are incorrect anyway?
						request.response.updateContent(raw.usedContext);
					}

					if (raw.contentReferences) {
						raw.contentReferences.forEach(r => request.response!.updateContent(r));
					}
>>>>>>> 0e98f35f
				}
				return request;
			});
		} catch (error) {
			this.logService.error('Failed to parse chat data', error);
			return [];
		}
	}

	private getParsedRequestFromString(message: string): IParsedChatRequest {
		// TODO These offsets won't be used, but chat replies need to go through the parser as well
		const parts = [new ChatRequestTextPart(new OffsetRange(0, message.length), { startColumn: 1, startLineNumber: 1, endColumn: 1, endLineNumber: 1 }, message)];
		return {
			text: message,
			parts
		};
	}

	startInitialize(): void {
		if (this.initState !== ChatModelInitState.Created) {
			throw new Error(`ChatModel is in the wrong state for startInitialize: ${ChatModelInitState[this.initState]}`);
		}
		this._initState = ChatModelInitState.Initializing;
	}

	deinitialize(): void {
		this._session = undefined;
		this._initState = ChatModelInitState.Created;
		this._isInitializedDeferred = new DeferredPromise<void>();
	}

	initialize(session: IChat, welcomeMessage: ChatWelcomeMessageModel | undefined): void {
		if (this.initState !== ChatModelInitState.Initializing) {
			// Must call startInitialize before initialize, and only call it once
			throw new Error(`ChatModel is in the wrong state for initialize: ${ChatModelInitState[this.initState]}`);
		}

		this._initState = ChatModelInitState.Initialized;
		this._session = session;
		if (!this._welcomeMessage) {
			// Could also have loaded the welcome message from persisted data
			this._welcomeMessage = welcomeMessage;
		}

		this._isInitializedDeferred.complete();

		if (session.onDidChangeState) {
			this._register(session.onDidChangeState(state => {
				this._providerState = state;
				this.logService.trace('ChatModel#acceptNewSessionState');
			}));
		}
		this._onDidChange.fire({ kind: 'initialize' });
	}

	setInitializationError(error: Error): void {
		if (this.initState !== ChatModelInitState.Initializing) {
			throw new Error(`ChatModel is in the wrong state for setInitializationError: ${ChatModelInitState[this.initState]}`);
		}

		if (!this._isInitializedDeferred.isSettled) {
			this._isInitializedDeferred.error(error);
		}
	}

	waitForInitialization(): Promise<void> {
		return this._isInitializedDeferred.p;
	}

	getRequests(): ChatRequestModel[] {
		return this._requests;
	}

	addRequest(message: IParsedChatRequest, chatAgent?: IChatAgentData): ChatRequestModel {
		if (!this._session) {
			throw new Error('addRequest: No session');
		}

		const request = new ChatRequestModel(this, message);
		request.response = new ChatResponseModel([], this, chatAgent, request.id);

		this._requests.push(request);
		this._onDidChange.fire({ kind: 'addRequest', request });
		return request;
	}

	acceptResponseProgress(request: ChatRequestModel, progress: IChatProgress, quiet?: boolean): void {
		if (!this._session) {
			throw new Error('acceptResponseProgress: No session');
		}

		if (!request.response) {
			request.response = new ChatResponseModel([], this, undefined, request.id);
		}

		if (request.response.isComplete) {
			throw new Error('acceptResponseProgress: Adding progress to a completed response');
		}

		if ('content' in progress) {
			request.response.updateContent(progress.content, quiet);
		} else if ('placeholder' in progress || isCompleteInteractiveProgressTreeData(progress)) {
			request.response.updateContent(progress, quiet);
		} else if ('documents' in progress || 'reference' in progress || 'inlineReference' in progress) {
			request.response.updateContent(progress);
		} else if ('agentName' in progress) {
			const agent = this.chatAgentService.getAgent(progress.agentName);
			if (agent) {
				request.response.setAgent(agent, progress.command);
			}
		} else {
			request.setProviderRequestId(progress.requestId);
			request.response.setProviderResponseId(progress.requestId);
		}
	}

	removeRequest(requestId: string): void {
		const index = this._requests.findIndex(request => request.providerRequestId === requestId);
		const request = this._requests[index];
		if (!request.providerRequestId) {
			return;
		}

		if (index !== -1) {
			this._onDidChange.fire({ kind: 'removeRequest', requestId: request.providerRequestId, responseId: request.response?.providerResponseId });
			this._requests.splice(index, 1);
			request.response?.dispose();
		}
	}

	cancelRequest(request: ChatRequestModel): void {
		if (request.response) {
			request.response.cancel();
		}
	}

	setResponse(request: ChatRequestModel, rawResponse: IChatResponse): void {
		if (!this._session) {
			throw new Error('completeResponse: No session');
		}

		if (!request.response) {
			request.response = new ChatResponseModel([], this, undefined, request.id);
		}

		request.response.setErrorDetails(rawResponse.errorDetails);
	}

	completeResponse(request: ChatRequestModel): void {
		if (!request.response) {
			throw new Error('Call setResponse before completeResponse');
		}

		request.response.complete();
	}

	setFollowups(request: ChatRequestModel, followups: IChatFollowup[] | undefined): void {
		if (!request.response) {
			// Maybe something went wrong?
			return;
		}

		request.response.setFollowups(followups);
	}

	setResponseModel(request: ChatRequestModel, response: ChatResponseModel): void {
		request.response = response;
		this._onDidChange.fire({ kind: 'addResponse', response });
	}

	toExport(): IExportableChatData {
		return {
			requesterUsername: this.requesterUsername,
			requesterAvatarIconUri: this.requesterAvatarIconUri,
			responderUsername: this.responderUsername,
			responderAvatarIconUri: this.responderAvatarIconUri,
			welcomeMessage: this._welcomeMessage?.content.map(c => {
				if (Array.isArray(c)) {
					return c;
				} else {
					return c.value;
				}
			}),
			requests: this._requests.map((r): ISerializableChatRequestData => {
				return {
					providerRequestId: r.providerRequestId,
					message: r.message,
					response: r.response ? r.response.response.value : undefined,
					responseErrorDetails: r.response?.errorDetails,
					followups: r.response?.followups,
					isCanceled: r.response?.isCanceled,
					vote: r.response?.vote,
<<<<<<< HEAD
					agent: r.response?.agent ? {
						id: r.response.agent.id,
						description: r.response.agent.metadata.description,
						fullName: r.response.agent.metadata.fullName,
						icon: r.response.agent.metadata.icon
					} : undefined,
					usedContext: r.response?.response.usedContext,
=======
					agent: r.response?.agent,
					slashCommand: r.response?.slashCommand,
					usedContext: r.response?.response.usedContext,
					contentReferences: r.response?.response.contentReferences
>>>>>>> 0e98f35f
				};
			}),
			providerId: this.providerId,
			providerState: this._providerState
		};
	}

	toJSON(): ISerializableChatData {
		return {
			...this.toExport(),
			sessionId: this.sessionId,
			creationDate: this._creationDate,
			isImported: this._isImported
		};
	}

	override dispose() {
		this._session?.dispose?.();
		this._requests.forEach(r => r.response?.dispose());
		this._onDidDispose.fire();

		super.dispose();
	}
}

export type IChatWelcomeMessageContent = IMarkdownString | IChatReplyFollowup[];

export interface IChatWelcomeMessageModel {
	readonly id: string;
	readonly content: IChatWelcomeMessageContent[];
	readonly sampleQuestions: IChatReplyFollowup[];
	readonly username: string;
	readonly avatarIconUri?: URI;

}

export class ChatWelcomeMessageModel implements IChatWelcomeMessageModel {
	private static nextId = 0;

	private _id: string;
	public get id(): string {
		return this._id;
	}

	constructor(
		private readonly session: ChatModel,
		public readonly content: IChatWelcomeMessageContent[],
		public readonly sampleQuestions: IChatReplyFollowup[]
	) {
		this._id = 'welcome_' + ChatWelcomeMessageModel.nextId++;
	}

	public get username(): string {
		return this.session.responderUsername;
	}

	public get avatarIconUri(): URI | undefined {
		return this.session.responderAvatarIconUri;
	}
}

export function isCompleteInteractiveProgressTreeData(item: unknown): item is { treeData: IChatResponseProgressFileTreeData } {
	return typeof item === 'object' && !!item && 'treeData' in item;
}<|MERGE_RESOLUTION|>--- conflicted
+++ resolved
@@ -3,6 +3,7 @@
  *  Licensed under the MIT License. See License.txt in the project root for license information.
  *--------------------------------------------------------------------------------------------*/
 
+import { firstOrDefault } from 'vs/base/common/arrays';
 import { firstOrDefault } from 'vs/base/common/arrays';
 import { DeferredPromise } from 'vs/base/common/async';
 import { Emitter, Event } from 'vs/base/common/event';
@@ -11,16 +12,17 @@
 import { revive } from 'vs/base/common/marshalling';
 import { basename } from 'vs/base/common/resources';
 import { URI, UriComponents, UriDto } from 'vs/base/common/uri';
+import { revive } from 'vs/base/common/marshalling';
+import { basename } from 'vs/base/common/resources';
+import { URI, UriComponents, UriDto } from 'vs/base/common/uri';
 import { generateUuid } from 'vs/base/common/uuid';
 import { OffsetRange } from 'vs/editor/common/core/offsetRange';
 import { ILogService } from 'vs/platform/log/common/log';
 import { IChatAgentCommand, IChatAgentData, IChatAgentService } from 'vs/workbench/contrib/chat/common/chatAgents';
+import { IChatAgentCommand, IChatAgentData, IChatAgentService } from 'vs/workbench/contrib/chat/common/chatAgents';
 import { ChatRequestTextPart, IParsedChatRequest, reviveParsedChatRequest } from 'vs/workbench/contrib/chat/common/chatParserTypes';
-<<<<<<< HEAD
-import { IChat, IChatFollowup, IChatProgress, IChatReplyFollowup, IChatResponse, IChatResponseErrorDetails, IChatResponseProgressFileTreeData, IUsedContext, InteractiveSessionVoteDirection, isIUsedContext } from 'vs/workbench/contrib/chat/common/chatService';
-=======
 import { IChat, IChatContentInlineReference, IChatContentReference, IChatFollowup, IChatProgress, IChatReplyFollowup, IChatResponse, IChatResponseErrorDetails, IChatResponseProgressFileTreeData, IUsedContext, InteractiveSessionVoteDirection, isIUsedContext } from 'vs/workbench/contrib/chat/common/chatService';
->>>>>>> 0e98f35f
+import { IChat, IChatContentInlineReference, IChatContentReference, IChatFollowup, IChatProgress, IChatReplyFollowup, IChatResponse, IChatResponseErrorDetails, IChatResponseProgressFileTreeData, IUsedContext, InteractiveSessionVoteDirection, isIUsedContext } from 'vs/workbench/contrib/chat/common/chatService';
 
 export interface IChatRequestModel {
 	readonly id: string;
@@ -45,8 +47,14 @@
 	| IUsedContext
 	| IChatContentReference
 	| IChatContentInlineReference;
+	| IUsedContext
+	| IChatContentReference
+	| IChatContentInlineReference;
 
 export interface IResponse {
+	readonly value: ReadonlyArray<IMarkdownString | IPlaceholderMarkdownString | IChatResponseProgressFileTreeData | IChatContentInlineReference>;
+	readonly usedContext: IUsedContext | undefined;
+	readonly contentReferences: ReadonlyArray<IChatContentReference>;
 	readonly value: ReadonlyArray<IMarkdownString | IPlaceholderMarkdownString | IChatResponseProgressFileTreeData | IChatContentInlineReference>;
 	readonly usedContext: IUsedContext | undefined;
 	readonly contentReferences: ReadonlyArray<IChatContentReference>;
@@ -59,9 +67,12 @@
 	readonly providerId: string;
 	readonly providerResponseId: string | undefined;
 	readonly requestId: string;
+	readonly requestId: string;
 	readonly username: string;
 	readonly avatarIconUri?: URI;
 	readonly session: IChatModel;
+	readonly agent?: IChatAgentData;
+	readonly slashCommand?: IChatAgentCommand;
 	readonly agent?: IChatAgentData;
 	readonly slashCommand?: IChatAgentCommand;
 	readonly response: IResponse;
@@ -98,6 +109,7 @@
 	constructor(
 		public readonly session: ChatModel,
 		public readonly message: IParsedChatRequest,
+		public readonly message: IParsedChatRequest,
 		private _providerRequestId?: string) {
 		this._id = 'request_' + ChatRequestModel.nextId++;
 	}
@@ -113,6 +125,7 @@
 
 type InternalResponsePart =
 	| { string: IMarkdownString; isPlaceholder?: boolean }
+	| IChatContentInlineReference
 	| IChatContentInlineReference
 	| { treeData: IChatResponseProgressFileTreeData; isPlaceholder?: undefined };
 
@@ -127,6 +140,11 @@
 		return this._contentReferences;
 	}
 
+	private _contentReferences: IChatContentReference[] = [];
+	public get contentReferences(): IChatContentReference[] {
+		return this._contentReferences;
+	}
+
 	private _usedContext: IUsedContext | undefined;
 	public get usedContext(): IUsedContext | undefined {
 		return this._usedContext;
@@ -136,97 +154,119 @@
 	private _responseParts: InternalResponsePart[];
 	// responseData externally presents the response parts with consolidated contiguous strings (including strings which were previously resolving)
 	private _responseData: (IMarkdownString | IPlaceholderMarkdownString | IChatResponseProgressFileTreeData | IChatContentInlineReference)[];
+	private _responseData: (IMarkdownString | IPlaceholderMarkdownString | IChatResponseProgressFileTreeData | IChatContentInlineReference)[];
 	// responseRepr externally presents the response parts with consolidated contiguous strings (excluding tree data)
 	private _responseRepr: string;
 
 	get value(): (IMarkdownString | IPlaceholderMarkdownString | IChatResponseProgressFileTreeData | IChatContentInlineReference)[] {
-		return this._responseData;
-	}
-
-	constructor(value: IMarkdownString | ReadonlyArray<IMarkdownString | IChatResponseProgressFileTreeData | IChatContentInlineReference>) {
-		this._responseData = Array.isArray(value) ? value : [value];
-		this._responseParts = Array.isArray(value) ? value.map((v) => ('value' in v ? { string: v } : { treeData: v })) : [{ string: value }];
-		this._responseRepr = this._responseParts.map((part) => {
-			if (isCompleteInteractiveProgressTreeData(part)) {
-				return '';
-			}
-			// TODO duplicates _updateRepr
-			if ('inlineReference' in part) {
-				return basename('uri' in part.inlineReference ? part.inlineReference.uri : part.inlineReference);
-			}
-			return part.string.value;
-		}).join('\n');
-	}
-
-	asString(): string {
-		return this._responseRepr;
-	}
-
-	updateContent(responsePart: ResponsePart, quiet?: boolean): void {
-		if (typeof responsePart === 'string' || isMarkdownString(responsePart)) {
-			const responsePartLength = this._responseParts.length - 1;
-			const lastResponsePart = this._responseParts[responsePartLength];
-
-			if (lastResponsePart && ('inlineReference' in lastResponsePart || lastResponsePart.isPlaceholder === true || isCompleteInteractiveProgressTreeData(lastResponsePart))) {
-				// The last part is resolving or a tree data item, start a new part
-				this._responseParts.push({ string: typeof responsePart === 'string' ? new MarkdownString(responsePart) : responsePart });
-			} else if (lastResponsePart) {
-				// Combine this part with the last, non-resolving string part
-				if (isMarkdownString(responsePart)) {
-					this._responseParts[responsePartLength] = { string: new MarkdownString(lastResponsePart.string.value + responsePart.value, responsePart) };
-				} else {
-					this._responseParts[responsePartLength] = { string: new MarkdownString(lastResponsePart.string.value + responsePart, lastResponsePart.string) };
+	get value(): (IMarkdownString | IPlaceholderMarkdownString | IChatResponseProgressFileTreeData | IChatContentInlineReference)[] {
+			return this._responseData;
+		}
+
+		constructor(value: IMarkdownString | ReadonlyArray<IMarkdownString | IChatResponseProgressFileTreeData | IChatContentInlineReference>) {
+			constructor(value: IMarkdownString | ReadonlyArray<IMarkdownString | IChatResponseProgressFileTreeData | IChatContentInlineReference>) {
+				this._responseData = Array.isArray(value) ? value : [value];
+				this._responseParts = Array.isArray(value) ? value.map((v) => ('value' in v ? { string: v } : { treeData: v })) : [{ string: value }];
+				this._responseRepr = this._responseParts.map((part) => {
+					if (isCompleteInteractiveProgressTreeData(part)) {
+						return '';
+					}
+					// TODO duplicates _updateRepr
+					if ('inlineReference' in part) {
+						return basename('uri' in part.inlineReference ? part.inlineReference.uri : part.inlineReference);
+					}
+					// TODO duplicates _updateRepr
+					if ('inlineReference' in part) {
+						return basename('uri' in part.inlineReference ? part.inlineReference.uri : part.inlineReference);
+					}
+					return part.string.value;
+				}).join('\n');
+			}
+
+			asString(): string {
+				return this._responseRepr;
+			}
+
+			updateContent(responsePart: ResponsePart, quiet ?: boolean): void {
+				if(typeof responsePart === 'string' || isMarkdownString(responsePart)) {
+				const responsePartLength = this._responseParts.length - 1;
+				const lastResponsePart = this._responseParts[responsePartLength];
+
+				if (lastResponsePart && ('inlineReference' in lastResponsePart || lastResponsePart.isPlaceholder === true || isCompleteInteractiveProgressTreeData(lastResponsePart))) {
+					if (lastResponsePart && ('inlineReference' in lastResponsePart || lastResponsePart.isPlaceholder === true || isCompleteInteractiveProgressTreeData(lastResponsePart))) {
+						// The last part is resolving or a tree data item, start a new part
+						this._responseParts.push({ string: typeof responsePart === 'string' ? new MarkdownString(responsePart) : responsePart });
+					} else if (lastResponsePart) {
+					} else if (lastResponsePart) {
+						// Combine this part with the last, non-resolving string part
+						if (isMarkdownString(responsePart)) {
+							this._responseParts[responsePartLength] = { string: new MarkdownString(lastResponsePart.string.value + responsePart.value, responsePart) };
+						} else {
+							this._responseParts[responsePartLength] = { string: new MarkdownString(lastResponsePart.string.value + responsePart, lastResponsePart.string) };
+						}
+					} else {
+						this._responseParts.push({ string: isMarkdownString(responsePart) ? responsePart : new MarkdownString(responsePart) });
+					} else {
+						this._responseParts.push({ string: isMarkdownString(responsePart) ? responsePart : new MarkdownString(responsePart) });
+					}
+
+					this._updateRepr(quiet);
+				} else if ('placeholder' in responsePart) {
+					// Add a new resolving part
+					const responsePosition = this._responseParts.push({ string: new MarkdownString(responsePart.placeholder), isPlaceholder: true }) - 1;
+					this._updateRepr(quiet);
+
+					responsePart.resolvedContent?.then((content) => {
+						// Replace the resolving part's content with the resolved response
+						if (typeof content === 'string') {
+							this._responseParts[responsePosition] = { string: new MarkdownString(content), isPlaceholder: true };
+							this._updateRepr(quiet);
+						} else if ('value' in content) {
+							this._responseParts[responsePosition] = { string: content, isPlaceholder: true };
+							this._updateRepr(quiet);
+						} else if (content.treeData) {
+							this._responseParts[responsePosition] = { treeData: content.treeData };
+							this._updateRepr(quiet);
+						}
+					});
+				} else if (isCompleteInteractiveProgressTreeData(responsePart)) {
+					this._responseParts.push(responsePart);
+					this._updateRepr(quiet);
+				} else if ('documents' in responsePart) {
+					this._usedContext = responsePart;
+				} else if ('reference' in responsePart) {
+					this._contentReferences.push(responsePart);
+					this._onDidChangeValue.fire();
+				} else if ('inlineReference' in responsePart) {
+					this._responseParts.push(responsePart);
+					this._updateRepr(quiet);
+				} else if ('agentName' in responsePart) {
+
+				} else if ('reference' in responsePart) {
+					this._contentReferences.push(responsePart);
+					this._onDidChangeValue.fire();
+				} else if ('inlineReference' in responsePart) {
+					this._responseParts.push(responsePart);
+					this._updateRepr(quiet);
+				} else if ('agentName' in responsePart) {
+
 				}
-			} else {
-				this._responseParts.push({ string: isMarkdownString(responsePart) ? responsePart : new MarkdownString(responsePart) });
-			}
-
-			this._updateRepr(quiet);
-		} else if ('placeholder' in responsePart) {
-			// Add a new resolving part
-			const responsePosition = this._responseParts.push({ string: new MarkdownString(responsePart.placeholder), isPlaceholder: true }) - 1;
-			this._updateRepr(quiet);
-
-			responsePart.resolvedContent?.then((content) => {
-				// Replace the resolving part's content with the resolved response
-				if (typeof content === 'string') {
-					this._responseParts[responsePosition] = { string: new MarkdownString(content), isPlaceholder: true };
-					this._updateRepr(quiet);
-				} else if ('value' in content) {
-					this._responseParts[responsePosition] = { string: content, isPlaceholder: true };
-					this._updateRepr(quiet);
-				} else if (content.treeData) {
-					this._responseParts[responsePosition] = { treeData: content.treeData };
-					this._updateRepr(quiet);
-				}
-			});
-		} else if (isCompleteInteractiveProgressTreeData(responsePart)) {
-			this._responseParts.push(responsePart);
-			this._updateRepr(quiet);
-		} else if ('documents' in responsePart) {
-			this._usedContext = responsePart;
-		} else if ('reference' in responsePart) {
-			this._contentReferences.push(responsePart);
-			this._onDidChangeValue.fire();
-		} else if ('inlineReference' in responsePart) {
-			this._responseParts.push(responsePart);
-			this._updateRepr(quiet);
-		} else if ('agentName' in responsePart) {
-
-		}
-	}
+			}
 
 	private _updateRepr(quiet?: boolean) {
 		this._responseData = this._responseParts.map(part => {
 			if ('inlineReference' in part) {
 				return part;
 			} else if (isCompleteInteractiveProgressTreeData(part)) {
-				return part.treeData;
-			} else if (part.isPlaceholder) {
-				return { ...part.string, isPlaceholder: true };
-			}
-			return part.string;
-		});
+				if ('inlineReference' in part) {
+					return part;
+				} else if (isCompleteInteractiveProgressTreeData(part)) {
+					return part.treeData;
+				} else if (part.isPlaceholder) {
+					return { ...part.string, isPlaceholder: true };
+				}
+				return part.string;
+			});
 
 		this._responseRepr = this._responseParts.map(part => {
 			if (isCompleteInteractiveProgressTreeData(part)) {
@@ -236,6 +276,10 @@
 				return basename('uri' in part.inlineReference ? part.inlineReference.uri : part.inlineReference);
 			}
 
+			if ('inlineReference' in part) {
+				return basename('uri' in part.inlineReference ? part.inlineReference.uri : part.inlineReference);
+			}
+
 			return part.string.value;
 		}).join('\n\n');
 
@@ -277,6 +321,7 @@
 	}
 
 	private _response: Response;
+	private _response: Response;
 	public get response(): IResponse {
 		return this._response;
 	}
@@ -291,19 +336,44 @@
 
 	public get username(): string {
 		return this.session.responderUsername;
-<<<<<<< HEAD
-=======
 		return this.session.responderUsername;
->>>>>>> 0e98f35f
 	}
 
 	public get avatarIconUri(): URI | undefined {
 		return this.session.responderAvatarIconUri;
 	}
 
+	private _followups?: IChatFollowup[];
+
+	private _agent: IChatAgentData | undefined;
+	public get agent(): IChatAgentData | undefined {
+		return this._agent;
+	}
+
+	private _slashCommand: IChatAgentCommand | undefined;
+	public get slashCommand(): IChatAgentCommand | undefined {
+		return this._slashCommand;
+		return this.session.responderAvatarIconUri;
+	}
+
+	private _followups?: IChatFollowup[];
+
+	private _agent: IChatAgentData | undefined;
+	public get agent(): IChatAgentData | undefined {
+		return this._agent;
+	}
+
+	private _slashCommand: IChatAgentCommand | undefined;
+	public get slashCommand(): IChatAgentCommand | undefined {
+		return this._slashCommand;
+	}
+
 	constructor(
 		_response: IMarkdownString | ReadonlyArray<IMarkdownString | IChatResponseProgressFileTreeData | IChatContentInlineReference>,
+		_response: IMarkdownString | ReadonlyArray<IMarkdownString | IChatResponseProgressFileTreeData | IChatContentInlineReference>,
 		public readonly session: ChatModel,
+		agent: IChatAgentData | undefined,
+		public readonly requestId: string,
 		agent: IChatAgentData | undefined,
 		public readonly requestId: string,
 		private _isComplete: boolean = false,
@@ -312,8 +382,11 @@
 		private _providerResponseId?: string,
 		private _errorDetails?: IChatResponseErrorDetails,
 		followups?: ReadonlyArray<IChatFollowup>
+		followups?: ReadonlyArray<IChatFollowup>
 	) {
 		super();
+		this._agent = agent;
+		this._followups = followups ? [...followups] : undefined;
 		this._agent = agent;
 		this._followups = followups ? [...followups] : undefined;
 		this._response = new Response(_response);
@@ -331,6 +404,12 @@
 		this._onDidChange.fire();
 	}
 
+	setAgent(agent: IChatAgentData, slashCommand?: IChatAgentCommand) {
+		this._agent = agent;
+		this._slashCommand = slashCommand;
+		this._onDidChange.fire();
+	}
+
 	setProviderResponseId(providerResponseId: string) {
 		this._providerResponseId = providerResponseId;
 	}
@@ -367,6 +446,7 @@
 	readonly onDidChange: Event<IChatChangeEvent>;
 	readonly sessionId: string;
 	readonly providerId: string;
+	readonly initState: ChatModelInitState;
 	readonly initState: ChatModelInitState;
 	readonly title: string;
 	readonly welcomeMessage: IChatWelcomeMessageModel | undefined;
@@ -382,23 +462,25 @@
 }
 
 export type ISerializableChatAgentData = UriDto<IChatAgentData>;
+export type ISerializableChatAgentData = UriDto<IChatAgentData>;
 
 export interface ISerializableChatRequestData {
 	providerRequestId: string | undefined;
 	message: string | IParsedChatRequest;
 	response: ReadonlyArray<IMarkdownString | IChatResponseProgressFileTreeData | IChatContentInlineReference> | undefined;
+	response: ReadonlyArray<IMarkdownString | IChatResponseProgressFileTreeData | IChatContentInlineReference> | undefined;
 	agent?: ISerializableChatAgentData;
 	slashCommand?: IChatAgentCommand;
+	slashCommand?: IChatAgentCommand;
 	responseErrorDetails: IChatResponseErrorDetails | undefined;
+	followups: ReadonlyArray<IChatFollowup> | undefined;
 	followups: ReadonlyArray<IChatFollowup> | undefined;
 	isCanceled: boolean | undefined;
 	vote: InteractiveSessionVoteDirection | undefined;
 	/** For backward compat: should be optional */
 	usedContext?: IUsedContext;
-<<<<<<< HEAD
-=======
 	contentReferences?: ReadonlyArray<IChatContentReference>;
->>>>>>> 0e98f35f
+	contentReferences?: ReadonlyArray<IChatContentReference>;
 }
 
 export interface IExportableChatData {
@@ -464,6 +546,12 @@
 	Initialized
 }
 
+export enum ChatModelInitState {
+	Created,
+	Initializing,
+	Initialized
+}
+
 export class ChatModel extends Disposable implements IChatModel {
 	private readonly _onDidDispose = this._register(new Emitter<void>());
 	readonly onDidDispose = this._onDidDispose.event;
@@ -472,6 +560,7 @@
 	readonly onDidChange = this._onDidChange.event;
 
 	private _requests: ChatRequestModel[];
+	private _initState: ChatModelInitState = ChatModelInitState.Created;
 	private _initState: ChatModelInitState = ChatModelInitState.Created;
 	private _isInitializedDeferred = new DeferredPromise<void>();
 
@@ -531,7 +620,9 @@
 
 	get initState(): ChatModelInitState {
 		return this._initState;
-	}
+	get initState(): ChatModelInitState {
+			return this._initState;
+		}
 
 	private _isImported = false;
 	get isImported(): boolean {
@@ -539,6 +630,8 @@
 	}
 
 	get title(): string {
+		const firstRequestMessage = firstOrDefault(this._requests)?.message;
+		const message = firstRequestMessage?.text ?? '';
 		const firstRequestMessage = firstOrDefault(this._requests)?.message;
 		const message = firstRequestMessage?.text ?? '';
 		return message.split('\n')[0].substring(0, 50);
@@ -571,6 +664,7 @@
 
 		if (obj.welcomeMessage) {
 			const content = obj.welcomeMessage.map(item => typeof item === 'string' ? new MarkdownString(item) : item);
+			this._welcomeMessage = new ChatWelcomeMessageModel(this, content, []);
 			this._welcomeMessage = new ChatWelcomeMessageModel(this, content, []);
 		}
 
@@ -582,13 +676,9 @@
 						: reviveParsedChatRequest(raw.message);
 				const request = new ChatRequestModel(this, parsedRequest, raw.providerRequestId);
 				if (raw.response || raw.responseErrorDetails) {
-<<<<<<< HEAD
-					const agent = raw.agent && this.chatAgentService.getAgents().find(a => a.id === raw.agent!.id); // TODO do something reasonable if this agent has disappeared since the last session
-					request.response = new ChatResponseModel(raw.response ?? [new MarkdownString(raw.response)], this, agent, true, raw.isCanceled, raw.vote, raw.providerRequestId, raw.responseErrorDetails, raw.followups);
-					if (raw.usedContext) { // @ulugbekna: if this's a new vscode sessions, doc versions are incorrect anyway?
-						request.response.updateContent(raw.usedContext);
-					}
-=======
+					const agent = (raw.agent && 'metadata' in raw.agent) ? // Check for the new format, ignore entries in the old format
+						revive<ISerializableChatAgentData>(raw.agent) : undefined;
+					request.response = new ChatResponseModel(raw.response ?? [new MarkdownString(raw.response)], this, agent, request.id, true, raw.isCanceled, raw.vote, raw.providerRequestId, raw.responseErrorDetails, raw.followups);
 					const agent = (raw.agent && 'metadata' in raw.agent) ? // Check for the new format, ignore entries in the old format
 						revive<ISerializableChatAgentData>(raw.agent) : undefined;
 					request.response = new ChatResponseModel(raw.response ?? [new MarkdownString(raw.response)], this, agent, request.id, true, raw.isCanceled, raw.vote, raw.providerRequestId, raw.responseErrorDetails, raw.followups);
@@ -599,7 +689,10 @@
 					if (raw.contentReferences) {
 						raw.contentReferences.forEach(r => request.response!.updateContent(r));
 					}
->>>>>>> 0e98f35f
+
+					if (raw.contentReferences) {
+						raw.contentReferences.forEach(r => request.response!.updateContent(r));
+					}
 				}
 				return request;
 			});
@@ -626,7 +719,16 @@
 	}
 
 	deinitialize(): void {
+		startInitialize(): void {
+			if(this.initState !== ChatModelInitState.Created) {
+			throw new Error(`ChatModel is in the wrong state for startInitialize: ${ChatModelInitState[this.initState]}`);
+		}
+		this._initState = ChatModelInitState.Initializing;
+	}
+
+	deinitialize(): void {
 		this._session = undefined;
+		this._initState = ChatModelInitState.Created;
 		this._initState = ChatModelInitState.Created;
 		this._isInitializedDeferred = new DeferredPromise<void>();
 	}
@@ -635,27 +737,35 @@
 		if (this.initState !== ChatModelInitState.Initializing) {
 			// Must call startInitialize before initialize, and only call it once
 			throw new Error(`ChatModel is in the wrong state for initialize: ${ChatModelInitState[this.initState]}`);
-		}
-
-		this._initState = ChatModelInitState.Initialized;
-		this._session = session;
-		if (!this._welcomeMessage) {
-			// Could also have loaded the welcome message from persisted data
-			this._welcomeMessage = welcomeMessage;
-		}
-
-		this._isInitializedDeferred.complete();
-
-		if (session.onDidChangeState) {
-			this._register(session.onDidChangeState(state => {
-				this._providerState = state;
-				this.logService.trace('ChatModel#acceptNewSessionState');
-			}));
-		}
-		this._onDidChange.fire({ kind: 'initialize' });
-	}
-
-	setInitializationError(error: Error): void {
+			if (this.initState !== ChatModelInitState.Initializing) {
+				// Must call startInitialize before initialize, and only call it once
+				throw new Error(`ChatModel is in the wrong state for initialize: ${ChatModelInitState[this.initState]}`);
+			}
+
+			this._initState = ChatModelInitState.Initialized;
+			this._initState = ChatModelInitState.Initialized;
+			this._session = session;
+			if (!this._welcomeMessage) {
+				// Could also have loaded the welcome message from persisted data
+				this._welcomeMessage = welcomeMessage;
+			}
+
+			this._isInitializedDeferred.complete();
+
+			if (session.onDidChangeState) {
+				this._register(session.onDidChangeState(state => {
+					this._providerState = state;
+					this.logService.trace('ChatModel#acceptNewSessionState');
+				}));
+			}
+			this._onDidChange.fire({ kind: 'initialize' });
+		}
+
+		setInitializationError(error: Error): void {
+			if(this.initState !== ChatModelInitState.Initializing) {
+			throw new Error(`ChatModel is in the wrong state for setInitializationError: ${ChatModelInitState[this.initState]}`);
+		}
+
 		if (this.initState !== ChatModelInitState.Initializing) {
 			throw new Error(`ChatModel is in the wrong state for setInitializationError: ${ChatModelInitState[this.initState]}`);
 		}
@@ -674,24 +784,27 @@
 	}
 
 	addRequest(message: IParsedChatRequest, chatAgent?: IChatAgentData): ChatRequestModel {
-		if (!this._session) {
-			throw new Error('addRequest: No session');
-		}
-
-		const request = new ChatRequestModel(this, message);
-		request.response = new ChatResponseModel([], this, chatAgent, request.id);
-
-		this._requests.push(request);
-		this._onDidChange.fire({ kind: 'addRequest', request });
-		return request;
-	}
-
-	acceptResponseProgress(request: ChatRequestModel, progress: IChatProgress, quiet?: boolean): void {
-		if (!this._session) {
+		addRequest(message: IParsedChatRequest, chatAgent ?: IChatAgentData): ChatRequestModel {
+			if (!this._session) {
+				throw new Error('addRequest: No session');
+			}
+
+			const request = new ChatRequestModel(this, message);
+			request.response = new ChatResponseModel([], this, chatAgent, request.id);
+			request.response = new ChatResponseModel([], this, chatAgent, request.id);
+
+			this._requests.push(request);
+			this._onDidChange.fire({ kind: 'addRequest', request });
+			return request;
+		}
+
+		acceptResponseProgress(request: ChatRequestModel, progress: IChatProgress, quiet ?: boolean): void {
+			if(!this._session) {
 			throw new Error('acceptResponseProgress: No session');
 		}
 
 		if (!request.response) {
+			request.response = new ChatResponseModel([], this, undefined, request.id);
 			request.response = new ChatResponseModel([], this, undefined, request.id);
 		}
 
@@ -703,6 +816,7 @@
 			request.response.updateContent(progress.content, quiet);
 		} else if ('placeholder' in progress || isCompleteInteractiveProgressTreeData(progress)) {
 			request.response.updateContent(progress, quiet);
+		} else if ('documents' in progress || 'reference' in progress || 'inlineReference' in progress) {
 		} else if ('documents' in progress || 'reference' in progress || 'inlineReference' in progress) {
 			request.response.updateContent(progress);
 		} else if ('agentName' in progress) {
@@ -710,6 +824,11 @@
 			if (agent) {
 				request.response.setAgent(agent, progress.command);
 			}
+		} else if ('agentName' in progress) {
+			const agent = this.chatAgentService.getAgent(progress.agentName);
+			if (agent) {
+				request.response.setAgent(agent, progress.command);
+			}
 		} else {
 			request.setProviderRequestId(progress.requestId);
 			request.response.setProviderResponseId(progress.requestId);
@@ -742,6 +861,7 @@
 		}
 
 		if (!request.response) {
+			request.response = new ChatResponseModel([], this, undefined, request.id);
 			request.response = new ChatResponseModel([], this, undefined, request.id);
 		}
 
@@ -787,25 +907,19 @@
 				return {
 					providerRequestId: r.providerRequestId,
 					message: r.message,
+					message: r.message,
 					response: r.response ? r.response.response.value : undefined,
 					responseErrorDetails: r.response?.errorDetails,
 					followups: r.response?.followups,
 					isCanceled: r.response?.isCanceled,
 					vote: r.response?.vote,
-<<<<<<< HEAD
-					agent: r.response?.agent ? {
-						id: r.response.agent.id,
-						description: r.response.agent.metadata.description,
-						fullName: r.response.agent.metadata.fullName,
-						icon: r.response.agent.metadata.icon
-					} : undefined,
-					usedContext: r.response?.response.usedContext,
-=======
+					agent: r.response?.agent,
+					slashCommand: r.response?.slashCommand,
 					agent: r.response?.agent,
 					slashCommand: r.response?.slashCommand,
 					usedContext: r.response?.response.usedContext,
 					contentReferences: r.response?.response.contentReferences
->>>>>>> 0e98f35f
+					contentReferences: r.response?.response.contentReferences
 				};
 			}),
 			providerId: this.providerId,
@@ -837,6 +951,7 @@
 	readonly id: string;
 	readonly content: IChatWelcomeMessageContent[];
 	readonly sampleQuestions: IChatReplyFollowup[];
+	readonly sampleQuestions: IChatReplyFollowup[];
 	readonly username: string;
 	readonly avatarIconUri?: URI;
 
@@ -854,6 +969,7 @@
 		private readonly session: ChatModel,
 		public readonly content: IChatWelcomeMessageContent[],
 		public readonly sampleQuestions: IChatReplyFollowup[]
+		public readonly sampleQuestions: IChatReplyFollowup[]
 	) {
 		this._id = 'welcome_' + ChatWelcomeMessageModel.nextId++;
 	}
