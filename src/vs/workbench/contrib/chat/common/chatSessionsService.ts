/*---------------------------------------------------------------------------------------------
 *  Copyright (c) Microsoft Corporation. All rights reserved.
 *  Licensed under the MIT License. See License.txt in the project root for license information.
 *--------------------------------------------------------------------------------------------*/

import { IDisposable } from '../../../../base/common/lifecycle.js';
import { CancellationToken } from '../../../../base/common/cancellation.js';
import { Event } from '../../../../base/common/event.js';
import { IObservable } from '../../../../base/common/observable.js';
import { createDecorator } from '../../../../platform/instantiation/common/instantiation.js';
import { URI } from '../../../../base/common/uri.js';
import { ThemeIcon } from '../../../../base/common/themables.js';
import { IChatProgress } from './chatService.js';
import { IChatAgentRequest } from './chatAgents.js';
import { IRelaxedExtensionDescription } from '../../../../platform/extensions/common/extensions.js';
<<<<<<< HEAD
import { IEditableData } from '../../../common/views.js';
=======
import { IMarkdownString } from '../../../../base/common/htmlContent.js';

export const enum ChatSessionStatus {
	Failed = 0,
	Completed = 1,
	InProgress = 2
}
>>>>>>> e98a20f5

export interface IChatSessionsExtensionPoint {
	readonly id: string;
	readonly type: string;
	readonly name: string;
	readonly displayName: string;
	readonly description: string;
	readonly extensionDescription: IRelaxedExtensionDescription;
	readonly when?: string;
}
export interface IChatSessionItem {
	id: string;
	label: string;
	iconPath?: URI | {
		light: URI;
		dark: URI;
	} | ThemeIcon;
	description?: string | IMarkdownString;
	status?: ChatSessionStatus;
	tooltip?: string | IMarkdownString;
}

export type IChatSessionHistoryItem = { type: 'request'; prompt: string } | { type: 'response'; parts: IChatProgress[] };

export interface ChatSession extends IDisposable {
	readonly sessionId: string;
	readonly onWillDispose: Event<void>;
	history: Array<IChatSessionHistoryItem>;
	readonly progressObs?: IObservable<IChatProgress[]>;
	readonly isCompleteObs?: IObservable<boolean>;
	readonly interruptActiveResponseCallback?: () => Promise<boolean>;

	requestHandler?: (
		request: IChatAgentRequest,
		progress: (progress: IChatProgress[]) => void,
		history: [],
		token: CancellationToken
	) => Promise<void>;
}


export interface IChatSessionItemProvider {
	readonly chatSessionType: string;
	readonly onDidChangeChatSessionItems: Event<void>;
	provideChatSessionItems(token: CancellationToken): Promise<IChatSessionItem[]>;
}

export interface IChatSessionContentProvider {
	provideChatSessionContent(sessionId: string, token: CancellationToken): Promise<ChatSession>;
}

export interface IChatSessionsService {
	readonly _serviceBrand: undefined;

	readonly onDidChangeItemsProviders: Event<IChatSessionItemProvider>;
	readonly onDidChangeSessionItems: Event<string>;
	readonly onDidChangeAvailability: Event<void>;

	registerChatSessionItemProvider(provider: IChatSessionItemProvider): IDisposable;
	getAllChatSessionContributions(): IChatSessionsExtensionPoint[];
	canResolveItemProvider(chatSessionType: string): Promise<boolean>;
	getAllChatSessionItemProviders(): IChatSessionItemProvider[];
	provideChatSessionItems(chatSessionType: string, token: CancellationToken): Promise<IChatSessionItem[]>;

	registerChatSessionContentProvider(chatSessionType: string, provider: IChatSessionContentProvider): IDisposable;
	canResolveContentProvider(chatSessionType: string): Promise<boolean>;
	provideChatSessionContent(chatSessionType: string, id: string, token: CancellationToken): Promise<ChatSession>;

	// Editable session support
	setEditableSession(sessionId: string, data: IEditableData | null): Promise<void>;
	getEditableData(sessionId: string): IEditableData | undefined;
	isEditable(sessionId: string): boolean;
}

export const IChatSessionsService = createDecorator<IChatSessionsService>('chatSessionsService');<|MERGE_RESOLUTION|>--- conflicted
+++ resolved
@@ -13,9 +13,7 @@
 import { IChatProgress } from './chatService.js';
 import { IChatAgentRequest } from './chatAgents.js';
 import { IRelaxedExtensionDescription } from '../../../../platform/extensions/common/extensions.js';
-<<<<<<< HEAD
 import { IEditableData } from '../../../common/views.js';
-=======
 import { IMarkdownString } from '../../../../base/common/htmlContent.js';
 
 export const enum ChatSessionStatus {
@@ -23,7 +21,6 @@
 	Completed = 1,
 	InProgress = 2
 }
->>>>>>> e98a20f5
 
 export interface IChatSessionsExtensionPoint {
 	readonly id: string;
