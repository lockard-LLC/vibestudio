--- conflicted
+++ resolved
@@ -1113,13 +1113,8 @@
 	update(context: { installed: boolean; disabled: boolean; untrusted: boolean }): Promise<void>;
 	update(context: { hidden: false }): Promise<void>; // legacy UI state from before we had a setting to hide, keep around to still support users who used this
 	update(context: { later: boolean }): Promise<void>;
-<<<<<<< HEAD
 	update(context: { entitlement: ChatEntitlement; isInternal: boolean; isGitHubInternal: boolean; isMicrosoftInternal: boolean; sku: string | undefined }): Promise<void>;
-	update(context: { installed?: boolean; disabled?: boolean; untrusted?: boolean; hidden?: boolean; later?: boolean; entitlement?: ChatEntitlement; isInternal?: boolean; isGitHubInternal?: boolean; isMicrosoftInternal?: boolean; sku?: string }): Promise<void> {
-=======
-	update(context: { entitlement: ChatEntitlement; isInternal: boolean }): Promise<void>;
-	update(context: { installed?: boolean; disabled?: boolean; untrusted?: boolean; hidden?: false; later?: boolean; entitlement?: ChatEntitlement; isInternal?: boolean }): Promise<void> {
->>>>>>> 8adf7c1c
+	update(context: { installed?: boolean; disabled?: boolean; untrusted?: boolean; hidden?: false; later?: boolean; entitlement?: ChatEntitlement; isInternal?: boolean; isGitHubInternal?: boolean; isMicrosoftInternal?: boolean; sku?: string }): Promise<void> {
 		this.logService.trace(`[chat entitlement context] update(): ${JSON.stringify(context)}`);
 
 		if (typeof context.installed === 'boolean' && typeof context.disabled === 'boolean' && typeof context.untrusted === 'boolean') {
