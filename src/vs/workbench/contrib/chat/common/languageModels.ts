/*---------------------------------------------------------------------------------------------
 *  Copyright (c) Microsoft Corporation. All rights reserved.
 *  Licensed under the MIT License. See License.txt in the project root for license information.
 *--------------------------------------------------------------------------------------------*/

import { VSBuffer } from '../../../../base/common/buffer.js';
import { CancellationToken } from '../../../../base/common/cancellation.js';
import { Emitter, Event } from '../../../../base/common/event.js';
import { Iterable } from '../../../../base/common/iterator.js';
import { IJSONSchema } from '../../../../base/common/jsonSchema.js';
import { DisposableStore, IDisposable, toDisposable } from '../../../../base/common/lifecycle.js';
import { isFalsyOrWhitespace } from '../../../../base/common/strings.js';
import { URI } from '../../../../base/common/uri.js';
import { localize } from '../../../../nls.js';
import { IContextKey, IContextKeyService } from '../../../../platform/contextkey/common/contextkey.js';
import { ExtensionIdentifier } from '../../../../platform/extensions/common/extensions.js';
import { createDecorator } from '../../../../platform/instantiation/common/instantiation.js';
import { ILogService } from '../../../../platform/log/common/log.js';
import { IStorageService, StorageScope, StorageTarget } from '../../../../platform/storage/common/storage.js';
import { IExtensionService, isProposedApiEnabled } from '../../../services/extensions/common/extensions.js';
import { ExtensionsRegistry } from '../../../services/extensions/common/extensionsRegistry.js';
import { ChatContextKeys } from './chatContextKeys.js';

export const enum ChatMessageRole {
	System,
	User,
	Assistant,
}

export enum LanguageModelPartAudience {
	Assistant = 0,
	User = 1,
	Extension = 2,
}

export interface IChatMessageTextPart {
	type: 'text';
	value: string;
	audience?: LanguageModelPartAudience[];
}

export interface IChatMessageImagePart {
	type: 'image_url';
	value: IChatImageURLPart;
}

export interface IChatMessageDataPart {
	type: 'data';
	mimeType: string;
	data: VSBuffer;
	audience?: LanguageModelPartAudience[];
}

export interface IChatImageURLPart {
	/**
	 * The image's MIME type (e.g., "image/png", "image/jpeg").
	 */
	mimeType: ChatImageMimeType;

	/**
	 * The raw binary data of the image, encoded as a Uint8Array. Note: do not use base64 encoding. Maximum image size is 5MB.
	 */
	data: VSBuffer;
}

/**
 * Enum for supported image MIME types.
 */
export enum ChatImageMimeType {
	PNG = 'image/png',
	JPEG = 'image/jpeg',
	GIF = 'image/gif',
	WEBP = 'image/webp',
	BMP = 'image/bmp',
}

/**
 * Specifies the detail level of the image.
 */
export enum ImageDetailLevel {
	Low = 'low',
	High = 'high'
}


export interface IChatMessageToolResultPart {
	type: 'tool_result';
	toolCallId: string;
	value: (IChatResponseTextPart | IChatResponsePromptTsxPart | IChatResponseDataPart)[];
	isError?: boolean;
}

export type IChatMessagePart = IChatMessageTextPart | IChatMessageToolResultPart | IChatResponseToolUsePart | IChatMessageImagePart | IChatMessageDataPart;

export interface IChatMessage {
	readonly name?: string | undefined;
	readonly role: ChatMessageRole;
	readonly content: IChatMessagePart[];
}

export interface IChatResponseTextPart {
	type: 'text';
	value: string;
	audience?: LanguageModelPartAudience[];
}

export interface IChatResponsePromptTsxPart {
	type: 'prompt_tsx';
	value: unknown;
}

export interface IChatResponseDataPart {
	type: 'data';
<<<<<<< HEAD
	mimeType: string;
	data: VSBuffer;
	audience?: ToolResultAudience[];
=======
	value: IChatImageURLPart;
	audience?: LanguageModelPartAudience[];
>>>>>>> 70233e14
}

export interface IChatResponseToolUsePart {
	type: 'tool_use';
	name: string;
	toolCallId: string;
	parameters: any;
}

export interface IChatResponsePullRequestPart {
	type: 'pullRequest';
	uri: URI;
	title: string;
	description: string;
	author: string;
	linkTag: string;
}

export type IExtendedChatResponsePart = IChatResponsePullRequestPart;

export type IChatResponsePart = IChatResponseTextPart | IChatResponseToolUsePart | IChatResponseDataPart;

export interface IChatResponseFragment {
	index: number;
	part: IChatResponsePart;
}

export interface ILanguageModelChatMetadata {
	readonly extension: ExtensionIdentifier;

	readonly name: string;
	readonly id: string;
	readonly vendor: string;
	readonly version: string;
	readonly description?: string;
	readonly cost?: string;
	readonly family: string;
	readonly maxInputTokens: number;
	readonly maxOutputTokens: number;

	readonly isDefault?: boolean;
	readonly isUserSelectable?: boolean;
	readonly modelPickerCategory: { label: string; order: number } | undefined;
	readonly auth?: {
		readonly providerLabel: string;
		readonly accountLabel?: string;
	};
	readonly capabilities?: {
		readonly vision?: boolean;
		readonly toolCalling?: boolean;
		readonly agentMode?: boolean;
	};
}

export namespace ILanguageModelChatMetadata {
	export function suitableForAgentMode(metadata: ILanguageModelChatMetadata): boolean {
		const supportsToolsAgent = typeof metadata.capabilities?.agentMode === 'undefined' || metadata.capabilities.agentMode;
		return supportsToolsAgent && !!metadata.capabilities?.toolCalling;
	}

	export function asQualifiedName(metadata: ILanguageModelChatMetadata): string {
		if (metadata.modelPickerCategory === undefined) {
			// in the others category
			return `${metadata.name} (${metadata.family})`;
		}
		return metadata.name;
	}
}

export interface ILanguageModelChatResponse {
	stream: AsyncIterable<IChatResponseFragment | IChatResponseFragment[]>;
	result: Promise<any>;
}

export interface ILanguageModelChatProvider {
	onDidChange: Event<void>;
	prepareLanguageModelChat(options: { silent: boolean }, token: CancellationToken): Promise<ILanguageModelChatMetadataAndIdentifier[]>;
	sendChatRequest(modelId: string, messages: IChatMessage[], from: ExtensionIdentifier, options: { [name: string]: any }, token: CancellationToken): Promise<ILanguageModelChatResponse>;
	provideTokenCount(modelId: string, message: string | IChatMessage, token: CancellationToken): Promise<number>;
}

export interface ILanguageModelChat {
	metadata: ILanguageModelChatMetadata;
	sendChatRequest(messages: IChatMessage[], from: ExtensionIdentifier, options: { [name: string]: any }, token: CancellationToken): Promise<ILanguageModelChatResponse>;
	provideTokenCount(message: string | IChatMessage, token: CancellationToken): Promise<number>;
}

export interface ILanguageModelChatSelector {
	readonly name?: string;
	readonly id?: string;
	readonly vendor?: string;
	readonly version?: string;
	readonly family?: string;
	readonly tokens?: number;
	readonly extension?: ExtensionIdentifier;
}

export const ILanguageModelsService = createDecorator<ILanguageModelsService>('ILanguageModelsService');

export interface ILanguageModelChatMetadataAndIdentifier {
	metadata: ILanguageModelChatMetadata;
	identifier: string;
}

export interface ILanguageModelsService {

	readonly _serviceBrand: undefined;

	// TODO @lramos15 - Make this a richer event in the future. Right now it just indicates some change happened, but not what
	onDidChangeLanguageModels: Event<void>;

	updateModelPickerPreference(modelIdentifier: string, showInModelPicker: boolean): void;

	getLanguageModelIds(): string[];

	getVendors(): IUserFriendlyLanguageModel[];

	lookupLanguageModel(modelId: string): ILanguageModelChatMetadata | undefined;

	/**
	 * Given a selector, returns a list of model identifiers
	 * @param selector The selector to lookup for language models. If the selector is empty, all language models are returned.
	 * @param allowPromptingUser If true the user may be prompted for things like API keys for us to select the model.
	 */
	selectLanguageModels(selector: ILanguageModelChatSelector, allowPromptingUser?: boolean): Promise<string[]>;

	registerLanguageModelProvider(vendor: string, provider: ILanguageModelChatProvider): IDisposable;

	sendChatRequest(modelId: string, from: ExtensionIdentifier, messages: IChatMessage[], options: { [name: string]: any }, token: CancellationToken): Promise<ILanguageModelChatResponse>;

	computeTokenLength(modelId: string, message: string | IChatMessage, token: CancellationToken): Promise<number>;
}

const languageModelType: IJSONSchema = {
	type: 'object',
	properties: {
		vendor: {
			type: 'string',
			description: localize('vscode.extension.contributes.languageModels.vendor', "A globally unique vendor of language models.")
		},
		displayName: {
			type: 'string',
			description: localize('vscode.extension.contributes.languageModels.displayName', "The display name of the language model vendor.")
		},
		managementCommand: {
			type: 'string',
			description: localize('vscode.extension.contributes.languageModels.managementCommand', "A command to manage the language model vendor, e.g. 'Manage Copilot models'. This is used in the chat model picker. If not provided, a gear icon is not rendered during vendor selection.")
		}
	}
};

export interface IUserFriendlyLanguageModel {
	vendor: string;
	displayName: string;
	managementCommand?: string;
}

export const languageModelExtensionPoint = ExtensionsRegistry.registerExtensionPoint<IUserFriendlyLanguageModel | IUserFriendlyLanguageModel[]>({
	extensionPoint: 'languageModels',
	jsonSchema: {
		description: localize('vscode.extension.contributes.languageModels', "Contribute language models of a specific vendor."),
		oneOf: [
			languageModelType,
			{
				type: 'array',
				items: languageModelType
			}
		]
	},
	activationEventsGenerator: (contribs: IUserFriendlyLanguageModel[], result: { push(item: string): void }) => {
		for (const contrib of contribs) {
			result.push(`onLanguageModelChat:${contrib.vendor}`);
		}
	}
});

export class LanguageModelsService implements ILanguageModelsService {

	readonly _serviceBrand: undefined;

	private readonly _store = new DisposableStore();

	private readonly _providers = new Map<string, ILanguageModelChatProvider>();
	private readonly _modelCache = new Map<string, ILanguageModelChatMetadata>();
	private readonly _vendors = new Map<string, IUserFriendlyLanguageModel>();
	private readonly _modelPickerUserPreferences: Record<string, boolean> = {}; // We use a record instead of a map for better serialization when storing

	private readonly _hasUserSelectableModels: IContextKey<boolean>;
	private readonly _onLanguageModelChange = this._store.add(new Emitter<void>());
	readonly onDidChangeLanguageModels: Event<void> = this._onLanguageModelChange.event;

	constructor(
		@IExtensionService private readonly _extensionService: IExtensionService,
		@ILogService private readonly _logService: ILogService,
		@IStorageService private readonly _storageService: IStorageService,
		@IContextKeyService _contextKeyService: IContextKeyService
	) {
		this._hasUserSelectableModels = ChatContextKeys.languageModelsAreUserSelectable.bindTo(_contextKeyService);
		this._modelPickerUserPreferences = this._storageService.getObject<Record<string, boolean>>('chatModelPickerPreferences', StorageScope.PROFILE, this._modelPickerUserPreferences);

		this._store.add(this.onDidChangeLanguageModels(() => {
			this._hasUserSelectableModels.set(this._modelCache.size > 0 && Array.from(this._modelCache.values()).some(model => model.isUserSelectable));
		}));

		this._store.add(languageModelExtensionPoint.setHandler((extensions) => {

			this._vendors.clear();

			for (const extension of extensions) {

				if (!isProposedApiEnabled(extension.description, 'chatProvider')) {
					extension.collector.error(localize('vscode.extension.contributes.languageModels.chatProviderRequired', "This contribution point requires the 'chatProvider' proposal."));
					continue;
				}

				for (const item of Iterable.wrap(extension.value)) {
					if (this._vendors.has(item.vendor)) {
						extension.collector.error(localize('vscode.extension.contributes.languageModels.vendorAlreadyRegistered', "The vendor '{0}' is already registered and cannot be registered twice", item.vendor));
						continue;
					}
					if (isFalsyOrWhitespace(item.vendor)) {
						extension.collector.error(localize('vscode.extension.contributes.languageModels.emptyVendor', "The vendor field cannot be empty."));
						continue;
					}
					if (item.vendor.trim() !== item.vendor) {
						extension.collector.error(localize('vscode.extension.contributes.languageModels.whitespaceVendor', "The vendor field cannot start or end with whitespace."));
						continue;
					}
					this._vendors.set(item.vendor, item);
				}
			}
			for (const [vendor, _] of this._providers) {
				if (!this._vendors.has(vendor)) {
					this._providers.delete(vendor);
				}
			}
		}));
	}

	dispose() {
		this._store.dispose();
		this._providers.clear();
	}

	updateModelPickerPreference(modelIdentifier: string, showInModelPicker: boolean): void {
		const model = this._modelCache.get(modelIdentifier);
		if (!model) {
			this._logService.warn(`[LM] Cannot update model picker preference for unknown model ${modelIdentifier}`);
			return;
		}

		this._modelPickerUserPreferences[modelIdentifier] = showInModelPicker;
		if (showInModelPicker === model.isUserSelectable) {
			delete this._modelPickerUserPreferences[modelIdentifier];
			this._storageService.store('chatModelPickerPreferences', this._modelPickerUserPreferences, StorageScope.PROFILE, StorageTarget.USER);
		} else if (model.isUserSelectable !== showInModelPicker) {
			this._storageService.store('chatModelPickerPreferences', this._modelPickerUserPreferences, StorageScope.PROFILE, StorageTarget.USER);
		}
		this._onLanguageModelChange.fire();
		this._logService.trace(`[LM] Updated model picker preference for ${modelIdentifier} to ${showInModelPicker}`);
	}

	getVendors(): IUserFriendlyLanguageModel[] {
		return Array.from(this._vendors.values());
	}

	getLanguageModelIds(): string[] {
		return Array.from(this._modelCache.keys());
	}

	lookupLanguageModel(modelIdentifier: string): ILanguageModelChatMetadata | undefined {
		const model = this._modelCache.get(modelIdentifier);
		if (model && this._modelPickerUserPreferences[modelIdentifier] !== undefined) {
			return { ...model, isUserSelectable: this._modelPickerUserPreferences[modelIdentifier] };
		}
		return model;
	}

	private _clearModelCache(vendors: string | string[]): void {
		if (typeof vendors === 'string') {
			vendors = [vendors];
		}
		for (const vendor of vendors) {
			for (const [id, model] of this._modelCache.entries()) {
				if (model.vendor === vendor) {
					this._modelCache.delete(id);
				}
			}
		}
	}

	async resolveLanguageModels(vendors: string | string[], silent: boolean): Promise<void> {
		if (typeof vendors === 'string') {
			vendors = [vendors];
		}
		this._clearModelCache(vendors);
		for (const vendor of vendors) {
			const provider = this._providers.get(vendor);
			if (!provider) {
				this._logService.warn(`[LM] No provider registered for vendor ${vendor}`);
				continue;
			}
			try {
				const modelsAndIdentifiers = await provider.prepareLanguageModelChat({ silent }, CancellationToken.None);
				for (const modelAndIdentifier of modelsAndIdentifiers) {
					if (this._modelCache.has(modelAndIdentifier.identifier)) {
						this._logService.warn(`[LM] Model ${modelAndIdentifier.identifier} is already registered. Skipping.`);
						continue;
					}
					this._modelCache.set(modelAndIdentifier.identifier, modelAndIdentifier.metadata);
				}
				this._logService.trace(`[LM] Resolved language models for vendor ${vendor}`, modelsAndIdentifiers);
			} catch (error) {
				this._logService.error(`[LM] Error resolving language models for vendor ${vendor}:`, error);
			}
		}
		this._onLanguageModelChange.fire();
	}

	async selectLanguageModels(selector: ILanguageModelChatSelector, allowPromptingUser?: boolean): Promise<string[]> {

		if (selector.vendor) {
			// selective activation
			await this._extensionService.activateByEvent(`onLanguageModelChat:${selector.vendor}}`);
			await this.resolveLanguageModels([selector.vendor], !allowPromptingUser);
		} else {
			// activate all extensions that do language models
			const allVendors = Array.from(this._vendors.keys());
			const all = allVendors.map(vendor => this._extensionService.activateByEvent(`onLanguageModelChat:${vendor}`));
			await Promise.all(all);
			await this.resolveLanguageModels(allVendors, !allowPromptingUser);
		}

		const result: string[] = [];

		for (const [internalModelIdentifier, model] of this._modelCache) {
			if ((selector.vendor === undefined || model.vendor === selector.vendor)
				&& (selector.family === undefined || model.family === selector.family)
				&& (selector.version === undefined || model.version === selector.version)
				&& (selector.id === undefined || model.id === selector.id)) {
				result.push(internalModelIdentifier);
			}
		}

		this._logService.trace('[LM] selected language models', selector, result);

		return result;
	}

	registerLanguageModelProvider(vendor: string, provider: ILanguageModelChatProvider): IDisposable {
		this._logService.trace('[LM] registering language model provider', vendor, provider);

		if (!this._vendors.has(vendor)) {
			throw new Error(`Chat model provider uses UNKNOWN vendor ${vendor}.`);
		}
		if (this._providers.has(vendor)) {
			throw new Error(`Chat model provider for vendor ${vendor} is already registered.`);
		}

		this._providers.set(vendor, provider);

		// TODO @lramos15 - Smarter restore logic. Don't activate all providers, but only those which were known to need restoring
		this.resolveLanguageModels(vendor, true).then(() => {
			this._onLanguageModelChange.fire();
		});

		return toDisposable(() => {
			this._logService.trace('[LM] UNregistered language model provider', vendor);
			this._clearModelCache(vendor);
			this._providers.delete(vendor);
		});
	}

	async sendChatRequest(modelId: string, from: ExtensionIdentifier, messages: IChatMessage[], options: { [name: string]: any }, token: CancellationToken): Promise<ILanguageModelChatResponse> {
		const provider = this._providers.get(this._modelCache.get(modelId)?.vendor || '');
		if (!provider) {
			throw new Error(`Chat provider for model ${modelId} is not registered.`);
		}
		return provider.sendChatRequest(modelId, messages, from, options, token);
	}

	computeTokenLength(modelId: string, message: string | IChatMessage, token: CancellationToken): Promise<number> {
		const model = this._modelCache.get(modelId);
		if (!model) {
			throw new Error(`Chat model ${modelId} could not be found.`);
		}
		const provider = this._providers.get(model.vendor);
		if (!provider) {
			throw new Error(`Chat provider for model ${modelId} is not registered.`);
		}
		return provider.provideTokenCount(modelId, message, token);
	}
}<|MERGE_RESOLUTION|>--- conflicted
+++ resolved
@@ -111,14 +111,9 @@
 
 export interface IChatResponseDataPart {
 	type: 'data';
-<<<<<<< HEAD
 	mimeType: string;
 	data: VSBuffer;
-	audience?: ToolResultAudience[];
-=======
-	value: IChatImageURLPart;
 	audience?: LanguageModelPartAudience[];
->>>>>>> 70233e14
 }
 
 export interface IChatResponseToolUsePart {
