/*---------------------------------------------------------------------------------------------
 *  Copyright (c) Microsoft Corporation. All rights reserved.
 *  Licensed under the MIT License. See License.txt in the project root for license information.
 *--------------------------------------------------------------------------------------------*/

import { timeout } from '../../../../base/common/async.js';
import { Event } from '../../../../base/common/event.js';
import { MarkdownString, isMarkdownString } from '../../../../base/common/htmlContent.js';
import { Disposable } from '../../../../base/common/lifecycle.js';
import { Schemas } from '../../../../base/common/network.js';
import { isMacintosh } from '../../../../base/common/platform.js';
import { registerEditorFeature } from '../../../../editor/common/editorFeatures.js';
import * as nls from '../../../../nls.js';
import { AccessibleViewRegistry } from '../../../../platform/accessibility/browser/accessibleViewRegistry.js';
import { ICommandService } from '../../../../platform/commands/common/commands.js';
import { Extensions as ConfigurationExtensions, ConfigurationScope, IConfigurationNode, IConfigurationRegistry } from '../../../../platform/configuration/common/configurationRegistry.js';
import { IContextKeyService } from '../../../../platform/contextkey/common/contextkey.js';
import { SyncDescriptor } from '../../../../platform/instantiation/common/descriptors.js';
import { InstantiationType, registerSingleton } from '../../../../platform/instantiation/common/extensions.js';
import { IInstantiationService } from '../../../../platform/instantiation/common/instantiation.js';
import product from '../../../../platform/product/common/product.js';
import { IProductService } from '../../../../platform/product/common/productService.js';
import { PromptsConfig } from '../../../../platform/prompts/common/config.js';
import { DEFAULT_SOURCE_FOLDER as PROMPT_FILES_DEFAULT_SOURCE_FOLDER, PROMPT_FILE_EXTENSION } from '../../../../platform/prompts/common/constants.js';
import { Registry } from '../../../../platform/registry/common/platform.js';
import { EditorPaneDescriptor, IEditorPaneRegistry } from '../../../browser/editor.js';
import { Extensions, IConfigurationMigrationRegistry } from '../../../common/configuration.js';
import { IWorkbenchContribution, WorkbenchPhase, registerWorkbenchContribution2 } from '../../../common/contributions.js';
import { EditorExtensions, IEditorFactoryRegistry } from '../../../common/editor.js';
import { IWorkbenchAssignmentService } from '../../../services/assignment/common/assignmentService.js';
import { mcpSchemaId } from '../../../services/configuration/common/configuration.js';
import { IEditorResolverService, RegisteredEditorPriority } from '../../../services/editor/common/editorResolverService.js';
import { allDiscoverySources, discoverySourceLabel, mcpConfigurationSection, mcpDiscoverySection, mcpEnabledSection, mcpSchemaExampleServers } from '../../mcp/common/mcpConfiguration.js';
import { ChatAgentNameService, ChatAgentService, IChatAgentNameService, IChatAgentService } from '../common/chatAgents.js';
import { CodeMapperService, ICodeMapperService } from '../common/chatCodeMapperService.js';
import '../common/chatColors.js';
import { ChatContextKeys } from '../common/chatContextKeys.js';
import { IChatEditingService } from '../common/chatEditingService.js';
import { ChatEntitlement, ChatEntitlementService, IChatEntitlementService } from '../common/chatEntitlementService.js';
import { chatVariableLeader } from '../common/chatParserTypes.js';
import { IChatService } from '../common/chatService.js';
import { ChatService } from '../common/chatServiceImpl.js';
import { ChatSlashCommandService, IChatSlashCommandService } from '../common/chatSlashCommands.js';
import { ChatTransferService, IChatTransferService } from '../common/chatTransferService.js';
import { IChatVariablesService } from '../common/chatVariables.js';
import { ChatWidgetHistoryService, IChatWidgetHistoryService } from '../common/chatWidgetHistoryService.js';
import { ChatAgentLocation, ChatConfiguration } from '../common/constants.js';
import { ILanguageModelIgnoredFilesService, LanguageModelIgnoredFilesService } from '../common/ignoredFiles.js';
import { ILanguageModelsService, LanguageModelsService } from '../common/languageModels.js';
import { ILanguageModelStatsService, LanguageModelStatsService } from '../common/languageModelStats.js';
import { ILanguageModelToolsService } from '../common/languageModelToolsService.js';
import { DOCUMENTATION_URL } from '../common/promptSyntax/constants.js';
import '../common/promptSyntax/languageFeatures/promptLinkDiagnosticsProvider.js';
import '../common/promptSyntax/languageFeatures/promptLinkProvider.js';
import '../common/promptSyntax/languageFeatures/promptPathAutocompletion.js';
import { PromptsService } from '../common/promptSyntax/service/promptsService.js';
import { IPromptsService } from '../common/promptSyntax/service/types.js';
import { LanguageModelToolsExtensionPointHandler } from '../common/tools/languageModelToolsContribution.js';
import { BuiltinToolsContribution } from '../common/tools/tools.js';
import { IVoiceChatService, VoiceChatService } from '../common/voiceChatService.js';
import { EditsChatAccessibilityHelp, PanelChatAccessibilityHelp, QuickChatAccessibilityHelp } from './actions/chatAccessibilityHelp.js';
import { CopilotTitleBarMenuRendering, registerChatActions } from './actions/chatActions.js';
import { ACTION_ID_NEW_CHAT, registerNewChatActions } from './actions/chatClearActions.js';
import { CodeBlockActionRendering, registerChatCodeBlockActions, registerChatCodeCompareBlockActions } from './actions/chatCodeblockActions.js';
import { registerChatContextActions } from './actions/chatContextActions.js';
import { registerChatCopyActions } from './actions/chatCopyActions.js';
import { registerChatDeveloperActions } from './actions/chatDeveloperActions.js';
import { ChatSubmitAction, registerChatExecuteActions } from './actions/chatExecuteActions.js';
import { registerChatFileTreeActions } from './actions/chatFileTreeActions.js';
import { ChatGettingStartedContribution } from './actions/chatGettingStarted.js';
import { registerChatExportActions } from './actions/chatImportExport.js';
import { registerMoveActions } from './actions/chatMoveActions.js';
import { registerQuickChatActions } from './actions/chatQuickInputActions.js';
import { registerChatTitleActions } from './actions/chatTitleActions.js';
import { registerChatToolActions } from './actions/chatToolActions.js';
import { ChatTransferContribution } from './actions/chatTransfer.js';
import { IChatAccessibilityService, IChatCodeBlockContextProviderService, IChatWidgetService, IQuickChatService } from './chat.js';
import { ChatAccessibilityService } from './chatAccessibilityService.js';
import './chatAttachmentModel.js';
import { ChatMarkdownAnchorService, IChatMarkdownAnchorService } from './chatContentParts/chatMarkdownAnchorService.js';
import { ChatInputBoxContentProvider } from './chatEdinputInputContentProvider.js';
import { ChatEditingEditorAccessibility } from './chatEditing/chatEditingEditorAccessibility.js';
import { registerChatEditorActions } from './chatEditing/chatEditingEditorActions.js';
import { ChatEditingEditorContextKeys } from './chatEditing/chatEditingEditorContextKeys.js';
import { ChatEditingEditorOverlay } from './chatEditing/chatEditingEditorOverlay.js';
import { ChatEditingService } from './chatEditing/chatEditingServiceImpl.js';
import { ChatEditingNotebookFileSystemProviderContrib } from './chatEditing/notebook/chatEditingNotebookFileSystemProvider.js';
import { ChatEditor, IChatEditorOptions } from './chatEditor.js';
import { ChatEditorInput, ChatEditorInputSerializer } from './chatEditorInput.js';
import { agentSlashCommandToMarkdown, agentToMarkdown } from './chatMarkdownDecorationsRenderer.js';
import { ChatCompatibilityNotifier, ChatExtensionPointHandler } from './chatParticipant.contribution.js';
import { ChatPasteProvidersFeature } from './chatPasteProviders.js';
import { QuickChatService } from './chatQuick.js';
import { ChatResponseAccessibleView } from './chatResponseAccessibleView.js';
import { ChatSetupContribution } from './chatSetup.js';
import { ChatStatusBarEntry } from './chatStatus.js';
import { ChatVariablesService } from './chatVariables.js';
import { ChatWidgetService } from './chatWidget.js';
import { ChatCodeBlockContextProviderService } from './codeBlockContextProviderService.js';
import { ChatImplicitContextContribution } from './contrib/chatImplicitContext.js';
import './contrib/chatInputCompletions.js';
import './contrib/chatInputEditorContrib.js';
import './contrib/chatInputEditorHover.js';
import { ChatRelatedFilesContribution } from './contrib/chatInputRelatedFilesContrib.js';
import { LanguageModelToolsService } from './languageModelToolsService.js';
import './promptSyntax/contributions/createPromptCommand/createPromptCommand.js';
import './promptSyntax/contributions/usePromptCommand.js';
import { ChatViewsWelcomeHandler } from './viewsWelcome/chatViewsWelcomeHandler.js';

// Register configuration
const configurationRegistry = Registry.as<IConfigurationRegistry>(ConfigurationExtensions.Configuration);
configurationRegistry.registerConfiguration({
	id: 'chatSidebar',
	title: nls.localize('interactiveSessionConfigurationTitle', "Chat"),
	type: 'object',
	properties: {
		'chat.editor.fontSize': {
			type: 'number',
			description: nls.localize('interactiveSession.editor.fontSize', "Controls the font size in pixels in chat codeblocks."),
			default: isMacintosh ? 12 : 14,
		},
		'chat.editor.fontFamily': {
			type: 'string',
			description: nls.localize('interactiveSession.editor.fontFamily', "Controls the font family in chat codeblocks."),
			default: 'default'
		},
		'chat.editor.fontWeight': {
			type: 'string',
			description: nls.localize('interactiveSession.editor.fontWeight', "Controls the font weight in chat codeblocks."),
			default: 'default'
		},
		'chat.editor.wordWrap': {
			type: 'string',
			description: nls.localize('interactiveSession.editor.wordWrap', "Controls whether lines should wrap in chat codeblocks."),
			default: 'off',
			enum: ['on', 'off']
		},
		'chat.editor.lineHeight': {
			type: 'number',
			description: nls.localize('interactiveSession.editor.lineHeight', "Controls the line height in pixels in chat codeblocks. Use 0 to compute the line height from the font size."),
			default: 0
		},
		'chat.commandCenter.enabled': {
			type: 'boolean',
			markdownDescription: nls.localize('chat.commandCenter.enabled', "Controls whether the command center shows a menu for actions to control Copilot (requires {0}).", '`#window.commandCenter#`'),
			default: true
		},
		'chat.implicitContext.enabled': {
			type: 'object',
			tags: ['experimental'],
			description: nls.localize('chat.implicitContext.enabled.1', "Enables automatically using the active editor as chat context for specified chat locations."),
			additionalProperties: {
				type: 'string',
				enum: ['never', 'first', 'always'],
				description: nls.localize('chat.implicitContext.value', "The value for the implicit context."),
				enumDescriptions: [
					nls.localize('chat.implicitContext.value.never', "Implicit context is never enabled."),
					nls.localize('chat.implicitContext.value.first', "Implicit context is enabled for the first interaction."),
					nls.localize('chat.implicitContext.value.always', "Implicit context is always enabled.")
				]
			},
			default: {
				'panel': 'always',
				'editing-session': 'first'
			}
		},
		'chat.editing.autoAcceptDelay': {
			type: 'number',
			markdownDescription: nls.localize('chat.editing.autoAcceptDelay', "Delay after which changes made by chat are automatically accepted. Values are in seconds, `0` means disabled and `100` seconds is the maximum."),
			default: 0,
			minimum: 0,
			maximum: 100
		},
		'chat.editing.confirmEditRequestRemoval': {
			type: 'boolean',
			scope: ConfigurationScope.APPLICATION,
			markdownDescription: nls.localize('chat.editing.confirmEditRequestRemoval', "Whether to show a confirmation before removing a request and its associated edits."),
			default: true,
		},
		'chat.editing.confirmEditRequestRetry': {
			type: 'boolean',
			scope: ConfigurationScope.APPLICATION,
			markdownDescription: nls.localize('chat.editing.confirmEditRequestRetry', "Whether to show a confirmation before retrying a request and its associated edits."),
			default: true,
		},
		'chat.experimental.detectParticipant.enabled': {
			type: 'boolean',
			deprecationMessage: nls.localize('chat.experimental.detectParticipant.enabled.deprecated', "This setting is deprecated. Please use `chat.detectParticipant.enabled` instead."),
			description: nls.localize('chat.experimental.detectParticipant.enabled', "Enables chat participant autodetection for panel chat."),
			default: null
		},
		'chat.detectParticipant.enabled': {
			type: 'boolean',
			description: nls.localize('chat.detectParticipant.enabled', "Enables chat participant autodetection for panel chat."),
			default: true
		},
		'chat.renderRelatedFiles': {
			type: 'boolean',
			description: nls.localize('chat.renderRelatedFiles', "Controls whether related files should be rendered in the chat input."),
			default: false
		},
		'chat.experimental.setupFromDialog': { // TODO@bpasero remove this eventually
			type: 'boolean',
			description: nls.localize('chat.setupFromChat', "Controls whether Copilot setup starts from a dialog or from the welcome view."),
			default: product.quality !== 'stable',
			tags: ['experimental', 'onExp']
		},
		'chat.focusWindowOnConfirmation': {
			type: 'boolean',
			description: nls.localize('chat.focusWindowOnConfirmation', "Controls whether the Copilot window should be focused when a confirmation is needed."),
			default: true,
		},
		'chat.tools.autoApprove': {
			default: false,
			description: nls.localize('chat.tools.autoApprove', "Controls whether tool use should be automatically approved ('YOLO mode'). Can be set to `true`, or an array of tool names to automatically approve."),
			oneOf: [
				{ type: 'boolean' },
				{ type: 'array', items: { type: 'string' } }
			],
		},
		[mcpEnabledSection]: {
			type: 'boolean',
			description: nls.localize('chat.mcp.enabled', "Enables integration with Model Context Protocol servers to provide additional tools and functionality."),
			default: true,
<<<<<<< HEAD
			tags: ['preview'],
=======
			policy: {
				name: 'ChatMCP',
				minimumVersion: '1.99',
				previewFeature: true,
				defaultValue: false
			}
>>>>>>> fee4f239
		},
		[mcpConfigurationSection]: {
			type: 'object',
			default: {
				inputs: [],
				servers: mcpSchemaExampleServers,
			},
			description: nls.localize('workspaceConfig.mcp.description', "Model Context Protocol server configurations"),
			$ref: mcpSchemaId
		},
		[ChatConfiguration.UnifiedChatView]: {
			type: 'boolean',
			description: nls.localize('chat.unifiedChatView', "Enables the unified view with Ask, Edit, and Agent modes in one view."),
			default: true,
			tags: ['preview'],
		},
		[ChatConfiguration.UseFileStorage]: {
			type: 'boolean',
			description: nls.localize('chat.useFileStorage', "Enables storing chat sessions on disk instead of in the storage service. Enabling this does a one-time per-workspace migration of existing sessions to the new format."),
			default: true,
			tags: ['experimental'],
		},
		[mcpDiscoverySection]: {
			oneOf: [
				{ type: 'boolean' },
				{
					type: 'object',
					default: Object.fromEntries(allDiscoverySources.map(k => [k, true])),
					properties: Object.fromEntries(allDiscoverySources.map(k => [
						k,
						{ type: 'boolean', description: nls.localize('mcp.discovery.source', "Enables discovery of {0} servers", discoverySourceLabel[k]) }
					])),
				}
			],
			markdownDescription: nls.localize('mpc.discovery.enabled', "Configures discovery of Model Context Protocol servers on the machine. It may be set to `true` or `false` to disable or enable all sources, and an mapping sources you wish to enable."),
		},
		[PromptsConfig.KEY]: {
			type: 'boolean',
			title: nls.localize(
				'chat.reusablePrompts.config.enabled.title',
				"Prompt Files",
			),
			markdownDescription: nls.localize(
				'chat.reusablePrompts.config.enabled.description',
				"Enable reusable prompt files (`*{0}`) in Chat, Edits, and Inline Chat sessions. [Learn More]({1}).",
				PROMPT_FILE_EXTENSION,
				DOCUMENTATION_URL,
			),
			default: true,
			restricted: true,
			disallowConfigurationDefault: true,
			tags: ['experimental', 'prompts', 'reusable prompts', 'prompt snippets', 'instructions'],
			policy: {
				name: 'ChatPromptFiles',
				minimumVersion: '1.99',
				previewFeature: true,
				defaultValue: false
			}
		},
		[PromptsConfig.LOCATIONS_KEY]: {
			type: 'object',
			title: nls.localize(
				'chat.reusablePrompts.config.locations.title',
				"Prompt File Locations",
			),
			markdownDescription: nls.localize(
				'chat.reusablePrompts.config.locations.description',
				"Specify location(s) of reusable prompt files (`*{0}`) that can be attached in Chat, Edits, and Inline Chat sessions. [Learn More]({1}).\n\nRelative paths are resolved from the root folder(s) of your workspace.",
				PROMPT_FILE_EXTENSION,
				DOCUMENTATION_URL,
			),
			default: {
				[PROMPT_FILES_DEFAULT_SOURCE_FOLDER]: true,
			},
			additionalProperties: { type: 'boolean' },
			unevaluatedProperties: { type: 'boolean' },
			restricted: true,
			tags: ['experimental', 'prompts', 'reusable prompts', 'prompt snippets', 'instructions'],
			examples: [
				{
					[PROMPT_FILES_DEFAULT_SOURCE_FOLDER]: true,
				},
				{
					[PROMPT_FILES_DEFAULT_SOURCE_FOLDER]: true,
					'/Users/vscode/repos/prompts': true,
				},
			],
		},
	}
});
Registry.as<IEditorPaneRegistry>(EditorExtensions.EditorPane).registerEditorPane(
	EditorPaneDescriptor.create(
		ChatEditor,
		ChatEditorInput.EditorID,
		nls.localize('chat', "Chat")
	),
	[
		new SyncDescriptor(ChatEditorInput)
	]
);
Registry.as<IConfigurationMigrationRegistry>(Extensions.ConfigurationMigration).registerConfigurationMigrations([
	{
		key: 'chat.experimental.detectParticipant.enabled',
		migrateFn: (value, _accessor) => ([
			['chat.experimental.detectParticipant.enabled', { value: undefined }],
			['chat.detectParticipant.enabled', { value: value !== false }]
		])
	}
]);

class ChatResolverContribution extends Disposable {

	static readonly ID = 'workbench.contrib.chatResolver';

	constructor(
		@IEditorResolverService editorResolverService: IEditorResolverService,
		@IInstantiationService instantiationService: IInstantiationService,
	) {
		super();

		this._register(editorResolverService.registerEditor(
			`${Schemas.vscodeChatSesssion}:**/**`,
			{
				id: ChatEditorInput.EditorID,
				label: nls.localize('chat', "Chat"),
				priority: RegisteredEditorPriority.builtin
			},
			{
				singlePerResource: true,
				canSupportResource: resource => resource.scheme === Schemas.vscodeChatSesssion
			},
			{
				createEditorInput: ({ resource, options }) => {
					return { editor: instantiationService.createInstance(ChatEditorInput, resource, options as IChatEditorOptions), options };
				}
			}
		));
	}
}

class ChatAgentSettingContribution extends Disposable implements IWorkbenchContribution {

	static readonly ID = 'workbench.contrib.chatAgentSetting';

	private registeredNode: IConfigurationNode | undefined;

	constructor(
		@IWorkbenchAssignmentService private readonly experimentService: IWorkbenchAssignmentService,
		@IProductService private readonly productService: IProductService,
		@IContextKeyService contextKeyService: IContextKeyService,
		@IChatEntitlementService private readonly entitlementService: IChatEntitlementService,
	) {
		super();

		if (this.productService.quality !== 'stable') {
			this.registerEnablementSetting();
		}

		const expDisabledKey = ChatContextKeys.Editing.agentModeDisallowed.bindTo(contextKeyService);
		experimentService.getTreatment<boolean>('chatAgentEnabled').then(enabled => {
			if (enabled) {
				this.registerEnablementSetting();
				expDisabledKey.set(false);
			} else if (this.productService.quality === 'stable' || typeof enabled === 'boolean') {
				// If undefined treatment, on stable, fall back to disabled.
				// Other qualities fall back to enabled.
				this.deregisterSetting();
				expDisabledKey.set(true);
			}
		});

		this.registerMaxRequestsSetting();
	}

	private registerEnablementSetting() {
		if (this.registeredNode) {
			return;
		}

		this.registeredNode = {
			id: 'chatAgent',
			title: nls.localize('interactiveSessionConfigurationTitle', "Chat"),
			type: 'object',
			properties: {
				[ChatConfiguration.AgentEnabled]: {
					type: 'boolean',
					description: nls.localize('chat.agent.enabled.description', "Enable agent mode for {0}. When this is enabled, a dropdown appears in the {0} view to toggle agent mode.", 'Copilot Edits'),
					default: this.productService.quality !== 'stable',
					tags: ['experimental', 'onExp'],
					policy: {
						name: 'ChatAgentMode',
						minimumVersion: '1.99',
						previewFeature: true,
						defaultValue: false
					}
				},
			}
		};
		configurationRegistry.registerConfiguration(this.registeredNode);
	}

	private deregisterSetting() {
		if (this.registeredNode) {
			configurationRegistry.deregisterConfigurations([this.registeredNode]);
			this.registeredNode = undefined;
		}
	}

	private registerMaxRequestsSetting(): void {
		let lastNode: IConfigurationNode | undefined;
		const registerMaxRequestsSetting = () => {
			const treatmentId = this.entitlementService.entitlement === ChatEntitlement.Limited ?
				'chatAgentMaxRequestsFree' :
				'chatAgentMaxRequestsPro';
			this.experimentService.getTreatment<number>(treatmentId).then(value => {
				const defaultValue = value ?? (this.entitlementService.entitlement === ChatEntitlement.Limited ? 5 : 15);
				const node: IConfigurationNode = {
					id: 'chatSidebar',
					title: nls.localize('interactiveSessionConfigurationTitle', "Chat"),
					type: 'object',
					properties: {
						'chat.agent.maxRequests': {
							type: 'number',
							markdownDescription: nls.localize('chat.agent.maxRequests', "The maximum number of requests to allow Copilot Edits to use per-turn in agent mode. When the limit is reached, Copilot will ask the user to confirm that it should keep working. \n\n> **Note**: For users on the Copilot Free plan, note that each agent mode request currently uses one chat request."),
							default: defaultValue,
							tags: ['experimental']
						},
					}
				};
				configurationRegistry.updateConfigurations({ remove: lastNode ? [lastNode] : [], add: [node] });
				lastNode = node;
			});
		};
		this._register(Event.runAndSubscribe(Event.debounce(this.entitlementService.onDidChangeEntitlement, () => { }, 1000), () => registerMaxRequestsSetting()));
	}
}

AccessibleViewRegistry.register(new ChatResponseAccessibleView());
AccessibleViewRegistry.register(new PanelChatAccessibilityHelp());
AccessibleViewRegistry.register(new QuickChatAccessibilityHelp());
AccessibleViewRegistry.register(new EditsChatAccessibilityHelp());

registerEditorFeature(ChatInputBoxContentProvider);

class ChatSlashStaticSlashCommandsContribution extends Disposable {

	static readonly ID = 'workbench.contrib.chatSlashStaticSlashCommands';

	constructor(
		@IChatSlashCommandService slashCommandService: IChatSlashCommandService,
		@ICommandService commandService: ICommandService,
		@IChatAgentService chatAgentService: IChatAgentService,
		@IChatVariablesService chatVariablesService: IChatVariablesService,
		@IInstantiationService instantiationService: IInstantiationService,
	) {
		super();
		this._store.add(slashCommandService.registerSlashCommand({
			command: 'clear',
			detail: nls.localize('clear', "Start a new chat"),
			sortText: 'z2_clear',
			executeImmediately: true,
			locations: [ChatAgentLocation.Panel]
		}, async () => {
			commandService.executeCommand(ACTION_ID_NEW_CHAT);
		}));
		this._store.add(slashCommandService.registerSlashCommand({
			command: 'help',
			detail: '',
			sortText: 'z1_help',
			executeImmediately: true,
			locations: [ChatAgentLocation.Panel]
		}, async (prompt, progress) => {
			const defaultAgent = chatAgentService.getDefaultAgent(ChatAgentLocation.Panel);
			const agents = chatAgentService.getAgents();

			// Report prefix
			if (defaultAgent?.metadata.helpTextPrefix) {
				if (isMarkdownString(defaultAgent.metadata.helpTextPrefix)) {
					progress.report({ content: defaultAgent.metadata.helpTextPrefix, kind: 'markdownContent' });
				} else {
					progress.report({ content: new MarkdownString(defaultAgent.metadata.helpTextPrefix), kind: 'markdownContent' });
				}
				progress.report({ content: new MarkdownString('\n\n'), kind: 'markdownContent' });
			}

			// Report agent list
			const agentText = (await Promise.all(agents
				.filter(a => a.id !== defaultAgent?.id)
				.filter(a => a.locations.includes(ChatAgentLocation.Panel))
				.map(async a => {
					const description = a.description ? `- ${a.description}` : '';
					const agentMarkdown = instantiationService.invokeFunction(accessor => agentToMarkdown(a, true, accessor));
					const agentLine = `- ${agentMarkdown} ${description}`;
					const commandText = a.slashCommands.map(c => {
						const description = c.description ? `- ${c.description}` : '';
						return `\t* ${agentSlashCommandToMarkdown(a, c)} ${description}`;
					}).join('\n');

					return (agentLine + '\n' + commandText).trim();
				}))).join('\n');
			progress.report({ content: new MarkdownString(agentText, { isTrusted: { enabledCommands: [ChatSubmitAction.ID] } }), kind: 'markdownContent' });

			// Report variables
			if (defaultAgent?.metadata.helpTextVariablesPrefix) {
				progress.report({ content: new MarkdownString('\n\n'), kind: 'markdownContent' });
				if (isMarkdownString(defaultAgent.metadata.helpTextVariablesPrefix)) {
					progress.report({ content: defaultAgent.metadata.helpTextVariablesPrefix, kind: 'markdownContent' });
				} else {
					progress.report({ content: new MarkdownString(defaultAgent.metadata.helpTextVariablesPrefix), kind: 'markdownContent' });
				}

				const variables = [
					{ name: 'file', description: nls.localize('file', "Choose a file in the workspace") }
				];
				const variableText = variables
					.map(v => `* \`${chatVariableLeader}${v.name}\` - ${v.description}`)
					.join('\n');
				progress.report({ content: new MarkdownString('\n' + variableText), kind: 'markdownContent' });
			}

			// Report help text ending
			if (defaultAgent?.metadata.helpTextPostfix) {
				progress.report({ content: new MarkdownString('\n\n'), kind: 'markdownContent' });
				if (isMarkdownString(defaultAgent.metadata.helpTextPostfix)) {
					progress.report({ content: defaultAgent.metadata.helpTextPostfix, kind: 'markdownContent' });
				} else {
					progress.report({ content: new MarkdownString(defaultAgent.metadata.helpTextPostfix), kind: 'markdownContent' });
				}
			}

			// Without this, the response will be done before it renders and so it will not stream. This ensures that if the response starts
			// rendering during the next 200ms, then it will be streamed. Once it starts streaming, the whole response streams even after
			// it has received all response data has been received.
			await timeout(200);
		}));
	}
}
Registry.as<IEditorFactoryRegistry>(EditorExtensions.EditorFactory).registerEditorSerializer(ChatEditorInput.TypeID, ChatEditorInputSerializer);

registerWorkbenchContribution2(ChatResolverContribution.ID, ChatResolverContribution, WorkbenchPhase.BlockStartup);
registerWorkbenchContribution2(ChatSlashStaticSlashCommandsContribution.ID, ChatSlashStaticSlashCommandsContribution, WorkbenchPhase.Eventually);
registerWorkbenchContribution2(ChatExtensionPointHandler.ID, ChatExtensionPointHandler, WorkbenchPhase.BlockStartup);
registerWorkbenchContribution2(LanguageModelToolsExtensionPointHandler.ID, LanguageModelToolsExtensionPointHandler, WorkbenchPhase.BlockRestore);
registerWorkbenchContribution2(ChatCompatibilityNotifier.ID, ChatCompatibilityNotifier, WorkbenchPhase.Eventually);
registerWorkbenchContribution2(CopilotTitleBarMenuRendering.ID, CopilotTitleBarMenuRendering, WorkbenchPhase.BlockRestore);
registerWorkbenchContribution2(CodeBlockActionRendering.ID, CodeBlockActionRendering, WorkbenchPhase.BlockRestore);
registerWorkbenchContribution2(ChatImplicitContextContribution.ID, ChatImplicitContextContribution, WorkbenchPhase.Eventually);
registerWorkbenchContribution2(ChatRelatedFilesContribution.ID, ChatRelatedFilesContribution, WorkbenchPhase.Eventually);
registerWorkbenchContribution2(ChatViewsWelcomeHandler.ID, ChatViewsWelcomeHandler, WorkbenchPhase.BlockStartup);
registerWorkbenchContribution2(ChatGettingStartedContribution.ID, ChatGettingStartedContribution, WorkbenchPhase.Eventually);
registerWorkbenchContribution2(ChatSetupContribution.ID, ChatSetupContribution, WorkbenchPhase.BlockRestore);
registerWorkbenchContribution2(ChatStatusBarEntry.ID, ChatStatusBarEntry, WorkbenchPhase.BlockRestore);
registerWorkbenchContribution2(BuiltinToolsContribution.ID, BuiltinToolsContribution, WorkbenchPhase.Eventually);
registerWorkbenchContribution2(ChatAgentSettingContribution.ID, ChatAgentSettingContribution, WorkbenchPhase.BlockRestore);
registerWorkbenchContribution2(ChatEditingEditorAccessibility.ID, ChatEditingEditorAccessibility, WorkbenchPhase.AfterRestored);
registerWorkbenchContribution2(ChatEditingEditorOverlay.ID, ChatEditingEditorOverlay, WorkbenchPhase.AfterRestored);
registerWorkbenchContribution2(ChatEditingEditorContextKeys.ID, ChatEditingEditorContextKeys, WorkbenchPhase.AfterRestored);
registerWorkbenchContribution2(ChatTransferContribution.ID, ChatTransferContribution, WorkbenchPhase.BlockRestore);

registerChatActions();
registerChatCopyActions();
registerChatCodeBlockActions();
registerChatCodeCompareBlockActions();
registerChatFileTreeActions();
registerChatTitleActions();
registerChatExecuteActions();
registerQuickChatActions();
registerChatExportActions();
registerMoveActions();
registerNewChatActions();
registerChatContextActions();
registerChatDeveloperActions();
registerChatEditorActions();
registerChatToolActions();

registerEditorFeature(ChatPasteProvidersFeature);


registerSingleton(IChatService, ChatService, InstantiationType.Delayed);
registerSingleton(IChatWidgetService, ChatWidgetService, InstantiationType.Delayed);
registerSingleton(IQuickChatService, QuickChatService, InstantiationType.Delayed);
registerSingleton(IChatAccessibilityService, ChatAccessibilityService, InstantiationType.Delayed);
registerSingleton(IChatWidgetHistoryService, ChatWidgetHistoryService, InstantiationType.Delayed);
registerSingleton(ILanguageModelsService, LanguageModelsService, InstantiationType.Delayed);
registerSingleton(ILanguageModelStatsService, LanguageModelStatsService, InstantiationType.Delayed);
registerSingleton(IChatSlashCommandService, ChatSlashCommandService, InstantiationType.Delayed);
registerSingleton(IChatAgentService, ChatAgentService, InstantiationType.Delayed);
registerSingleton(IChatAgentNameService, ChatAgentNameService, InstantiationType.Delayed);
registerSingleton(IChatVariablesService, ChatVariablesService, InstantiationType.Delayed);
registerSingleton(ILanguageModelToolsService, LanguageModelToolsService, InstantiationType.Delayed);
registerSingleton(IVoiceChatService, VoiceChatService, InstantiationType.Delayed);
registerSingleton(IChatCodeBlockContextProviderService, ChatCodeBlockContextProviderService, InstantiationType.Delayed);
registerSingleton(ICodeMapperService, CodeMapperService, InstantiationType.Delayed);
registerSingleton(IChatEditingService, ChatEditingService, InstantiationType.Delayed);
registerSingleton(IChatMarkdownAnchorService, ChatMarkdownAnchorService, InstantiationType.Delayed);
registerSingleton(ILanguageModelIgnoredFilesService, LanguageModelIgnoredFilesService, InstantiationType.Delayed);
registerSingleton(IChatEntitlementService, ChatEntitlementService, InstantiationType.Delayed);
registerSingleton(IPromptsService, PromptsService, InstantiationType.Delayed);
registerSingleton(IChatTransferService, ChatTransferService, InstantiationType.Delayed);

registerWorkbenchContribution2(ChatEditingNotebookFileSystemProviderContrib.ID, ChatEditingNotebookFileSystemProviderContrib, WorkbenchPhase.BlockStartup);<|MERGE_RESOLUTION|>--- conflicted
+++ resolved
@@ -222,16 +222,13 @@
 			type: 'boolean',
 			description: nls.localize('chat.mcp.enabled', "Enables integration with Model Context Protocol servers to provide additional tools and functionality."),
 			default: true,
-<<<<<<< HEAD
 			tags: ['preview'],
-=======
 			policy: {
 				name: 'ChatMCP',
 				minimumVersion: '1.99',
 				previewFeature: true,
 				defaultValue: false
 			}
->>>>>>> fee4f239
 		},
 		[mcpConfigurationSection]: {
 			type: 'object',
