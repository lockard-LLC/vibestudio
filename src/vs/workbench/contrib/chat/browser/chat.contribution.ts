--- conflicted
+++ resolved
@@ -439,11 +439,7 @@
 		},
 		'chat.setup.signInDialogVariant': { // TODO@bpasero remove me eventually
 			type: 'string',
-<<<<<<< HEAD
 			enum: ['default', 'brand-gh', 'brand-vsc', 'style-glow', 'alt-first', 'input-email'],
-=======
-			enum: ['default', 'brand-gh', 'brand-vsc', 'style-glow', 'alt-first'],
->>>>>>> 6a016f25
 			description: nls.localize('chat.signInDialogVariant', "Control variations of the sign-in dialog."),
 			default: 'default',
 			tags: ['onExp', 'experimental']
