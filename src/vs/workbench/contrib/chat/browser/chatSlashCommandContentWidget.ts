/*---------------------------------------------------------------------------------------------
 *  Copyright (c) Microsoft Corporation. All rights reserved.
 *  Licensed under the MIT License. See License.txt in the project root for license information.
 *--------------------------------------------------------------------------------------------*/

import { IKeyboardEvent } from 'vs/base/browser/keyboardEvent';
import { Range } from 'vs/editor/common/core/range';
import { Disposable } from 'vs/base/common/lifecycle';
import { ContentWidgetPositionPreference, ICodeEditor, IContentWidget } from 'vs/editor/browser/editorBrowser';
import { KeyCode } from 'vs/base/common/keyCodes';
import { localize } from 'vs/nls';
import * as aria from 'vs/base/browser/ui/aria/aria';
<<<<<<< HEAD
import { importCss } from 'vs/base/browser/importCss';

importCss('./chatSlashCommandContentWidget.css', import.meta.url)

=======
import { EditorOption } from 'vs/editor/common/config/editorOptions';
>>>>>>> 3f2a0de2

export class SlashCommandContentWidget extends Disposable implements IContentWidget {
	private _domNode = document.createElement('div');
	private _lastSlashCommandText: string | undefined;
	private _isVisible = false;

	constructor(private _editor: ICodeEditor) {
		super();

		this._domNode.toggleAttribute('hidden', true);
		this._domNode.classList.add('chat-slash-command-content-widget');

		// If backspace at a slash command boundary, remove the slash command
		this._register(this._editor.onKeyDown((e) => this._handleKeyDown(e)));
	}

	override dispose() {
		this.hide();
		super.dispose();
	}

	show() {
		if (!this._isVisible) {
			this._isVisible = true;
			this._domNode.toggleAttribute('hidden', false);
			this._editor.addContentWidget(this);
		}
	}

	hide() {
		if (this._isVisible) {
			this._isVisible = false;
			this._domNode.toggleAttribute('hidden', true);
			this._editor.removeContentWidget(this);
		}
	}

	setCommandText(slashCommand: string) {
		this._domNode.innerText = `/${slashCommand} `;
		this._lastSlashCommandText = slashCommand;
	}

	getId() {
		return 'chat-slash-command-content-widget';
	}

	getDomNode() {
		return this._domNode;
	}

	getPosition() {
		return { position: { lineNumber: 1, column: 1 }, preference: [ContentWidgetPositionPreference.EXACT] };
	}

	beforeRender(): null {
		const lineHeight = this._editor.getOption(EditorOption.lineHeight);
		this._domNode.style.lineHeight = `${lineHeight - 2 /*padding*/}px`;
		return null;
	}

	private _handleKeyDown(e: IKeyboardEvent) {
		if (e.keyCode !== KeyCode.Backspace) {
			return;
		}

		const firstLine = this._editor.getModel()?.getLineContent(1);
		const selection = this._editor.getSelection();
		const withSlash = `/${this._lastSlashCommandText} `;
		if (!firstLine?.startsWith(withSlash) || !selection?.isEmpty() || selection?.startLineNumber !== 1 || selection?.startColumn !== withSlash.length + 1) {
			return;
		}

		// Allow to undo the backspace
		this._editor.executeEdits('chat-slash-command', [{
			range: new Range(1, 1, 1, selection.startColumn),
			text: null
		}]);

		// Announce the deletion
		aria.alert(localize('exited slash command mode', 'Exited {0} mode', this._lastSlashCommandText));
	}
}<|MERGE_RESOLUTION|>--- conflicted
+++ resolved
@@ -10,14 +10,11 @@
 import { KeyCode } from 'vs/base/common/keyCodes';
 import { localize } from 'vs/nls';
 import * as aria from 'vs/base/browser/ui/aria/aria';
-<<<<<<< HEAD
 import { importCss } from 'vs/base/browser/importCss';
 
 importCss('./chatSlashCommandContentWidget.css', import.meta.url)
 
-=======
 import { EditorOption } from 'vs/editor/common/config/editorOptions';
->>>>>>> 3f2a0de2
 
 export class SlashCommandContentWidget extends Disposable implements IContentWidget {
 	private _domNode = document.createElement('div');
