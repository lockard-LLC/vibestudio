--- conflicted
+++ resolved
@@ -351,19 +351,16 @@
 				id: MenuId.ChatInput,
 				order: 3,
 				group: 'navigation',
-<<<<<<< HEAD
 				when: ContextKeyExpr.and(
 					ChatContextKeys.languageModelsAreUserSelectable,
 					ChatContextKeys.lockedToCodingAgent.negate(),
-=======
-				when:
->>>>>>> 8551a1d5
 					ContextKeyExpr.or(
 						ContextKeyExpr.equals(ChatContextKeys.location.key, ChatAgentLocation.Panel),
 						ContextKeyExpr.equals(ChatContextKeys.location.key, ChatAgentLocation.Editor),
 						ContextKeyExpr.equals(ChatContextKeys.location.key, ChatAgentLocation.Notebook),
 						ContextKeyExpr.equals(ChatContextKeys.location.key, ChatAgentLocation.Terminal)
 					)
+				)
 			}
 		});
 	}
