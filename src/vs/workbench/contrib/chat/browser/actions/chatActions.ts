/*---------------------------------------------------------------------------------------------
 *  Copyright (c) Microsoft Corporation. All rights reserved.
 *  Licensed under the MIT License. See License.txt in the project root for license information.
 *--------------------------------------------------------------------------------------------*/

import { isAncestorOfActiveElement } from '../../../../../base/browser/dom.js';
import { toAction, WorkbenchActionExecutedClassification, WorkbenchActionExecutedEvent } from '../../../../../base/common/actions.js';
import { coalesce } from '../../../../../base/common/arrays.js';
import { timeout } from '../../../../../base/common/async.js';
import { CancellationTokenSource } from '../../../../../base/common/cancellation.js';
import { Codicon } from '../../../../../base/common/codicons.js';
import { fromNowByDay, safeIntl } from '../../../../../base/common/date.js';
import { Event } from '../../../../../base/common/event.js';
import { MarkdownString } from '../../../../../base/common/htmlContent.js';
import { KeyCode, KeyMod } from '../../../../../base/common/keyCodes.js';
import { Disposable, DisposableStore, markAsSingleton } from '../../../../../base/common/lifecycle.js';
import { MarshalledId } from '../../../../../base/common/marshallingIds.js';
import { language } from '../../../../../base/common/platform.js';
import { ThemeIcon } from '../../../../../base/common/themables.js';
import { URI } from '../../../../../base/common/uri.js';
import { ICodeEditor } from '../../../../../editor/browser/editorBrowser.js';
import { EditorAction2 } from '../../../../../editor/browser/editorExtensions.js';
import { Position } from '../../../../../editor/common/core/position.js';
import { SuggestController } from '../../../../../editor/contrib/suggest/browser/suggestController.js';
import { localize, localize2 } from '../../../../../nls.js';
import { IActionViewItemService } from '../../../../../platform/actions/browser/actionViewItemService.js';
import { DropdownWithPrimaryActionViewItem } from '../../../../../platform/actions/browser/dropdownWithPrimaryActionViewItem.js';
import { getContextMenuActions } from '../../../../../platform/actions/browser/menuEntryActionViewItem.js';
import { Action2, ICommandPaletteOptions, IMenuService, MenuId, MenuItemAction, MenuRegistry, registerAction2, SubmenuItemAction } from '../../../../../platform/actions/common/actions.js';
import { ICommandService } from '../../../../../platform/commands/common/commands.js';
import { IConfigurationService } from '../../../../../platform/configuration/common/configuration.js';
import { ContextKeyExpr, IContextKeyService } from '../../../../../platform/contextkey/common/contextkey.js';
import { IsLinuxContext, IsWindowsContext } from '../../../../../platform/contextkey/common/contextkeys.js';
import { IDialogService } from '../../../../../platform/dialogs/common/dialogs.js';
import { IFileService } from '../../../../../platform/files/common/files.js';
import { IInstantiationService, ServicesAccessor } from '../../../../../platform/instantiation/common/instantiation.js';
import { KeybindingWeight } from '../../../../../platform/keybinding/common/keybindingsRegistry.js';
import { INotificationService } from '../../../../../platform/notification/common/notification.js';
import { IOpenerService } from '../../../../../platform/opener/common/opener.js';
import product from '../../../../../platform/product/common/product.js';
import { IQuickInputButton, IQuickInputService, IQuickPickItem, IQuickPickSeparator } from '../../../../../platform/quickinput/common/quickInput.js';
import { ITelemetryService } from '../../../../../platform/telemetry/common/telemetry.js';
import { ToggleTitleBarConfigAction } from '../../../../browser/parts/titlebar/titlebarActions.js';
import { ActiveEditorContext, IsCompactTitleBarContext } from '../../../../common/contextkeys.js';
import { IWorkbenchContribution } from '../../../../common/contributions.js';
import { IViewDescriptorService, ViewContainerLocation } from '../../../../common/views.js';
import { IEditorGroupsService } from '../../../../services/editor/common/editorGroupsService.js';
import { ACTIVE_GROUP, IEditorService } from '../../../../services/editor/common/editorService.js';
import { IHostService } from '../../../../services/host/browser/host.js';
import { IWorkbenchLayoutService, Parts } from '../../../../services/layout/browser/layoutService.js';
import { IViewsService } from '../../../../services/views/common/viewsService.js';
import { EXTENSIONS_CATEGORY, IExtensionsWorkbenchService } from '../../../extensions/common/extensions.js';
import { IChatAgentService } from '../../common/chatAgents.js';
import { ChatContextKeys } from '../../common/chatContextKeys.js';
import { IChatEditingSession, ModifiedFileEntryState } from '../../common/chatEditingService.js';
import { ChatEntitlement, IChatEntitlementService } from '../../common/chatEntitlementService.js';
import { ChatMode, IChatMode, IChatModeService } from '../../common/chatModes.js';
import { extractAgentAndCommand } from '../../common/chatParserTypes.js';
import { IChatDetail, IChatService } from '../../common/chatService.js';
import { IChatSessionItem, IChatSessionsService } from '../../common/chatSessionsService.js';
import { ChatSessionUri } from '../../common/chatUri.js';
import { IChatRequestViewModel, IChatResponseViewModel, isRequestVM } from '../../common/chatViewModel.js';
import { IChatWidgetHistoryService } from '../../common/chatWidgetHistoryService.js';
import { ChatAgentLocation, ChatConfiguration, ChatModeKind } from '../../common/constants.js';
import { CopilotUsageExtensionFeatureId } from '../../common/languageModelStats.js';
import { ILanguageModelToolsService } from '../../common/languageModelToolsService.js';
import { ChatViewId, IChatWidget, IChatWidgetService, showChatView, showCopilotView } from '../chat.js';
import { IChatEditorOptions } from '../chatEditor.js';
import { ChatEditorInput, shouldShowClearEditingSessionConfirmation, showClearEditingSessionConfirmation } from '../chatEditorInput.js';
import { ChatViewPane } from '../chatViewPane.js';
import { convertBufferToScreenshotVariable } from '../contrib/screenshot.js';
import { clearChatEditor } from './chatClear.js';

export const CHAT_CATEGORY = localize2('chat.category', 'Chat');

export const ACTION_ID_NEW_CHAT = `workbench.action.chat.newChat`;
export const ACTION_ID_NEW_EDIT_SESSION = `workbench.action.chat.newEditSession`;
export const CHAT_OPEN_ACTION_ID = 'workbench.action.chat.open';
export const CHAT_SETUP_ACTION_ID = 'workbench.action.chat.triggerSetup';
const TOGGLE_CHAT_ACTION_ID = 'workbench.action.chat.toggle';
const CHAT_CLEAR_HISTORY_ACTION_ID = 'workbench.action.chat.clearHistory';

export interface IChatViewOpenOptions {
	/**
	 * The query for chat.
	 */
	query: string;
	/**
	 * Whether the query is partial and will await more input from the user.
	 */
	isPartialQuery?: boolean;
	/**
	 * A list of tools IDs with `canBeReferencedInPrompt` that will be resolved and attached if they exist.
	 */
	toolIds?: string[];
	/**
	 * Any previous chat requests and responses that should be shown in the chat view.
	 */
	previousRequests?: IChatViewOpenRequestEntry[];
	/**
	 * Whether a screenshot of the focused window should be taken and attached
	 */
	attachScreenshot?: boolean;
	/**
	 * A list of file URIs to attach to the chat as context.
	 */
	attachFiles?: URI[];
	/**
	 * The mode ID or name to open the chat in.
	 */
	mode?: ChatModeKind | string;
}

export interface IChatViewOpenRequestEntry {
	request: string;
	response: string;
}

export const CHAT_CONFIG_MENU_ID = new MenuId('workbench.chat.menu.config');

const OPEN_CHAT_QUOTA_EXCEEDED_DIALOG = 'workbench.action.chat.openQuotaExceededDialog';

abstract class OpenChatGlobalAction extends Action2 {
	constructor(overrides: Pick<ICommandPaletteOptions, 'keybinding' | 'title' | 'id' | 'menu'>, private readonly mode?: ChatModeKind) {
		super({
			...overrides,
			icon: Codicon.copilot,
			f1: true,
			category: CHAT_CATEGORY,
			precondition: ContextKeyExpr.and(
				ChatContextKeys.Setup.hidden.negate(),
				ChatContextKeys.Setup.disabled.negate()
			)
		});
	}

	override async run(accessor: ServicesAccessor, opts?: string | IChatViewOpenOptions): Promise<void> {
		opts = typeof opts === 'string' ? { query: opts } : opts;

		const chatService = accessor.get(IChatService);
		const widgetService = accessor.get(IChatWidgetService);
		const toolsService = accessor.get(ILanguageModelToolsService);
		const viewsService = accessor.get(IViewsService);
		const hostService = accessor.get(IHostService);
		const chatAgentService = accessor.get(IChatAgentService);
		const instaService = accessor.get(IInstantiationService);
		const commandService = accessor.get(ICommandService);
		const chatModeService = accessor.get(IChatModeService);
		const fileService = accessor.get(IFileService);

		let chatWidget = widgetService.lastFocusedWidget;
		// When this was invoked to switch to a mode via keybinding, and some chat widget is focused, use that one.
		// Otherwise, open the view.
		if (!this.mode || !chatWidget || !isAncestorOfActiveElement(chatWidget.domNode)) {
			chatWidget = await showChatView(viewsService);
		}

		if (!chatWidget) {
			return;
		}

		const switchToModeInput = opts?.mode ?? this.mode;
		const switchToMode = switchToModeInput && (chatModeService.findModeById(switchToModeInput) ?? chatModeService.findModeByName(switchToModeInput));
		if (switchToMode) {
			await this.handleSwitchToMode(switchToMode, chatWidget, instaService, commandService);
		}

		if (opts?.previousRequests?.length && chatWidget.viewModel) {
			for (const { request, response } of opts.previousRequests) {
				chatService.addCompleteRequest(chatWidget.viewModel.sessionId, request, undefined, 0, { message: response });
			}
		}
		if (opts?.attachScreenshot) {
			const screenshot = await hostService.getScreenshot();
			if (screenshot) {
				chatWidget.attachmentModel.addContext(convertBufferToScreenshotVariable(screenshot));
			}
		}
		if (opts?.attachFiles) {
			for (const file of opts.attachFiles) {
				if (await fileService.exists(file)) {
					chatWidget.attachmentModel.addFile(file);
				}
			}
		}
		if (opts?.query) {
			if (opts.isPartialQuery) {
				chatWidget.setInput(opts.query);
			} else {
				await chatWidget.waitForReady();
				await waitForDefaultAgent(chatAgentService, chatWidget.input.currentModeKind);
				chatWidget.acceptInput(opts.query);
			}
		}
		if (opts?.toolIds && opts.toolIds.length > 0) {
			for (const toolId of opts.toolIds) {
				const tool = toolsService.getTool(toolId);
				if (tool) {
					chatWidget.attachmentModel.addContext({
						id: tool.id,
						name: tool.displayName,
						fullName: tool.displayName,
						value: undefined,
						icon: ThemeIcon.isThemeIcon(tool.icon) ? tool.icon : undefined,
						kind: 'tool'
					});
				}
			}
		}

		chatWidget.focusInput();
	}

	private async handleSwitchToMode(switchToMode: IChatMode, chatWidget: IChatWidget, instaService: IInstantiationService, commandService: ICommandService): Promise<void> {
		const currentMode = chatWidget.input.currentModeKind;

		if (switchToMode) {
			const editingSession = chatWidget.viewModel?.model.editingSession;
			const requestCount = chatWidget.viewModel?.model.getRequests().length ?? 0;
			const chatModeCheck = await instaService.invokeFunction(handleModeSwitch, currentMode, switchToMode.kind, requestCount, editingSession);
			if (!chatModeCheck) {
				return;
			}
			chatWidget.input.setChatMode(switchToMode.id);

			if (chatModeCheck.needToClearSession) {
				await commandService.executeCommand(ACTION_ID_NEW_CHAT);
			}
		}
	}
}

async function waitForDefaultAgent(chatAgentService: IChatAgentService, mode: ChatModeKind): Promise<void> {
	const defaultAgent = chatAgentService.getDefaultAgent(ChatAgentLocation.Panel, mode);
	if (defaultAgent) {
		return;
	}

	await Promise.race([
		Event.toPromise(Event.filter(chatAgentService.onDidChangeAgents, () => {
			const defaultAgent = chatAgentService.getDefaultAgent(ChatAgentLocation.Panel, mode);
			return Boolean(defaultAgent);
		})),
		timeout(60_000).then(() => { throw new Error('Timed out waiting for default agent'); })
	]);
}

class PrimaryOpenChatGlobalAction extends OpenChatGlobalAction {
	constructor() {
		super({
			id: CHAT_OPEN_ACTION_ID,
			title: localize2('openChat', "Open Chat"),
			keybinding: {
				weight: KeybindingWeight.WorkbenchContrib,
				primary: KeyMod.CtrlCmd | KeyMod.Alt | KeyCode.KeyI,
				mac: {
					primary: KeyMod.CtrlCmd | KeyMod.WinCtrl | KeyCode.KeyI
				}
			},
			menu: [{
				id: MenuId.ChatTitleBarMenu,
				group: 'a_open',
				order: 1
			}]
		});
	}
}

export function getOpenChatActionIdForMode(mode: IChatMode): string {
	return `workbench.action.chat.open${mode.name}`;
}

abstract class ModeOpenChatGlobalAction extends OpenChatGlobalAction {
	constructor(mode: IChatMode, keybinding?: ICommandPaletteOptions['keybinding']) {
		super({
			id: getOpenChatActionIdForMode(mode),
			title: localize2('openChatMode', "Open Chat ({0})", mode.name),
			keybinding
		}, mode.kind);
	}
}

export function registerChatActions() {
	registerAction2(PrimaryOpenChatGlobalAction);
	registerAction2(class extends ModeOpenChatGlobalAction {
		constructor() { super(ChatMode.Ask); }
	});
	registerAction2(class extends ModeOpenChatGlobalAction {
		constructor() {
			super(ChatMode.Agent, {
				when: ContextKeyExpr.has(`config.${ChatConfiguration.AgentEnabled}`),
				weight: KeybindingWeight.WorkbenchContrib,
				primary: KeyMod.CtrlCmd | KeyMod.Shift | KeyCode.KeyI,
				linux: {
					primary: KeyMod.CtrlCmd | KeyMod.Alt | KeyMod.Shift | KeyCode.KeyI
				}
			},);
		}
	});
	registerAction2(class extends ModeOpenChatGlobalAction {
		constructor() { super(ChatMode.Edit); }
	});

	registerAction2(class ToggleChatAction extends Action2 {
		constructor() {
			super({
				id: TOGGLE_CHAT_ACTION_ID,
				title: localize2('toggleChat', "Toggle Chat"),
				category: CHAT_CATEGORY
			});
		}

		async run(accessor: ServicesAccessor) {
			const layoutService = accessor.get(IWorkbenchLayoutService);
			const viewsService = accessor.get(IViewsService);
			const viewDescriptorService = accessor.get(IViewDescriptorService);

			const chatLocation = viewDescriptorService.getViewLocationById(ChatViewId);

			if (viewsService.isViewVisible(ChatViewId)) {
				this.updatePartVisibility(layoutService, chatLocation, false);
			} else {
				this.updatePartVisibility(layoutService, chatLocation, true);
				(await showCopilotView(viewsService, layoutService))?.focusInput();
			}
		}

		private updatePartVisibility(layoutService: IWorkbenchLayoutService, location: ViewContainerLocation | null, visible: boolean): void {
			let part: Parts.PANEL_PART | Parts.SIDEBAR_PART | Parts.AUXILIARYBAR_PART | undefined;
			switch (location) {
				case ViewContainerLocation.Panel:
					part = Parts.PANEL_PART;
					break;
				case ViewContainerLocation.Sidebar:
					part = Parts.SIDEBAR_PART;
					break;
				case ViewContainerLocation.AuxiliaryBar:
					part = Parts.AUXILIARYBAR_PART;
					break;
			}

			if (part) {
				layoutService.setPartHidden(!visible, part);
			}
		}
	});

	registerAction2(class ChatHistoryAction extends Action2 {
		constructor() {
			super({
				id: `workbench.action.chat.history`,
				title: localize2('chat.history.label', "Show Chats..."),
				menu: [
					{
						id: MenuId.ViewTitle,
						when: ContextKeyExpr.equals('view', ChatViewId),
						group: 'navigation',
						order: 2
					},
					{
						id: MenuId.EditorTitle,
						when: ActiveEditorContext.isEqualTo(ChatEditorInput.EditorID),
					},
				],
				category: CHAT_CATEGORY,
				icon: Codicon.history,
				f1: true,
				precondition: ChatContextKeys.enabled
			});
		}

		private showLegacyPicker = async (
			chatService: IChatService,
			quickInputService: IQuickInputService,
			commandService: ICommandService,
			editorService: IEditorService,
			view: ChatViewPane
		) => {
			const clearChatHistoryButton: IQuickInputButton = {
				iconClass: ThemeIcon.asClassName(Codicon.clearAll),
				tooltip: localize('interactiveSession.history.clear', "Clear All Workspace Chats"),
			};

			const openInEditorButton: IQuickInputButton = {
				iconClass: ThemeIcon.asClassName(Codicon.file),
				tooltip: localize('interactiveSession.history.editor', "Open in Editor"),
			};
			const deleteButton: IQuickInputButton = {
				iconClass: ThemeIcon.asClassName(Codicon.x),
				tooltip: localize('interactiveSession.history.delete', "Delete"),
			};
			const renameButton: IQuickInputButton = {
				iconClass: ThemeIcon.asClassName(Codicon.pencil),
				tooltip: localize('chat.history.rename', "Rename"),
			};

			interface IChatPickerItem extends IQuickPickItem {
				chat: IChatDetail;
			}

			const getPicks = async () => {
				const items = await chatService.getHistory();
				items.sort((a, b) => (b.lastMessageDate ?? 0) - (a.lastMessageDate ?? 0));

				let lastDate: string | undefined = undefined;
				const picks = items.flatMap((i): [IQuickPickSeparator | undefined, IChatPickerItem] => {
					const timeAgoStr = fromNowByDay(i.lastMessageDate, true, true);
					const separator: IQuickPickSeparator | undefined = timeAgoStr !== lastDate ? {
						type: 'separator', label: timeAgoStr,
					} : undefined;
					lastDate = timeAgoStr;
					return [
						separator,
						{
							label: i.title,
							description: i.isActive ? `(${localize('currentChatLabel', 'current')})` : '',
							chat: i,
							buttons: i.isActive ? [renameButton] : [
								renameButton,
								openInEditorButton,
								deleteButton,
							]
						}
					];
				});

				return coalesce(picks);
			};

			const store = new (DisposableStore as { new(): DisposableStore })();
			const picker = store.add(quickInputService.createQuickPick<IChatPickerItem>({ useSeparators: true }));
			picker.title = localize('interactiveSession.history.title', "Workspace Chat History");
			picker.placeholder = localize('interactiveSession.history.pick', "Switch to chat");
			picker.buttons = [clearChatHistoryButton];
			const picks = await getPicks();
			picker.items = picks;
			store.add(picker.onDidTriggerButton(async button => {
				if (button === clearChatHistoryButton) {
					await commandService.executeCommand(CHAT_CLEAR_HISTORY_ACTION_ID);
				}
			}));
			store.add(picker.onDidTriggerItemButton(async context => {
				if (context.button === openInEditorButton) {
					const options: IChatEditorOptions = { target: { sessionId: context.item.chat.sessionId }, pinned: true };
					editorService.openEditor({ resource: ChatEditorInput.getNewEditorUri(), options }, ACTIVE_GROUP);
					picker.hide();
				} else if (context.button === deleteButton) {
					chatService.removeHistoryEntry(context.item.chat.sessionId);
					picker.items = await getPicks();
				} else if (context.button === renameButton) {
					const title = await quickInputService.input({ title: localize('newChatTitle', "New chat title"), value: context.item.chat.title });
					if (title) {
						chatService.setChatSessionTitle(context.item.chat.sessionId, title);
					}

					// The quick input hides the picker, it gets disposed, so we kick it off from scratch
					await this.showLegacyPicker(chatService, quickInputService, commandService, editorService, view);
				}
			}));
			store.add(picker.onDidAccept(async () => {
				try {
					const item = picker.selectedItems[0];
					const sessionId = item.chat.sessionId;
					await view.loadSession(sessionId);
				} finally {
					picker.hide();
				}
			}));
			store.add(picker.onDidHide(() => store.dispose()));

			picker.show();
		};

		private showIntegratedPicker = async (
			chatService: IChatService,
			quickInputService: IQuickInputService,
			commandService: ICommandService,
			editorService: IEditorService,
			chatWidgetService: IChatWidgetService,
			view: ChatViewPane,
			chatSessionsService: IChatSessionsService,
			contextKeyService: IContextKeyService,
			menuService: IMenuService,
			showAllChats: boolean = false,
			showAllAgents: boolean = false
		) => {
			const clearChatHistoryButton: IQuickInputButton = {
				iconClass: ThemeIcon.asClassName(Codicon.clearAll),
				tooltip: localize('interactiveSession.history.clear', "Clear All Workspace Chats"),
			};

			const openInEditorButton: IQuickInputButton = {
				iconClass: ThemeIcon.asClassName(Codicon.file),
				tooltip: localize('interactiveSession.history.editor', "Open in Editor"),
			};
			const deleteButton: IQuickInputButton = {
				iconClass: ThemeIcon.asClassName(Codicon.x),
				tooltip: localize('interactiveSession.history.delete', "Delete"),
			};
			const renameButton: IQuickInputButton = {
				iconClass: ThemeIcon.asClassName(Codicon.pencil),
				tooltip: localize('chat.history.rename', "Rename"),
			};

			interface IChatPickerItem extends IQuickPickItem {
				chat: IChatDetail;
			}

			interface ICodingAgentPickerItem extends IChatPickerItem {
				id?: string;
				session?: { providerType: string; session: IChatSessionItem };
				uri?: URI;
			}

			const getPicks = async (showAllChats: boolean = false, showAllAgents: boolean = false) => {
				// Fast picks: Get cached/immediate items first
				const cachedItems = await chatService.getHistory();
				cachedItems.sort((a, b) => (b.lastMessageDate ?? 0) - (a.lastMessageDate ?? 0));

				const allFastPickItems: IChatPickerItem[] = cachedItems.map((i) => {
					const timeAgoStr = fromNowByDay(i.lastMessageDate, true, true);
					const currentLabel = i.isActive ? localize('currentChatLabel', 'current') : '';
					const description = currentLabel ? `${timeAgoStr} • ${currentLabel}` : timeAgoStr;

					return {
						label: i.title,
						description: description,
						chat: i,
						buttons: i.isActive ? [renameButton] : [
							renameButton,
							openInEditorButton,
							deleteButton,
						]
					};
				});

				const fastPickItems = showAllChats ? allFastPickItems : allFastPickItems.slice(0, 5);
				const fastPicks: (IQuickPickSeparator | IChatPickerItem)[] = [];
				if (fastPickItems.length > 0) {
					fastPicks.push({
						type: 'separator',
						label: localize('chat.history.recent', 'Recent Chats'),
					});
					fastPicks.push(...fastPickItems);

					// Add "Show more..." if there are more items and we're not showing all chats
					if (!showAllChats && allFastPickItems.length > 5) {
						fastPicks.push({
							label: localize('chat.history.showMore', 'Show more...'),
							description: '',
							chat: {
								sessionId: 'show-more-chats',
								title: 'Show more...',
								isActive: false,
								lastMessageDate: 0,
							},
							buttons: []
						});
					}
				}

				// Slow picks: Get coding agents asynchronously via AsyncIterable
				const slowPicks = (async function* (): AsyncGenerator<(IQuickPickSeparator | ICodingAgentPickerItem)[]> {
					try {
						const agentPicks: ICodingAgentPickerItem[] = [];

						// Use the new Promise-based API to get chat sessions
						const cancellationToken = new CancellationTokenSource();
						try {
							const providers = chatSessionsService.getChatSessionContributions();
							const providerNSessions: { providerType: string; session: IChatSessionItem }[] = [];

							for (const provider of providers) {
								const sessions = await chatSessionsService.provideChatSessionItems(provider.id, cancellationToken.token);
								providerNSessions.push(...sessions.map(session => ({ providerType: provider.id, session })));
							}

							for (const session of providerNSessions) {
								const sessionContent = session.session;

								const ckey = contextKeyService.createKey('chatSessionType', session.providerType);
								const actions = menuService.getMenuActions(MenuId.ChatSessionsMenu, contextKeyService);
								const menuActions = getContextMenuActions(actions, 'navigation');
								ckey.reset();

								// Use primary actions if available, otherwise fall back to secondary actions
								const actionsToUse = menuActions.primary.length > 0 ? menuActions.primary : menuActions.secondary;
								const buttons = actionsToUse.map(action => ({
									id: action.id,
									tooltip: action.tooltip,
									iconClass: action.class || ThemeIcon.asClassName(Codicon.symbolClass),
								}));
								// Create agent pick from the session content
								const agentPick: ICodingAgentPickerItem = {
									label: sessionContent.label,
									description: '',
									session: { providerType: session.providerType, session: sessionContent },
									chat: {
										sessionId: sessionContent.id,
										title: sessionContent.label,
										isActive: false,
										lastMessageDate: 0,
									},
									buttons,
									id: sessionContent.id
								};

								// Check if this agent already exists (update existing or add new)
								const existingIndex = agentPicks.findIndex(pick => pick.chat.sessionId === sessionContent.id);
								if (existingIndex >= 0) {
									agentPicks[existingIndex] = agentPick;
								} else {
									// Respect show limits
									const maxToShow = showAllAgents ? Number.MAX_SAFE_INTEGER : 5;
									if (agentPicks.length < maxToShow) {
										agentPicks.push(agentPick);
									}
								}
							}

							// Create current picks with separator if we have agents
							const currentPicks: (IQuickPickSeparator | ICodingAgentPickerItem)[] = [];

							if (agentPicks.length > 0) {
								// Always add separator for coding agents section
								currentPicks.push({
									type: 'separator',
									label: 'Chat Sessions',
								});
								currentPicks.push(...agentPicks);

								// Add "Show more..." if needed and not showing all agents
								if (!showAllAgents && providerNSessions.length > 5) {
									currentPicks.push({
										label: localize('chat.history.showMoreAgents', 'Show more...'),
										description: '',
										chat: {
											sessionId: 'show-more-agents',
											title: 'Show more...',
											isActive: false,
											lastMessageDate: 0,
										},
										buttons: [],
										uri: undefined,
									});
								}
							}

							// Yield the current state
							yield currentPicks;

						} finally {
							cancellationToken.dispose();
						}

					} catch (error) {
						// Gracefully handle errors in async contributions
						return;
					}
				})();

				// Return fast picks immediately, add slow picks as async generator
				return {
					fast: coalesce(fastPicks),
					slow: slowPicks
				};
			};

			const store = new (DisposableStore as { new(): DisposableStore })();
			const picker = store.add(quickInputService.createQuickPick<IChatPickerItem | ICodingAgentPickerItem>({ useSeparators: true }));
			picker.title = (showAllChats || showAllAgents) ?
				localize('interactiveSession.history.titleAll', "All Workspace Chat History") :
				localize('interactiveSession.history.title', "Workspace Chat History");
			picker.placeholder = localize('interactiveSession.history.pick', "Switch to chat");
			picker.buttons = [clearChatHistoryButton];

			// Get fast and slow picks
			const { fast, slow } = await getPicks(showAllChats, showAllAgents);

			// Set fast picks immediately
			picker.items = fast;
			picker.busy = true;

			// Consume slow picks progressively
			(async () => {
				try {
					for await (const slowPicks of slow) {
						if (!store.isDisposed) {
							picker.items = coalesce([...fast, ...slowPicks]);
						}
					}
				} catch (error) {
					// Handle errors gracefully
				} finally {
					if (!store.isDisposed) {
						picker.busy = false;
					}
				}
			})();
			store.add(picker.onDidTriggerButton(async button => {
				if (button === clearChatHistoryButton) {
					await commandService.executeCommand(CHAT_CLEAR_HISTORY_ACTION_ID);
				}
			}));
			store.add(picker.onDidTriggerItemButton(async context => {
				if (context.button === openInEditorButton) {
					const options: IChatEditorOptions = { target: { sessionId: context.item.chat.sessionId }, pinned: true };
					editorService.openEditor({ resource: ChatEditorInput.getNewEditorUri(), options }, ACTIVE_GROUP);
					picker.hide();
				} else if (context.button === deleteButton) {
					chatService.removeHistoryEntry(context.item.chat.sessionId);
					// Refresh picker items after deletion
					const { fast, slow } = await getPicks(showAllChats, showAllAgents);
					picker.items = fast;
					picker.busy = true;

					// Consume slow picks progressively after deletion
					(async () => {
						try {
							for await (const slowPicks of slow) {
								if (!store.isDisposed) {
									picker.items = coalesce([...fast, ...slowPicks]);
								}
							}
						} catch (error) {
							// Handle errors gracefully
						} finally {
							if (!store.isDisposed) {
								picker.busy = false;
							}
						}
					})();
				} else if (context.button === renameButton) {
					const title = await quickInputService.input({ title: localize('newChatTitle', "New chat title"), value: context.item.chat.title });
					if (title) {
						chatService.setChatSessionTitle(context.item.chat.sessionId, title);
					}

					// The quick input hides the picker, it gets disposed, so we kick it off from scratch
					await this.showIntegratedPicker(
						chatService,
						quickInputService,
						commandService,
						editorService,
						chatWidgetService,
						view,
						chatSessionsService,
						contextKeyService,
						menuService,
						showAllChats,
						showAllAgents
					);
				} else {
					const buttonItem = context.button as ICodingAgentPickerItem;
					if (buttonItem.id) {
						const contextItem = context.item as ICodingAgentPickerItem;
						commandService.executeCommand(buttonItem.id, {
							uri: contextItem.uri,
							session: contextItem.session,
							$mid: MarshalledId.ChatSessionContext
						});

						// dismiss quick picker
						picker.hide();
					}
				}
			}));
			store.add(picker.onDidAccept(async () => {
				try {
					const item = picker.selectedItems[0];
					const sessionId = item.chat.sessionId;

					// Handle "Show more..." options
					if (sessionId === 'show-more-chats') {
						picker.hide();
						// Create a new picker with all chat items expanded
						await this.showIntegratedPicker(
							chatService,
							quickInputService,
							commandService,
							editorService,
							chatWidgetService,
							view,
							chatSessionsService,
							contextKeyService,
							menuService,
							true,
							showAllAgents
						);
						return;
					} else if (sessionId === 'show-more-agents') {
						picker.hide();
						// Create a new picker with all agent items expanded
						await this.showIntegratedPicker(
							chatService,
							quickInputService,
							commandService,
							editorService,
							chatWidgetService,
							view,
							chatSessionsService,
							contextKeyService,
							menuService,
							showAllChats,
							true
						);
						return;
					} else if ((item as ICodingAgentPickerItem).id !== undefined) {
						// TODO: This is a temporary change that will be replaced by opening a new chat instance
						const codingAgentItem = item as ICodingAgentPickerItem;
						if (codingAgentItem.session) {
							await this.showChatSessionInEditor(codingAgentItem.session.providerType, codingAgentItem.session.session, editorService);
						}
					}

					await view.loadSession(sessionId);
				} finally {
					picker.hide();
				}
			}));
			store.add(picker.onDidHide(() => store.dispose()));

			picker.show();
		};

		async run(accessor: ServicesAccessor) {
			const chatService = accessor.get(IChatService);
			const quickInputService = accessor.get(IQuickInputService);
			const viewsService = accessor.get(IViewsService);
			const editorService = accessor.get(IEditorService);
			const chatWidgetService = accessor.get(IChatWidgetService);
			const dialogService = accessor.get(IDialogService);
			const commandService = accessor.get(ICommandService);
			const chatSessionsService = accessor.get(IChatSessionsService);
			const configurationService = accessor.get(IConfigurationService);
			const contextKeyService = accessor.get(IContextKeyService);
			const menuService = accessor.get(IMenuService);

			const view = await viewsService.openView<ChatViewPane>(ChatViewId);
			if (!view) {
				return;
			}

			const chatSessionId = view.widget.viewModel?.model.sessionId;
			if (!chatSessionId) {
				return;
			}

			const editingSession = view.widget.viewModel?.model.editingSession;
			if (editingSession) {
				const phrase = localize('switchChat.confirmPhrase', "Switching chats will end your current edit session.");
				if (!await handleCurrentEditingSession(editingSession, phrase, dialogService)) {
					return;
				}
			}

			const showAgentSessionsMenuConfig = configurationService.getValue<string>(ChatConfiguration.AgentSessionsViewLocation);
			if (showAgentSessionsMenuConfig === 'showChatsMenu') {
				await this.showIntegratedPicker(
					chatService,
					quickInputService,
					commandService,
					editorService,
					chatWidgetService,
					view,
					chatSessionsService,
					contextKeyService,
					menuService
				);
			} else {
				await this.showLegacyPicker(chatService, quickInputService, commandService, editorService, view);
			}
		}

		private async showChatSessionInEditor(providerType: string, session: IChatSessionItem, editorService: IEditorService) {
			// Open the chat editor
			await editorService.openEditor({
				resource: ChatSessionUri.forSession(providerType, session.id),
				options: {} satisfies IChatEditorOptions
			});
		}
	});

	registerAction2(class OpenChatEditorAction extends Action2 {
		constructor() {
			super({
				id: `workbench.action.openChat`,
				title: localize2('interactiveSession.open', "New Chat Editor"),
				f1: true,
				category: CHAT_CATEGORY,
				precondition: ChatContextKeys.enabled,
				keybinding: {
					weight: KeybindingWeight.WorkbenchContrib + 1,
					primary: KeyMod.CtrlCmd | KeyCode.KeyN,
					when: ContextKeyExpr.and(ChatContextKeys.inChatSession, ChatContextKeys.inChatEditor)
				}
			});
		}

		async run(accessor: ServicesAccessor) {
			const editorService = accessor.get(IEditorService);
			await editorService.openEditor({ resource: ChatEditorInput.getNewEditorUri(), options: { pinned: true } satisfies IChatEditorOptions });
		}
	});

	registerAction2(class ChatAddAction extends Action2 {
		constructor() {
			super({
				id: 'workbench.action.chat.addParticipant',
				title: localize2('chatWith', "Chat with Extension"),
				icon: Codicon.mention,
				f1: false,
				category: CHAT_CATEGORY,
				menu: [{
					id: MenuId.ChatExecute,
					when: ContextKeyExpr.and(
						ChatContextKeys.chatModeKind.isEqualTo(ChatModeKind.Ask),
<<<<<<< HEAD
						ContextKeyExpr.not('config.chat.emptyChatState.enabled')
=======
						ChatContextKeys.lockedToCodingAgent.negate()
>>>>>>> 17b6ed8c
					),
					group: 'navigation',
					order: 1
				}]
			});
		}

		override async run(accessor: ServicesAccessor, ...args: any[]): Promise<void> {
			const widgetService = accessor.get(IChatWidgetService);
			const context: { widget?: IChatWidget } | undefined = args[0];
			const widget = context?.widget ?? widgetService.lastFocusedWidget;
			if (!widget) {
				return;
			}

			const hasAgentOrCommand = extractAgentAndCommand(widget.parsedInput);
			if (hasAgentOrCommand?.agentPart || hasAgentOrCommand?.commandPart) {
				return;
			}

			const suggestCtrl = SuggestController.get(widget.inputEditor);
			if (suggestCtrl) {
				const curText = widget.inputEditor.getValue();
				const newValue = curText ? `@ ${curText}` : '@';
				if (!curText.startsWith('@')) {
					widget.inputEditor.setValue(newValue);
				}

				widget.inputEditor.setPosition(new Position(1, 2));
				suggestCtrl.triggerSuggest(undefined, true);
			}
		}
	});

	registerAction2(class ClearChatInputHistoryAction extends Action2 {
		constructor() {
			super({
				id: 'workbench.action.chat.clearInputHistory',
				title: localize2('interactiveSession.clearHistory.label', "Clear Input History"),
				precondition: ChatContextKeys.enabled,
				category: CHAT_CATEGORY,
				f1: true,
			});
		}
		async run(accessor: ServicesAccessor, ...args: any[]) {
			const historyService = accessor.get(IChatWidgetHistoryService);
			historyService.clearHistory();
		}
	});

	registerAction2(class ClearChatHistoryAction extends Action2 {
		constructor() {
			super({
				id: CHAT_CLEAR_HISTORY_ACTION_ID,
				title: localize2('chat.clear.label', "Clear All Workspace Chats"),
				precondition: ChatContextKeys.enabled,
				category: CHAT_CATEGORY,
				f1: true,
			});
		}
		async run(accessor: ServicesAccessor, ...args: any[]) {
			const editorGroupsService = accessor.get(IEditorGroupsService);
			const chatService = accessor.get(IChatService);
			const instantiationService = accessor.get(IInstantiationService);
			const widgetService = accessor.get(IChatWidgetService);

			await chatService.clearAllHistoryEntries();

			widgetService.getAllWidgets().forEach(widget => {
				widget.clear();
			});

			// Clear all chat editors. Have to go this route because the chat editor may be in the background and
			// not have a ChatEditorInput.
			editorGroupsService.groups.forEach(group => {
				group.editors.forEach(editor => {
					if (editor instanceof ChatEditorInput) {
						instantiationService.invokeFunction(clearChatEditor, editor);
					}
				});
			});
		}
	});

	registerAction2(class FocusChatAction extends EditorAction2 {
		constructor() {
			super({
				id: 'chat.action.focus',
				title: localize2('actions.interactiveSession.focus', 'Focus Chat List'),
				precondition: ContextKeyExpr.and(ChatContextKeys.inChatInput),
				category: CHAT_CATEGORY,
				keybinding: [
					// On mac, require that the cursor is at the top of the input, to avoid stealing cmd+up to move the cursor to the top
					{
						when: ContextKeyExpr.and(ChatContextKeys.inputCursorAtTop, ChatContextKeys.inQuickChat.negate()),
						primary: KeyMod.CtrlCmd | KeyCode.UpArrow,
						weight: KeybindingWeight.EditorContrib,
					},
					// On win/linux, ctrl+up can always focus the chat list
					{
						when: ContextKeyExpr.and(ContextKeyExpr.or(IsWindowsContext, IsLinuxContext), ChatContextKeys.inQuickChat.negate()),
						primary: KeyMod.CtrlCmd | KeyCode.UpArrow,
						weight: KeybindingWeight.EditorContrib,
					},
					{
						when: ContextKeyExpr.and(ChatContextKeys.inChatSession, ChatContextKeys.inQuickChat),
						primary: KeyMod.CtrlCmd | KeyCode.DownArrow,
						weight: KeybindingWeight.WorkbenchContrib,
					}
				]
			});
		}

		runEditorCommand(accessor: ServicesAccessor, editor: ICodeEditor): void | Promise<void> {
			const editorUri = editor.getModel()?.uri;
			if (editorUri) {
				const widgetService = accessor.get(IChatWidgetService);
				widgetService.getWidgetByInputUri(editorUri)?.focusLastMessage();
			}
		}
	});

	registerAction2(class FocusChatInputAction extends Action2 {
		constructor() {
			super({
				id: 'workbench.action.chat.focusInput',
				title: localize2('interactiveSession.focusInput.label', "Focus Chat Input"),
				f1: false,
				keybinding: [
					{
						primary: KeyMod.CtrlCmd | KeyCode.DownArrow,
						weight: KeybindingWeight.WorkbenchContrib,
						when: ContextKeyExpr.and(ChatContextKeys.inChatSession, ChatContextKeys.inChatInput.negate(), ChatContextKeys.inQuickChat.negate()),
					},
					{
						when: ContextKeyExpr.and(ChatContextKeys.inChatSession, ChatContextKeys.inChatInput.negate(), ChatContextKeys.inQuickChat),
						primary: KeyMod.CtrlCmd | KeyCode.UpArrow,
						weight: KeybindingWeight.WorkbenchContrib,
					}
				]
			});
		}
		run(accessor: ServicesAccessor, ...args: any[]) {
			const widgetService = accessor.get(IChatWidgetService);
			widgetService.lastFocusedWidget?.focusInput();
		}
	});

	const nonEnterpriseCopilotUsers = ContextKeyExpr.and(ChatContextKeys.enabled, ContextKeyExpr.notEquals(`config.${defaultChat.completionsAdvancedSetting}.authProvider`, defaultChat.provider.enterprise.id));
	registerAction2(class extends Action2 {
		constructor() {
			super({
				id: 'workbench.action.chat.manageSettings',
				title: localize2('manageCopilot', "Manage Copilot"),
				category: CHAT_CATEGORY,
				f1: true,
				precondition: ContextKeyExpr.and(
					ContextKeyExpr.or(
						ChatContextKeys.Entitlement.free,
						ChatContextKeys.Entitlement.pro,
						ChatContextKeys.Entitlement.proPlus
					),
					nonEnterpriseCopilotUsers
				),
				menu: {
					id: MenuId.ChatTitleBarMenu,
					group: 'y_manage',
					order: 1,
					when: nonEnterpriseCopilotUsers
				}
			});
		}

		override async run(accessor: ServicesAccessor): Promise<void> {
			const openerService = accessor.get(IOpenerService);
			openerService.open(URI.parse(defaultChat.manageSettingsUrl));
		}
	});

	registerAction2(class ShowExtensionsUsingCopilot extends Action2 {

		constructor() {
			super({
				id: 'workbench.action.chat.showExtensionsUsingCopilot',
				title: localize2('showCopilotUsageExtensions', "Show Extensions using Copilot"),
				f1: true,
				category: EXTENSIONS_CATEGORY,
				precondition: ChatContextKeys.enabled
			});
		}

		override async run(accessor: ServicesAccessor): Promise<void> {
			const extensionsWorkbenchService = accessor.get(IExtensionsWorkbenchService);
			extensionsWorkbenchService.openSearch(`@feature:${CopilotUsageExtensionFeatureId}`);
		}
	});

	registerAction2(class ConfigureCopilotCompletions extends Action2 {

		constructor() {
			super({
				id: 'workbench.action.chat.configureCodeCompletions',
				title: localize2('configureCompletions', "Configure Code Completions..."),
				precondition: ContextKeyExpr.and(
					ChatContextKeys.Setup.installed,
					ChatContextKeys.Setup.disabled.negate(),
					ChatContextKeys.Setup.untrusted.negate()
				),
				menu: {
					id: MenuId.ChatTitleBarMenu,
					group: 'f_completions',
					order: 10,
				}
			});
		}

		override async run(accessor: ServicesAccessor): Promise<void> {
			const commandService = accessor.get(ICommandService);
			commandService.executeCommand(defaultChat.completionsMenuCommand);
		}
	});

	registerAction2(class ShowQuotaExceededDialogAction extends Action2 {

		constructor() {
			super({
				id: OPEN_CHAT_QUOTA_EXCEEDED_DIALOG,
				title: localize('upgradeChat', "Upgrade Copilot Plan")
			});
		}

		override async run(accessor: ServicesAccessor) {
			const chatEntitlementService = accessor.get(IChatEntitlementService);
			const commandService = accessor.get(ICommandService);
			const dialogService = accessor.get(IDialogService);
			const telemetryService = accessor.get(ITelemetryService);

			let message: string;
			const chatQuotaExceeded = chatEntitlementService.quotas.chat?.percentRemaining === 0;
			const completionsQuotaExceeded = chatEntitlementService.quotas.completions?.percentRemaining === 0;
			if (chatQuotaExceeded && !completionsQuotaExceeded) {
				message = localize('chatQuotaExceeded', "You've reached your monthly chat messages quota. You still have free code completions available.");
			} else if (completionsQuotaExceeded && !chatQuotaExceeded) {
				message = localize('completionsQuotaExceeded', "You've reached your monthly code completions quota. You still have free chat messages available.");
			} else {
				message = localize('chatAndCompletionsQuotaExceeded', "You've reached your monthly chat messages and code completions quota.");
			}

			if (chatEntitlementService.quotas.resetDate) {
				const dateFormatter = safeIntl.DateTimeFormat(language, { year: 'numeric', month: 'long', day: 'numeric' });
				const quotaResetDate = new Date(chatEntitlementService.quotas.resetDate);
				message = [message, localize('quotaResetDate', "The allowance will reset on {0}.", dateFormatter.value.format(quotaResetDate))].join(' ');
			}

			const free = chatEntitlementService.entitlement === ChatEntitlement.Free;
			const upgradeToPro = free ? localize('upgradeToPro', "Upgrade to Copilot Pro (your first 30 days are free) for:\n- Unlimited code completions\n- Unlimited chat messages\n- Access to premium models") : undefined;

			await dialogService.prompt({
				type: 'none',
				message: localize('copilotQuotaReached', "Copilot Quota Reached"),
				cancelButton: {
					label: localize('dismiss', "Dismiss"),
					run: () => { /* noop */ }
				},
				buttons: [
					{
						label: free ? localize('upgradePro', "Upgrade to Copilot Pro") : localize('upgradePlan', "Upgrade Copilot Plan"),
						run: () => {
							const commandId = 'workbench.action.chat.upgradePlan';
							telemetryService.publicLog2<WorkbenchActionExecutedEvent, WorkbenchActionExecutedClassification>('workbenchActionExecuted', { id: commandId, from: 'chat-dialog' });
							commandService.executeCommand(commandId);
						}
					},
				],
				custom: {
					icon: Codicon.copilotWarningLarge,
					markdownDetails: coalesce([
						{ markdown: new MarkdownString(message, true) },
						upgradeToPro ? { markdown: new MarkdownString(upgradeToPro, true) } : undefined
					])
				}
			});
		}
	});

	registerAction2(class ResetTrustedToolsAction extends Action2 {
		constructor() {
			super({
				id: 'workbench.action.chat.resetTrustedTools',
				title: localize2('resetTrustedTools', "Reset Tool Confirmations"),
				category: CHAT_CATEGORY,
				f1: true,
				precondition: ChatContextKeys.enabled
			});
		}
		override run(accessor: ServicesAccessor): void {
			accessor.get(ILanguageModelToolsService).resetToolAutoConfirmation();
			accessor.get(INotificationService).info(localize('resetTrustedToolsSuccess', "Tool confirmation preferences have been reset."));
		}
	});

	registerAction2(class UpdateInstructionsAction extends Action2 {
		constructor() {
			super({
				id: 'workbench.action.chat.generateInstructions',
				title: localize2('generateInstructions', "Generate Workspace Instructions File"),
				shortTitle: localize2('generateInstructions.short', "Generate Instructions"),
				category: CHAT_CATEGORY,
				icon: Codicon.sparkle,
				f1: true,
				precondition: ChatContextKeys.enabled,
				menu: {
					id: CHAT_CONFIG_MENU_ID,
					when: ContextKeyExpr.and(ChatContextKeys.enabled, ContextKeyExpr.equals('view', ChatViewId)),
					order: 13,
					group: '1_level'
				}
			});
		}

		async run(accessor: ServicesAccessor): Promise<void> {
			const commandService = accessor.get(ICommandService);

			// Use chat command to open and send the query
			const query = `Analyze this codebase to generate or update \`.github/copilot-instructions.md\` for guiding AI coding agents.

Focus on discovering the essential knowledge that would help an AI agents be immediately productive in this codebase. Consider aspects like:
- The "big picture" architecture that requires reading multiple files to understand - major components, service boundaries, data flows, and the "why" behind structural decisions
- Critical developer workflows (builds, tests, debugging) especially commands that aren't obvious from file inspection alone
- Project-specific conventions and patterns that differ from common practices
- Integration points, external dependencies, and cross-component communication patterns

Source existing AI conventions from \`**/{.github/copilot-instructions.md,AGENT.md,AGENTS.md,CLAUDE.md,.cursorrules,.windsurfrules,.clinerules,.cursor/rules/**,.windsurf/rules/**,.clinerules/**,README.md}\` (do one glob search).

Guidelines (read more at https://aka.ms/vscode-instructions-docs):
- If \`.github/copilot-instructions.md\` exists, merge intelligently - preserve valuable content while updating outdated sections
- Write concise, actionable instructions (~20-50 lines) using markdown structure
- Include specific examples from the codebase when describing patterns
- Avoid generic advice ("write tests", "handle errors") - focus on THIS project's specific approaches
- Document only discoverable patterns, not aspirational practices
- Reference key files/directories that exemplify important patterns

Update \`.github/copilot-instructions.md\` for the user, then ask for feedback on any unclear or incomplete sections to iterate.`;

			await commandService.executeCommand('workbench.action.chat.open', {
				mode: 'agent',
				query: query,
			});
		}
	});

	MenuRegistry.appendMenuItem(MenuId.ViewTitle, {
		submenu: CHAT_CONFIG_MENU_ID,
		title: localize2('config.label', "Configure Chat..."),
		group: 'navigation',
		when: ContextKeyExpr.equals('view', ChatViewId),
		icon: Codicon.settingsGear,
		order: 6
	});
}

export function stringifyItem(item: IChatRequestViewModel | IChatResponseViewModel, includeName = true): string {
	if (isRequestVM(item)) {
		return (includeName ? `${item.username}: ` : '') + item.messageText;
	} else {
		return (includeName ? `${item.username}: ` : '') + item.response.toString();
	}
}


// --- Title Bar Copilot Controls

const defaultChat = {
	documentationUrl: product.defaultChatAgent?.documentationUrl ?? '',
	manageSettingsUrl: product.defaultChatAgent?.manageSettingsUrl ?? '',
	managePlanUrl: product.defaultChatAgent?.managePlanUrl ?? '',
	provider: product.defaultChatAgent?.provider ?? { enterprise: { id: '' } },
	completionsAdvancedSetting: product.defaultChatAgent?.completionsAdvancedSetting ?? '',
	completionsMenuCommand: product.defaultChatAgent?.completionsMenuCommand ?? '',
};

// Add next to the command center if command center is disabled
MenuRegistry.appendMenuItem(MenuId.CommandCenter, {
	submenu: MenuId.ChatTitleBarMenu,
	title: localize('title4', "Copilot"),
	icon: Codicon.copilot,
	when: ContextKeyExpr.and(
		ChatContextKeys.supported,
		ContextKeyExpr.and(
			ChatContextKeys.Setup.hidden.negate(),
			ChatContextKeys.Setup.disabled.negate()
		),
		ContextKeyExpr.has('config.chat.commandCenter.enabled')
	),
	order: 10001 // to the right of command center
});

// Add to the global title bar if command center is disabled
MenuRegistry.appendMenuItem(MenuId.TitleBar, {
	submenu: MenuId.ChatTitleBarMenu,
	title: localize('title4', "Copilot"),
	group: 'navigation',
	icon: Codicon.copilot,
	when: ContextKeyExpr.and(
		ChatContextKeys.supported,
		ContextKeyExpr.and(
			ChatContextKeys.Setup.hidden.negate(),
			ChatContextKeys.Setup.disabled.negate()
		),
		ContextKeyExpr.has('config.chat.commandCenter.enabled'),
		ContextKeyExpr.has('config.window.commandCenter').negate(),
	),
	order: 1
});

registerAction2(class ToggleCopilotControl extends ToggleTitleBarConfigAction {
	constructor() {
		super(
			'chat.commandCenter.enabled',
			localize('toggle.chatControl', 'Copilot Controls'),
			localize('toggle.chatControlsDescription', "Toggle visibility of the Copilot Controls in title bar"), 5,
			ContextKeyExpr.and(
				ContextKeyExpr.and(
					ChatContextKeys.Setup.hidden.negate(),
					ChatContextKeys.Setup.disabled.negate()
				),
				IsCompactTitleBarContext.negate(),
				ChatContextKeys.supported
			)
		);
	}
});

export class CopilotTitleBarMenuRendering extends Disposable implements IWorkbenchContribution {

	static readonly ID = 'workbench.contrib.copilotTitleBarMenuRendering';

	constructor(
		@IActionViewItemService actionViewItemService: IActionViewItemService,
		@IInstantiationService instantiationService: IInstantiationService,
		@IChatEntitlementService chatEntitlementService: IChatEntitlementService,
	) {
		super();

		const disposable = actionViewItemService.register(MenuId.CommandCenter, MenuId.ChatTitleBarMenu, (action, options) => {
			if (!(action instanceof SubmenuItemAction)) {
				return undefined;
			}

			const dropdownAction = toAction({
				id: 'copilot.titleBarMenuRendering.more',
				label: localize('more', "More..."),
				run() { }
			});

			const chatSentiment = chatEntitlementService.sentiment;
			const chatQuotaExceeded = chatEntitlementService.quotas.chat?.percentRemaining === 0;
			const signedOut = chatEntitlementService.entitlement === ChatEntitlement.Unknown;
			const free = chatEntitlementService.entitlement === ChatEntitlement.Free;

			let primaryActionId = TOGGLE_CHAT_ACTION_ID;
			let primaryActionTitle = localize('toggleChat', "Toggle Chat");
			let primaryActionIcon = Codicon.copilot;
			if (chatSentiment.installed && !chatSentiment.disabled) {
				if (signedOut) {
					primaryActionId = CHAT_SETUP_ACTION_ID;
					primaryActionTitle = localize('signInToChatSetup', "Sign in to use Copilot...");
					primaryActionIcon = Codicon.copilotNotConnected;
				} else if (chatQuotaExceeded && free) {
					primaryActionId = OPEN_CHAT_QUOTA_EXCEEDED_DIALOG;
					primaryActionTitle = localize('chatQuotaExceededButton', "Copilot Free plan chat messages quota reached. Click for details.");
					primaryActionIcon = Codicon.copilotWarning;
				}
			}
			return instantiationService.createInstance(DropdownWithPrimaryActionViewItem, instantiationService.createInstance(MenuItemAction, {
				id: primaryActionId,
				title: primaryActionTitle,
				icon: primaryActionIcon,
			}, undefined, undefined, undefined, undefined), dropdownAction, action.actions, '', { ...options, skipTelemetry: true });
		}, Event.any(
			chatEntitlementService.onDidChangeSentiment,
			chatEntitlementService.onDidChangeQuotaExceeded,
			chatEntitlementService.onDidChangeEntitlement
		));

		// Reduces flicker a bit on reload/restart
		markAsSingleton(disposable);
	}
}

/**
 * Returns whether we can continue clearing/switching chat sessions, false to cancel.
 */
export async function handleCurrentEditingSession(currentEditingSession: IChatEditingSession, phrase: string | undefined, dialogService: IDialogService): Promise<boolean> {
	if (shouldShowClearEditingSessionConfirmation(currentEditingSession)) {
		return showClearEditingSessionConfirmation(currentEditingSession, dialogService, { messageOverride: phrase });
	}

	return true;
}

/**
 * Returns whether we can switch the chat mode, based on whether the user had to agree to clear the session, false to cancel.
 */
export async function handleModeSwitch(
	accessor: ServicesAccessor,
	fromMode: ChatModeKind,
	toMode: ChatModeKind,
	requestCount: number,
	editingSession: IChatEditingSession | undefined,
): Promise<false | { needToClearSession: boolean }> {
	if (!editingSession || fromMode === toMode) {
		return { needToClearSession: false };
	}

	const configurationService = accessor.get(IConfigurationService);
	const dialogService = accessor.get(IDialogService);
	const needToClearEdits = (!configurationService.getValue(ChatConfiguration.Edits2Enabled) && (fromMode === ChatModeKind.Edit || toMode === ChatModeKind.Edit)) && requestCount > 0;
	if (needToClearEdits) {
		// If not using edits2 and switching into or out of edit mode, ask to discard the session
		const phrase = localize('switchMode.confirmPhrase', "Switching chat modes will end your current edit session.");

		const currentEdits = editingSession.entries.get();
		const undecidedEdits = currentEdits.filter((edit) => edit.state.get() === ModifiedFileEntryState.Modified);
		if (undecidedEdits.length > 0) {
			if (!await handleCurrentEditingSession(editingSession, phrase, dialogService)) {
				return false;
			}

			return { needToClearSession: true };
		} else {
			const confirmation = await dialogService.confirm({
				title: localize('agent.newSession', "Start new session?"),
				message: localize('agent.newSessionMessage', "Changing the chat mode will end your current edit session. Would you like to change the chat mode?"),
				primaryButton: localize('agent.newSession.confirm', "Yes"),
				type: 'info'
			});
			if (!confirmation.confirmed) {
				return false;
			}

			return { needToClearSession: true };
		}
	}

	return { needToClearSession: false };
}

export interface IClearEditingSessionConfirmationOptions {
	titleOverride?: string;
	messageOverride?: string;
}


// --- Chat Submenus in various Components

const menuContext = ContextKeyExpr.and(
	ChatContextKeys.Setup.hidden.negate(),
	ChatContextKeys.Setup.disabled.negate()
);

const title = localize('ai actions', "AI Actions");

MenuRegistry.appendMenuItem(MenuId.EditorContext, {
	submenu: MenuId.ChatTextEditorMenu,
	group: '1_chat',
	order: 3,
	title,
	when: menuContext
});

MenuRegistry.appendMenuItem(MenuId.TerminalInstanceContext, {
	submenu: MenuId.ChatTerminalMenu,
	group: '2_copilot',
	title,
	when: menuContext
});

// --- Chat Default Visibility

registerAction2(class ToggleDefaultVisibilityAction extends Action2 {
	constructor() {
		super({
			id: 'workbench.action.chat.toggleDefaultVisibility',
			title: localize2('chat.toggleDefaultVisibility.label', "Show View by Default"),
			precondition: ChatContextKeys.panelLocation.isEqualTo(ViewContainerLocation.AuxiliaryBar),
			toggled: ContextKeyExpr.equals('config.workbench.secondarySideBar.defaultVisibility', 'hidden').negate(),
			f1: false,
			menu: {
				id: MenuId.ViewTitle,
				when: ContextKeyExpr.equals('view', ChatViewId),
				order: 0,
				group: '5_configure'
			},
		});
	}

	async run(accessor: ServicesAccessor) {
		const configurationService = accessor.get(IConfigurationService);

		const currentValue = configurationService.getValue<'hidden' | unknown>('workbench.secondarySideBar.defaultVisibility');
		configurationService.updateValue('workbench.secondarySideBar.defaultVisibility', currentValue !== 'hidden' ? 'hidden' : 'visible');
	}
});<|MERGE_RESOLUTION|>--- conflicted
+++ resolved
@@ -915,11 +915,8 @@
 					id: MenuId.ChatExecute,
 					when: ContextKeyExpr.and(
 						ChatContextKeys.chatModeKind.isEqualTo(ChatModeKind.Ask),
-<<<<<<< HEAD
-						ContextKeyExpr.not('config.chat.emptyChatState.enabled')
-=======
-						ChatContextKeys.lockedToCodingAgent.negate()
->>>>>>> 17b6ed8c
+						ContextKeyExpr.not('config.chat.emptyChatState.enabled'),
+						ChatContextKeys.lockedToCodingAgent.negate())
 					),
 					group: 'navigation',
 					order: 1
