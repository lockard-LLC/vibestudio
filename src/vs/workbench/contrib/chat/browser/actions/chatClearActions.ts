--- conflicted
+++ resolved
@@ -12,15 +12,6 @@
 import { ContextKeyExpr } from '../../../../../platform/contextkey/common/contextkey.js';
 import { KeybindingWeight } from '../../../../../platform/keybinding/common/keybindingsRegistry.js';
 import { ActiveEditorContext } from '../../../../common/contextkeys.js';
-<<<<<<< HEAD
-import { CHAT_CATEGORY, isChatViewTitleActionContext } from './chatActions.js';
-import { clearChatEditor } from './chatClear.js';
-import { CHAT_VIEW_ID, EDITS_VIEW_ID } from '../chat.js';
-import { ChatEditorInput } from '../chatEditorInput.js';
-import { ChatViewPane } from '../chatViewPane.js';
-import { CONTEXT_IN_CHAT_SESSION, CONTEXT_CHAT_ENABLED, CONTEXT_CHAT_EDITING_PARTICIPANT_REGISTERED } from '../../common/chatContextKeys.js';
-import { IViewsService } from '../../../../services/views/common/viewsService.js';
-=======
 import { IViewsService } from '../../../../services/views/common/viewsService.js';
 import { isChatViewTitleActionContext } from '../../common/chatActions.js';
 import { ChatAgentLocation } from '../../common/chatAgents.js';
@@ -31,7 +22,6 @@
 import { ChatViewPane } from '../chatViewPane.js';
 import { CHAT_CATEGORY } from './chatActions.js';
 import { clearChatEditor } from './chatClear.js';
->>>>>>> 6c2e9ffd
 
 export const ACTION_ID_NEW_CHAT = `workbench.action.chat.newChat`;
 
@@ -136,54 +126,6 @@
 					order: -1
 				},
 				]
-			});
-		}
-
-		async run(accessor: ServicesAccessor, ...args: any[]) {
-			const context = args[0];
-			const accessibilitySignalService = accessor.get(IAccessibilitySignalService);
-			const widgetService = accessor.get(IChatWidgetService);
-			if (isChatViewTitleActionContext(context)) {
-				// Is running in the Chat view title
-				announceChatCleared(accessibilitySignalService);
-				const widget = widgetService.getWidgetBySessionId(context.sessionId);
-				if (widget) {
-					widget.clear();
-					widget.attachmentModel.clear();
-					widget.focusInput();
-				}
-			} else {
-				// Is running from f1 or keybinding
-				const viewsService = accessor.get(IViewsService);
-
-				let widget = widgetService.lastFocusedWidget;
-				if (!widget || widget.location !== ChatAgentLocation.EditingSession) {
-					const chatView = await viewsService.openView(EDITS_VIEW_ID) as ChatViewPane;
-					widget = chatView.widget;
-				}
-
-				announceChatCleared(accessibilitySignalService);
-				widget.clear();
-				widget.attachmentModel.clear();
-				widget.focusInput();
-			}
-		}
-	});
-
-	registerAction2(class GlobalEditsDoneAction extends Action2 {
-		constructor() {
-			super({
-				id: 'workbench.action.chat.done',
-				title: localize2('chat.done.label', "Done"),
-				category: CHAT_CATEGORY,
-				precondition: ContextKeyExpr.and(CONTEXT_CHAT_ENABLED, CONTEXT_CHAT_EDITING_PARTICIPANT_REGISTERED),
-				f1: false,
-				menu: [{
-					id: MenuId.ChatEditingWidgetToolbar,
-					when: ContextKeyExpr.and(hasUndecidedChatEditingResourceContextKey.negate(), hasAppliedChatEditsContextKey, CONTEXT_CHAT_EDITING_PARTICIPANT_REGISTERED, CONTEXT_CHAT_LOCATION.isEqualTo(ChatAgentLocation.EditingSession)),
-					group: 'navigation',
-					order: 0
-				}]
 			});
 		}
 
@@ -214,6 +156,51 @@
 		}
 	});
 
+	registerAction2(class GlobalEditsDoneAction extends Action2 {
+		constructor() {
+			super({
+				id: 'workbench.action.chat.done',
+				title: localize2('chat.done.label', "Done"),
+				category: CHAT_CATEGORY,
+				precondition: ContextKeyExpr.and(CONTEXT_CHAT_ENABLED, CONTEXT_CHAT_EDITING_PARTICIPANT_REGISTERED),
+				f1: false,
+				menu: [{
+					id: MenuId.ChatEditingWidgetToolbar,
+					when: ContextKeyExpr.and(hasUndecidedChatEditingResourceContextKey.negate(), hasAppliedChatEditsContextKey, CONTEXT_CHAT_EDITING_PARTICIPANT_REGISTERED, CONTEXT_CHAT_LOCATION.isEqualTo(ChatAgentLocation.EditingSession)),
+					group: 'navigation',
+					order: 0
+				}]
+			});
+		}
+
+		async run(accessor: ServicesAccessor, ...args: any[]) {
+			const context = args[0];
+			const accessibilitySignalService = accessor.get(IAccessibilitySignalService);
+			const widgetService = accessor.get(IChatWidgetService);
+			if (isChatViewTitleActionContext(context)) {
+				// Is running in the Chat view title
+				announceChatCleared(accessibilitySignalService);
+				const widget = widgetService.getWidgetBySessionId(context.sessionId);
+				if (widget) {
+					widget.clear();
+					widget.attachmentModel.clear();
+					widget.focusInput();
+				}
+			} else {
+				// Is running from f1 or keybinding
+				const viewsService = accessor.get(IViewsService);
+
+				const chatView = await viewsService.openView(EDITS_VIEW_ID) as ChatViewPane;
+				const widget = chatView.widget;
+
+				announceChatCleared(accessibilitySignalService);
+				widget.clear();
+				widget.attachmentModel.clear();
+				widget.focusInput();
+			}
+		}
+	});
+
 	registerAction2(class UndoChatEditInteractionAction extends Action2 {
 		constructor() {
 			super({
