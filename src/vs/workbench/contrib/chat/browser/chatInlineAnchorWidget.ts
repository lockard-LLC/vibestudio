/*---------------------------------------------------------------------------------------------
 *  Copyright (c) Microsoft Corporation. All rights reserved.
 *  Licensed under the MIT License. See License.txt in the project root for license information.
 *--------------------------------------------------------------------------------------------*/

import * as dom from '../../../../base/browser/dom.js';
import { StandardMouseEvent } from '../../../../base/browser/mouseEvent.js';
import { getDefaultHoverDelegate } from '../../../../base/browser/ui/hover/hoverDelegateFactory.js';
import { KeyCode, KeyMod } from '../../../../base/common/keyCodes.js';
import { Lazy } from '../../../../base/common/lazy.js';
import { Disposable } from '../../../../base/common/lifecycle.js';
import { URI } from '../../../../base/common/uri.js';
import { generateUuid } from '../../../../base/common/uuid.js';
import { ICodeEditorService } from '../../../../editor/browser/services/codeEditorService.js';
import { IRange } from '../../../../editor/common/core/range.js';
import { EditorContextKeys } from '../../../../editor/common/editorContextKeys.js';
import { Location, SymbolKinds } from '../../../../editor/common/languages.js';
import { ILanguageService } from '../../../../editor/common/languages/language.js';
import { getIconAttributes, getIconClasses } from '../../../../editor/common/services/getIconClasses.js';
import { ILanguageFeaturesService } from '../../../../editor/common/services/languageFeatures.js';
import { IModelService } from '../../../../editor/common/services/model.js';
import { ITextModelService } from '../../../../editor/common/services/resolverService.js';
import { DefinitionAction } from '../../../../editor/contrib/gotoSymbol/browser/goToCommands.js';
import * as nls from '../../../../nls.js';
import { getFlatContextMenuActions } from '../../../../platform/actions/browser/menuEntryActionViewItem.js';
import { Action2, IMenuService, MenuId, registerAction2 } from '../../../../platform/actions/common/actions.js';
import { IClipboardService } from '../../../../platform/clipboard/common/clipboardService.js';
import { ICommandService } from '../../../../platform/commands/common/commands.js';
import { IContextKey, IContextKeyService } from '../../../../platform/contextkey/common/contextkey.js';
import { IContextMenuService } from '../../../../platform/contextview/browser/contextView.js';
import { IResourceStat } from '../../../../platform/dnd/browser/dnd.js';
import { ITextResourceEditorInput } from '../../../../platform/editor/common/editor.js';
import { FileKind, IFileService } from '../../../../platform/files/common/files.js';
import { IHoverService } from '../../../../platform/hover/browser/hover.js';
import { IInstantiationService, ServicesAccessor } from '../../../../platform/instantiation/common/instantiation.js';
import { KeybindingWeight } from '../../../../platform/keybinding/common/keybindingsRegistry.js';
import { ILabelService } from '../../../../platform/label/common/label.js';
import { ITelemetryService } from '../../../../platform/telemetry/common/telemetry.js';
import { fillEditorsDragData } from '../../../browser/dnd.js';
import { ResourceContextKey } from '../../../common/contextkeys.js';
import { IEditorService, SIDE_GROUP } from '../../../services/editor/common/editorService.js';
import { ExplorerFolderContext } from '../../files/common/files.js';
import { IWorkspaceSymbol } from '../../search/common/search.js';
import { IChatContentInlineReference } from '../common/chatService.js';
import { IChatVariablesService } from '../common/chatVariables.js';
import { IChatWidgetService } from './chat.js';
import { chatAttachmentResourceContextKey, hookUpSymbolAttachmentDragAndContextMenu } from './chatContentParts/chatAttachmentsContentPart.js';
import { IChatMarkdownAnchorService } from './chatContentParts/chatMarkdownAnchorService.js';

type ContentRefData =
	| { readonly kind: 'symbol'; readonly symbol: IWorkspaceSymbol }
	| {
		readonly kind?: undefined;
		readonly uri: URI;
		readonly range?: IRange;
	};

export class InlineAnchorWidget extends Disposable {

	public static readonly className = 'chat-inline-anchor-widget';

	private readonly _chatResourceContext: IContextKey<string>;

	readonly data: ContentRefData;

	private _isDisposed = false;

	constructor(
		private readonly element: HTMLAnchorElement | HTMLElement,
		public readonly inlineReference: IChatContentInlineReference,
		@IContextKeyService originalContextKeyService: IContextKeyService,
		@IContextMenuService contextMenuService: IContextMenuService,
		@IFileService fileService: IFileService,
		@IHoverService hoverService: IHoverService,
		@IInstantiationService instantiationService: IInstantiationService,
		@ILabelService labelService: ILabelService,
		@ILanguageFeaturesService languageFeaturesService: ILanguageFeaturesService,
		@ILanguageService languageService: ILanguageService,
		@IMenuService menuService: IMenuService,
		@IModelService modelService: IModelService,
		@ITextModelService textModelService: ITextModelService,
		@ITelemetryService telemetryService: ITelemetryService,
	) {
		super();

		// TODO: Make sure we handle updates from an inlineReference being `resolved` late

		this.data = 'uri' in inlineReference.inlineReference
			? inlineReference.inlineReference
			: 'name' in inlineReference.inlineReference
				? { kind: 'symbol', symbol: inlineReference.inlineReference }
				: { uri: inlineReference.inlineReference };

		const contextKeyService = this._register(originalContextKeyService.createScoped(element));
		this._chatResourceContext = chatAttachmentResourceContextKey.bindTo(contextKeyService);

		const anchorId = new Lazy(generateUuid);

		element.classList.add(InlineAnchorWidget.className, 'show-file-icons');

		let iconText: string;
		let iconClasses: string[];
		let iconAttributes: Record<string, string>;

		let location: { readonly uri: URI; readonly range?: IRange };

		let updateContextKeys: (() => Promise<void>) | undefined;
		if (this.data.kind === 'symbol') {
			const symbol = this.data.symbol;

			location = this.data.symbol.location;
			iconText = this.data.symbol.name;
<<<<<<< HEAD
			iconClasses = ['codicon', ...getIconClasses(modelService, languageService, undefined, undefined, SymbolKinds.toIcon(this.data.symbol.kind))];
			iconAttributes = getIconAttributes(undefined);

			const providerContexts: ReadonlyArray<[IContextKey<boolean>, LanguageFeatureRegistry<unknown>]> = [
				[EditorContextKeys.hasDefinitionProvider.bindTo(contextKeyService), languageFeaturesService.definitionProvider],
				[EditorContextKeys.hasReferenceProvider.bindTo(contextKeyService), languageFeaturesService.referenceProvider],
				[EditorContextKeys.hasImplementationProvider.bindTo(contextKeyService), languageFeaturesService.implementationProvider],
				[EditorContextKeys.hasTypeDefinitionProvider.bindTo(contextKeyService), languageFeaturesService.typeDefinitionProvider],
			];

			updateContextKeys = async () => {
				const modelRef = await textModelService.createModelReference(location.uri);
				try {
					if (this._isDisposed) {
						return;
					}

					const model = modelRef.object.textEditorModel;
					for (const [contextKey, registry] of providerContexts) {
						contextKey.set(registry.has(model));
					}
				} finally {
					modelRef.dispose();
				}
			};
=======
			iconClasses = ['codicon', ...getIconClasses(modelService, languageService, undefined, undefined, SymbolKinds.toIcon(symbol.kind))];
>>>>>>> a3261eae

			this._register(dom.addDisposableListener(element, 'click', () => {
				telemetryService.publicLog2<{
					anchorId: string;
				}, {
					anchorId: { classification: 'SystemMetaData'; purpose: 'FeatureInsight'; comment: 'Unique identifier for the current anchor.' };
					owner: 'mjbvz';
					comment: 'Provides insight into the usage of Chat features.';
				}>('chat.inlineAnchor.openSymbol', {
					anchorId: anchorId.value
				});
			}));

			this._store.add(instantiationService.invokeFunction(accessor => hookUpSymbolAttachmentDragAndContextMenu(accessor, element, contextKeyService, { value: symbol.location, name: symbol.name, kind: symbol.kind }, MenuId.ChatInlineSymbolAnchorContext)));
		} else {
			location = this.data;

			const label = labelService.getUriBasenameLabel(location.uri);
			iconText = location.range && this.data.kind !== 'symbol' ?
				`${label}#${location.range.startLineNumber}-${location.range.endLineNumber}` :
				label;

			const fileKind = location.uri.path.endsWith('/') ? FileKind.FOLDER : FileKind.FILE;
			iconClasses = getIconClasses(modelService, languageService, location.uri, fileKind);
			iconAttributes = getIconAttributes(location.uri);

			const isFolderContext = ExplorerFolderContext.bindTo(contextKeyService);
			fileService.stat(location.uri)
				.then(stat => {
					isFolderContext.set(stat.isDirectory);
				})
				.catch(() => { });

			this._register(dom.addDisposableListener(element, 'click', () => {
				telemetryService.publicLog2<{
					anchorId: string;
				}, {
					anchorId: { classification: 'SystemMetaData'; purpose: 'FeatureInsight'; comment: 'Unique identifier for the current anchor.' };
					owner: 'mjbvz';
					comment: 'Provides insight into the usage of Chat features.';
				}>('chat.inlineAnchor.openResource', {
					anchorId: anchorId.value
				});
			}));

			// Context menu
			this._register(dom.addDisposableListener(element, dom.EventType.CONTEXT_MENU, async domEvent => {
				const event = new StandardMouseEvent(dom.getWindow(domEvent), domEvent);
				dom.EventHelper.stop(domEvent, true);

				try {
					await updateContextKeys?.();
				} catch (e) {
					console.error(e);
				}

				if (this._isDisposed) {
					return;
				}

				contextMenuService.showContextMenu({
					contextKeyService,
					getAnchor: () => event,
					getActions: () => {
						const menu = menuService.getMenuActions(MenuId.ChatInlineResourceAnchorContext, contextKeyService, { arg: location.uri });
						return getFlatContextMenuActions(menu);
					},
				});
			}));
		}

		const resourceContextKey = this._register(new ResourceContextKey(contextKeyService, fileService, languageService, modelService));
		resourceContextKey.set(location.uri);
		this._chatResourceContext.set(location.uri.toString());

		const iconEl = dom.$('span.icon');
		iconEl.classList.add(...iconClasses);
		Object.assign(iconEl.dataset, iconAttributes);
		element.replaceChildren(iconEl, dom.$('span.icon-label', {}, iconText));

		const fragment = location.range ? `${location.range.startLineNumber},${location.range.startColumn}` : '';
		element.setAttribute('data-href', (fragment ? location.uri.with({ fragment }) : location.uri).toString());

		// Hover
		const relativeLabel = labelService.getUriLabel(location.uri, { relative: true });
		this._register(hoverService.setupManagedHover(getDefaultHoverDelegate('element'), element, relativeLabel));

		// Drag and drop
		if (this.data.kind !== 'symbol') {
			element.draggable = true;
			this._register(dom.addDisposableListener(element, 'dragstart', e => {
				const stat: IResourceStat = {
					resource: location.uri,
					selection: location.range,
				};
				instantiationService.invokeFunction(accessor => fillEditorsDragData(accessor, [stat], e));


				e.dataTransfer?.setDragImage(element, 0, 0);
			}));
		}
	}

	override dispose(): void {
		this._isDisposed = true;
		super.dispose();
	}

	getHTMLElement(): HTMLElement {
		return this.element;
	}
}

//#region Resource context menu

registerAction2(class AddFileToChatAction extends Action2 {

	static readonly id = 'chat.inlineResourceAnchor.addFileToChat';

	constructor() {
		super({
			id: AddFileToChatAction.id,
			title: nls.localize2('actions.attach.label', "Add File to Chat"),
			menu: [{
				id: MenuId.ChatInlineResourceAnchorContext,
				group: 'chat',
				order: 1,
				when: ExplorerFolderContext.negate(),
			}]
		});
	}

	override async run(accessor: ServicesAccessor, resource: URI): Promise<void> {
		const chatWidgetService = accessor.get(IChatWidgetService);
		const variablesService = accessor.get(IChatVariablesService);

		const widget = chatWidgetService.lastFocusedWidget;
		if (!widget) {
			return;
		}

		variablesService.attachContext('file', resource, widget.location);
	}
});

//#endregion

//#region Resource keybindings

registerAction2(class CopyResourceAction extends Action2 {

	static readonly id = 'chat.inlineResourceAnchor.copyResource';

	constructor() {
		super({
			id: CopyResourceAction.id,
			title: nls.localize2('actions.copy.label', "Copy"),
			f1: false,
			precondition: chatAttachmentResourceContextKey,
			keybinding: {
				weight: KeybindingWeight.WorkbenchContrib,
				primary: KeyMod.CtrlCmd | KeyCode.KeyC,
			}
		});
	}

	override async run(accessor: ServicesAccessor): Promise<void> {
		const chatWidgetService = accessor.get(IChatMarkdownAnchorService);
		const clipboardService = accessor.get(IClipboardService);

		const anchor = chatWidgetService.lastFocusedAnchor;
		if (!anchor) {
			return;
		}

		// TODO: we should also write out the standard mime types so that external programs can use them
		// like how `fillEditorsDragData` works but without having an event to work with.
		const resource = anchor.data.kind === 'symbol' ? anchor.data.symbol.location.uri : anchor.data.uri;
		clipboardService.writeResources([resource]);
	}
});

registerAction2(class OpenToSideResourceAction extends Action2 {

	static readonly id = 'chat.inlineResourceAnchor.openToSide';

	constructor() {
		super({
			id: OpenToSideResourceAction.id,
			title: nls.localize2('actions.openToSide.label', "Open to the Side"),
			f1: false,
			precondition: chatAttachmentResourceContextKey,
			keybinding: {
				weight: KeybindingWeight.ExternalExtension + 2,
				primary: KeyMod.CtrlCmd | KeyCode.Enter,
				mac: {
					primary: KeyMod.WinCtrl | KeyCode.Enter
				},
			},
			menu: [MenuId.ChatInlineSymbolAnchorContext, MenuId.ChatInputSymbolAttachmentContext].map(id => ({
				id: id,
				group: 'navigation',
				order: 1
			}))
		});
	}

	override async run(accessor: ServicesAccessor, arg?: Location | URI): Promise<void> {
		const editorService = accessor.get(IEditorService);

		const target = this.getTarget(accessor, arg);
		if (!target) {
			return;
		}

		const input: ITextResourceEditorInput = URI.isUri(target)
			? { resource: target }
			: {
				resource: target.uri, options: {
					selection: {
						startColumn: target.range.startColumn,
						startLineNumber: target.range.startLineNumber,
					}
				}
			};

		await editorService.openEditors([input], SIDE_GROUP);
	}

	private getTarget(accessor: ServicesAccessor, arg: URI | Location | undefined): Location | URI | undefined {
		const chatWidgetService = accessor.get(IChatMarkdownAnchorService);

		if (arg) {
			return arg;
		}

		const anchor = chatWidgetService.lastFocusedAnchor;
		if (!anchor) {
			return undefined;
		}

		return anchor.data.kind === 'symbol' ? anchor.data.symbol.location : anchor.data.uri;
	}
});

//#endregion

//#region Symbol context menu

registerAction2(class GoToDefinitionAction extends Action2 {

	static readonly id = 'chat.inlineSymbolAnchor.goToDefinition';

	constructor() {
		super({
			id: GoToDefinitionAction.id,
			title: {
				...nls.localize2('actions.goToDecl.label', "Go to Definition"),
				mnemonicTitle: nls.localize({ key: 'miGotoDefinition', comment: ['&& denotes a mnemonic'] }, "Go to &&Definition"),
			},
			menu: [MenuId.ChatInlineSymbolAnchorContext, MenuId.ChatInputSymbolAttachmentContext].map(id => ({
				id,
				group: '4_symbol_nav',
				order: 1.1,
				when: EditorContextKeys.hasDefinitionProvider,
			}))
		});
	}

	override async run(accessor: ServicesAccessor, location: Location): Promise<void> {
		const editorService = accessor.get(ICodeEditorService);

		await openEditorWithSelection(editorService, location);

		const action = new DefinitionAction({ openToSide: false, openInPeek: false, muteMessage: true }, { title: { value: '', original: '' }, id: '', precondition: undefined });
		return action.run(accessor);
	}
});

async function openEditorWithSelection(editorService: ICodeEditorService, location: Location) {
	await editorService.openCodeEditor({
		resource: location.uri, options: {
			selection: {
				startColumn: location.range.startColumn,
				startLineNumber: location.range.startLineNumber,
			}
		}
	}, null);
}

async function runGoToCommand(accessor: ServicesAccessor, command: string, location: Location) {
	const editorService = accessor.get(ICodeEditorService);
	const commandService = accessor.get(ICommandService);

	await openEditorWithSelection(editorService, location);

	return commandService.executeCommand(command);
}

registerAction2(class GoToTypeDefinitionsAction extends Action2 {

	static readonly id = 'chat.inlineSymbolAnchor.goToTypeDefinitions';

	constructor() {
		super({
			id: GoToTypeDefinitionsAction.id,
			title: {
				...nls.localize2('goToTypeDefinitions.label', "Go to Type Definitions"),
				mnemonicTitle: nls.localize({ key: 'miGotoTypeDefinition', comment: ['&& denotes a mnemonic'] }, "Go to &&Type Definitions"),
			},
			menu: [MenuId.ChatInlineSymbolAnchorContext, MenuId.ChatInputSymbolAttachmentContext].map(id => ({
				id,
				group: '4_symbol_nav',
				order: 1.1,
				when: EditorContextKeys.hasTypeDefinitionProvider,
			})),
		});
	}

	override async run(accessor: ServicesAccessor, location: Location): Promise<void> {
		return runGoToCommand(accessor, 'editor.action.goToTypeDefinition', location);
	}
});

registerAction2(class GoToImplementations extends Action2 {

	static readonly id = 'chat.inlineSymbolAnchor.goToImplementations';

	constructor() {
		super({
			id: GoToImplementations.id,
			title: {
				...nls.localize2('goToImplementations.label', "Go to Implementations"),
				mnemonicTitle: nls.localize({ key: 'miGotoImplementations', comment: ['&& denotes a mnemonic'] }, "Go to &&Implementations"),
			},
			menu: [MenuId.ChatInlineSymbolAnchorContext, MenuId.ChatInputSymbolAttachmentContext].map(id => ({
				id,
				group: '4_symbol_nav',
				order: 1.2,
				when: EditorContextKeys.hasImplementationProvider,
			})),
		});
	}

	override async run(accessor: ServicesAccessor, location: Location): Promise<void> {
		return runGoToCommand(accessor, 'editor.action.goToImplementation', location);
	}
});

registerAction2(class GoToReferencesAction extends Action2 {

	static readonly id = 'chat.inlineSymbolAnchor.goToReferences';

	constructor() {
		super({
			id: GoToReferencesAction.id,
			title: {
				...nls.localize2('goToReferences.label', "Go to References"),
				mnemonicTitle: nls.localize({ key: 'miGotoReference', comment: ['&& denotes a mnemonic'] }, "Go to &&References"),
			},
			menu: [MenuId.ChatInlineSymbolAnchorContext, MenuId.ChatInputSymbolAttachmentContext].map(id => ({
				id,
				group: '4_symbol_nav',
				order: 1.3,
				when: EditorContextKeys.hasReferenceProvider,
			})),
		});
	}

	override async run(accessor: ServicesAccessor, location: Location): Promise<void> {
		return runGoToCommand(accessor, 'editor.action.goToReferences', location);
	}
});

//#endregion<|MERGE_RESOLUTION|>--- conflicted
+++ resolved
@@ -110,35 +110,9 @@
 
 			location = this.data.symbol.location;
 			iconText = this.data.symbol.name;
-<<<<<<< HEAD
-			iconClasses = ['codicon', ...getIconClasses(modelService, languageService, undefined, undefined, SymbolKinds.toIcon(this.data.symbol.kind))];
+
+      iconClasses = ['codicon', ...getIconClasses(modelService, languageService, undefined, undefined, SymbolKinds.toIcon(symbol.kind))];
 			iconAttributes = getIconAttributes(undefined);
-
-			const providerContexts: ReadonlyArray<[IContextKey<boolean>, LanguageFeatureRegistry<unknown>]> = [
-				[EditorContextKeys.hasDefinitionProvider.bindTo(contextKeyService), languageFeaturesService.definitionProvider],
-				[EditorContextKeys.hasReferenceProvider.bindTo(contextKeyService), languageFeaturesService.referenceProvider],
-				[EditorContextKeys.hasImplementationProvider.bindTo(contextKeyService), languageFeaturesService.implementationProvider],
-				[EditorContextKeys.hasTypeDefinitionProvider.bindTo(contextKeyService), languageFeaturesService.typeDefinitionProvider],
-			];
-
-			updateContextKeys = async () => {
-				const modelRef = await textModelService.createModelReference(location.uri);
-				try {
-					if (this._isDisposed) {
-						return;
-					}
-
-					const model = modelRef.object.textEditorModel;
-					for (const [contextKey, registry] of providerContexts) {
-						contextKey.set(registry.has(model));
-					}
-				} finally {
-					modelRef.dispose();
-				}
-			};
-=======
-			iconClasses = ['codicon', ...getIconClasses(modelService, languageService, undefined, undefined, SymbolKinds.toIcon(symbol.kind))];
->>>>>>> a3261eae
 
 			this._register(dom.addDisposableListener(element, 'click', () => {
 				telemetryService.publicLog2<{
