--- conflicted
+++ resolved
@@ -1981,10 +1981,7 @@
 	text-align: left;
 	width: initial;
 	padding: 4px 8px;
-<<<<<<< HEAD
-=======
-}
-
+}
 .interactive-item-container .chat-edit-input-container {
 	width: 100%;
 }
@@ -2009,9 +2006,8 @@
 }
 
 .interactive-session .focused-input-dom {
-	position:absolute;
+	position: absolute;
 	top: -50000px;
 	width: 1px;
 	height: 1px;
->>>>>>> 9fe57e85
 }