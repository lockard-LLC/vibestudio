--- conflicted
+++ resolved
@@ -486,13 +486,8 @@
 				{
 					id: MenuId.ChatMessageFooter,
 					group: 'navigation',
-<<<<<<< HEAD
-					order: 3,
+					order: 1,
 					when: ContextKeyExpr.and(ContextKeyExpr.in(ChatContextKeys.itemId.key, ChatContextKeys.lastItemId.key), ContextKeyExpr.equals(`config.${ChatConfiguration.CheckpointsEnabled}`, true), ChatContextKeys.lockedToCodingAgent.negate()),
-=======
-					order: 1,
-					when: ContextKeyExpr.and(ContextKeyExpr.in(ChatContextKeys.itemId.key, ChatContextKeys.lastItemId.key), ContextKeyExpr.equals(`config.${ChatConfiguration.CheckpointsEnabled}`, true)),
->>>>>>> 3c4789fa
 				}
 			]
 		});
