/*---------------------------------------------------------------------------------------------
 *  Copyright (c) Microsoft Corporation. All rights reserved.
 *  Licensed under the MIT License. See License.txt in the project root for license information.
 *--------------------------------------------------------------------------------------------*/

import * as dom from '../../../../base/browser/dom.js';
import { renderFormattedText } from '../../../../base/browser/formattedTextRenderer.js';
import { StandardKeyboardEvent } from '../../../../base/browser/keyboardEvent.js';
import { IActionViewItemOptions } from '../../../../base/browser/ui/actionbar/actionViewItems.js';
import { DropdownMenuActionViewItem, IDropdownMenuActionViewItemOptions } from '../../../../base/browser/ui/dropdown/dropdownActionViewItem.js';
import { getDefaultHoverDelegate } from '../../../../base/browser/ui/hover/hoverDelegateFactory.js';
import { IListElementRenderDetails, IListVirtualDelegate } from '../../../../base/browser/ui/list/list.js';
import { ITreeNode, ITreeRenderer } from '../../../../base/browser/ui/tree/tree.js';
import { IAction } from '../../../../base/common/actions.js';
import { coalesce, distinct } from '../../../../base/common/arrays.js';
import { findLast } from '../../../../base/common/arraysFind.js';
import { Codicon } from '../../../../base/common/codicons.js';
import { toErrorMessage } from '../../../../base/common/errorMessage.js';
import { Emitter, Event } from '../../../../base/common/event.js';
import { FuzzyScore } from '../../../../base/common/filters.js';
import { MarkdownString } from '../../../../base/common/htmlContent.js';
import { Iterable } from '../../../../base/common/iterator.js';
import { KeyCode } from '../../../../base/common/keyCodes.js';
import { Disposable, DisposableStore, IDisposable, dispose, thenIfNotDisposed, toDisposable } from '../../../../base/common/lifecycle.js';
import { ResourceMap } from '../../../../base/common/map.js';
import { FileAccess } from '../../../../base/common/network.js';
import { clamp } from '../../../../base/common/numbers.js';
import { ThemeIcon } from '../../../../base/common/themables.js';
import { URI } from '../../../../base/common/uri.js';
import { MarkdownRenderer } from '../../../../editor/browser/widget/markdownRenderer/browser/markdownRenderer.js';
import { localize } from '../../../../nls.js';
import { IMenuEntryActionViewItemOptions, createActionViewItem } from '../../../../platform/actions/browser/menuEntryActionViewItem.js';
import { MenuWorkbenchToolBar } from '../../../../platform/actions/browser/toolbar.js';
import { MenuId, MenuItemAction } from '../../../../platform/actions/common/actions.js';
import { ICommandService } from '../../../../platform/commands/common/commands.js';
import { IConfigurationService } from '../../../../platform/configuration/common/configuration.js';
import { IContextKeyService } from '../../../../platform/contextkey/common/contextkey.js';
import { IContextMenuService } from '../../../../platform/contextview/browser/contextView.js';
import { IHoverService } from '../../../../platform/hover/browser/hover.js';
import { IInstantiationService } from '../../../../platform/instantiation/common/instantiation.js';
import { ServiceCollection } from '../../../../platform/instantiation/common/serviceCollection.js';
import { ILogService } from '../../../../platform/log/common/log.js';
import { ColorScheme } from '../../../../platform/theme/common/theme.js';
import { IThemeService } from '../../../../platform/theme/common/themeService.js';
import { IWorkbenchIssueService } from '../../issue/common/issue.js';
import { annotateSpecialMarkdownContent } from '../common/annotations.js';
import { checkModeOption } from '../common/chat.js';
import { IChatAgentMetadata } from '../common/chatAgents.js';
import { ChatContextKeys } from '../common/chatContextKeys.js';
import { IChatTextEditGroup } from '../common/chatModel.js';
import { chatSubcommandLeader } from '../common/chatParserTypes.js';
import { ChatAgentVoteDirection, ChatAgentVoteDownReason, ChatErrorLevel, IChatChangesSummary, IChatConfirmation, IChatContentReference, IChatElicitationRequest, IChatExtensionsContent, IChatFollowup, IChatMarkdownContent, IChatPullRequestContent, IChatMultiDiffData, IChatTask, IChatTaskSerialized, IChatToolInvocation, IChatToolInvocationSerialized, IChatTreeData, IChatUndoStop, IChatThinkingPart } from '../common/chatService.js';
import { IChatChangesSummaryPart, IChatCodeCitations, IChatErrorDetailsPart, IChatReferences, IChatRendererContent, IChatRequestViewModel, IChatResponseViewModel, IChatViewModel, IChatWorkingProgress, isRequestVM, isResponseVM } from '../common/chatViewModel.js';
import { getNWords } from '../common/chatWordCounter.js';
import { CodeBlockModelCollection } from '../common/codeBlockModelCollection.js';
import { ChatAgentLocation, ChatConfiguration, ChatModeKind } from '../common/constants.js';
import { MarkUnhelpfulActionId } from './actions/chatTitleActions.js';
import { ChatTreeItem, IChatCodeBlockInfo, IChatFileTreeInfo, IChatListItemRendererOptions, IChatWidgetService } from './chat.js';
import { ChatAgentHover, getChatAgentHoverOptions } from './chatAgentHover.js';
import { ChatAgentCommandContentPart } from './chatContentParts/chatAgentCommandContentPart.js';
import { ChatAttachmentsContentPart } from './chatContentParts/chatAttachmentsContentPart.js';
import { ChatCodeCitationContentPart } from './chatContentParts/chatCodeCitationContentPart.js';
import { ChatCommandButtonContentPart } from './chatContentParts/chatCommandContentPart.js';
import { ChatConfirmationContentPart } from './chatContentParts/chatConfirmationContentPart.js';
import { IChatContentPart, IChatContentPartRenderContext } from './chatContentParts/chatContentParts.js';
import { ChatErrorConfirmationContentPart } from './chatContentParts/chatErrorConfirmationPart.js';
import { ChatExtensionsContentPart } from './chatContentParts/chatExtensionsContentPart.js';
import { ChatMarkdownContentPart, EditorPool } from './chatContentParts/chatMarkdownContentPart.js';
import { ChatProgressContentPart, ChatWorkingProgressContentPart } from './chatContentParts/chatProgressContentPart.js';
import { ChatQuotaExceededPart } from './chatContentParts/chatQuotaExceededPart.js';
import { ChatCollapsibleListContentPart, ChatUsedReferencesListContentPart, CollapsibleListPool } from './chatContentParts/chatReferencesContentPart.js';
import { ChatTaskContentPart } from './chatContentParts/chatTaskContentPart.js';
import { ChatTextEditContentPart, DiffEditorPool } from './chatContentParts/chatTextEditContentPart.js';
import { ChatTreeContentPart, TreePool } from './chatContentParts/chatTreeContentPart.js';
import { ChatMultiDiffContentPart } from './chatContentParts/chatMultiDiffContentPart.js';
import { ChatErrorContentPart } from './chatContentParts/chatErrorContentPart.js';
import { ChatToolInvocationPart } from './chatContentParts/toolInvocationParts/chatToolInvocationPart.js';
import { ChatMarkdownDecorationsRenderer } from './chatMarkdownDecorationsRenderer.js';
import { ChatMarkdownRenderer } from './chatMarkdownRenderer.js';
import { ChatEditorOptions } from './chatOptions.js';
import { ChatCodeBlockContentProvider, CodeBlockPart } from './codeBlockPart.js';
import { canceledName } from '../../../../base/common/errors.js';
import { IChatRequestVariableEntry } from '../common/chatVariableEntries.js';
import { ChatElicitationContentPart } from './chatContentParts/chatElicitationContentPart.js';
import { alert } from '../../../../base/browser/ui/aria/aria.js';
import { CodiconActionViewItem } from '../../notebook/browser/view/cellParts/cellActionView.js';
import { ChatPullRequestContentPart } from './chatContentParts/chatPullRequestContentPart.js';
import { ChatCheckpointFileChangesSummaryContentPart } from './chatContentParts/chatChangesSummaryPart.js';
import { ChatThinkingContentPart } from './chatContentParts/chatThinkingContentPart.js';

const $ = dom.$;

const COPILOT_USERNAME = 'GitHub Copilot';

export interface IChatListItemTemplate {
	currentElement?: ChatTreeItem;
	/**
	 * The parts that are currently rendered in the template. Note that these are purposely not added to elementDisposables-
	 * they are disposed in a separate cycle after diffing with the next content to render.
	 */
	renderedParts?: IChatContentPart[];
	readonly rowContainer: HTMLElement;
	readonly titleToolbar?: MenuWorkbenchToolBar;
	readonly header?: HTMLElement;
	readonly footerToolbar: MenuWorkbenchToolBar;
	readonly footerDetailsContainer: HTMLElement;
	readonly avatarContainer: HTMLElement;
	readonly username: HTMLElement;
	readonly detail: HTMLElement;
	readonly value: HTMLElement;
	readonly contextKeyService: IContextKeyService;
	readonly instantiationService: IInstantiationService;
	readonly templateDisposables: IDisposable;
	readonly elementDisposables: DisposableStore;
	readonly agentHover: ChatAgentHover;
	readonly requestHover: HTMLElement;
	readonly disabledOverlay: HTMLElement;
	readonly checkpointToolbar: MenuWorkbenchToolBar;
	readonly checkpointRestoreToolbar: MenuWorkbenchToolBar;
	readonly checkpointContainer: HTMLElement;
	readonly checkpointRestoreContainer: HTMLElement;
}

interface IItemHeightChangeParams {
	element: ChatTreeItem;
	height: number;
}

const forceVerboseLayoutTracing = false
	// || Boolean("TRUE") // causes a linter warning so that it cannot be pushed
	;

export interface IChatRendererDelegate {
	container: HTMLElement;
	getListLength(): number;
	currentChatMode(): ChatModeKind;

	readonly onDidScroll?: Event<void>;
}

const mostRecentResponseClassName = 'chat-most-recent-response';

export class ChatListItemRenderer extends Disposable implements ITreeRenderer<ChatTreeItem, FuzzyScore, IChatListItemTemplate> {
	static readonly ID = 'item';

	private readonly codeBlocksByResponseId = new Map<string, IChatCodeBlockInfo[]>();
	private readonly codeBlocksByEditorUri = new ResourceMap<IChatCodeBlockInfo>();

	private readonly fileTreesByResponseId = new Map<string, IChatFileTreeInfo[]>();
	private readonly focusedFileTreesByResponseId = new Map<string, number>();

	private readonly templateDataByRequestId = new Map<string, IChatListItemTemplate>();

	private readonly renderer: MarkdownRenderer;
	private readonly markdownDecorationsRenderer: ChatMarkdownDecorationsRenderer;

	protected readonly _onDidClickFollowup = this._register(new Emitter<IChatFollowup>());
	readonly onDidClickFollowup: Event<IChatFollowup> = this._onDidClickFollowup.event;

	private readonly _onDidClickRerunWithAgentOrCommandDetection = new Emitter<{ sessionId: string; requestId: string }>();
	readonly onDidClickRerunWithAgentOrCommandDetection: Event<{ sessionId: string; requestId: string }> = this._onDidClickRerunWithAgentOrCommandDetection.event;


	private readonly _onDidClickRequest = this._register(new Emitter<IChatListItemTemplate>());
	readonly onDidClickRequest: Event<IChatListItemTemplate> = this._onDidClickRequest.event;

	private readonly _onDidRerender = this._register(new Emitter<IChatListItemTemplate>());
	readonly onDidRerender: Event<IChatListItemTemplate> = this._onDidRerender.event;

	private readonly _onDidDispose = this._register(new Emitter<IChatListItemTemplate>());
	readonly onDidDispose: Event<IChatListItemTemplate> = this._onDidDispose.event;

	private readonly _onDidFocusOutside = this._register(new Emitter<void>());
	readonly onDidFocusOutside: Event<void> = this._onDidFocusOutside.event;

	protected readonly _onDidChangeItemHeight = this._register(new Emitter<IItemHeightChangeParams>());
	readonly onDidChangeItemHeight: Event<IItemHeightChangeParams> = this._onDidChangeItemHeight.event;

	private readonly _editorPool: EditorPool;
	private readonly _toolEditorPool: EditorPool;
	private readonly _diffEditorPool: DiffEditorPool;
	private readonly _treePool: TreePool;
	private readonly _contentReferencesListPool: CollapsibleListPool;

	private _currentLayoutWidth: number = 0;
	private _isVisible = true;
	private _onDidChangeVisibility = this._register(new Emitter<boolean>());

	/**
	 * Tool invocations get their own so that the ChatViewModel doesn't overwrite it.
	 * TODO@roblourens shouldn't use the CodeBlockModelCollection at all
	 */
	private readonly _toolInvocationCodeBlockCollection: CodeBlockModelCollection;

	constructor(
		editorOptions: ChatEditorOptions,
		private rendererOptions: IChatListItemRendererOptions,
		private readonly delegate: IChatRendererDelegate,
		private readonly codeBlockModelCollection: CodeBlockModelCollection,
		overflowWidgetsDomNode: HTMLElement | undefined,
		private viewModel: IChatViewModel | undefined,
		@IInstantiationService private readonly instantiationService: IInstantiationService,
		@IConfigurationService private readonly configService: IConfigurationService,
		@ILogService private readonly logService: ILogService,
		@IContextKeyService private readonly contextKeyService: IContextKeyService,
		@IThemeService private readonly themeService: IThemeService,
		@ICommandService private readonly commandService: ICommandService,
		@IHoverService private readonly hoverService: IHoverService,
		@IChatWidgetService private readonly chatWidgetService: IChatWidgetService,
	) {
		super();

		this.renderer = this.instantiationService.createInstance(ChatMarkdownRenderer, undefined);
		this.markdownDecorationsRenderer = this.instantiationService.createInstance(ChatMarkdownDecorationsRenderer);
		this._editorPool = this._register(this.instantiationService.createInstance(EditorPool, editorOptions, delegate, overflowWidgetsDomNode, false));
		this._toolEditorPool = this._register(this.instantiationService.createInstance(EditorPool, editorOptions, delegate, overflowWidgetsDomNode, true));
		this._diffEditorPool = this._register(this.instantiationService.createInstance(DiffEditorPool, editorOptions, delegate, overflowWidgetsDomNode, false));
		this._treePool = this._register(this.instantiationService.createInstance(TreePool, this._onDidChangeVisibility.event));
		this._contentReferencesListPool = this._register(this.instantiationService.createInstance(CollapsibleListPool, this._onDidChangeVisibility.event, undefined, undefined));

		this._register(this.instantiationService.createInstance(ChatCodeBlockContentProvider));
		this._toolInvocationCodeBlockCollection = this._register(this.instantiationService.createInstance(CodeBlockModelCollection, 'tools'));
	}

	public updateOptions(options: IChatListItemRendererOptions): void {
		this.rendererOptions = { ...this.rendererOptions, ...options };
	}

	get templateId(): string {
		return ChatListItemRenderer.ID;
	}

	editorsInUse(): Iterable<CodeBlockPart> {
		return Iterable.concat(this._editorPool.inUse(), this._toolEditorPool.inUse());
	}

	private traceLayout(method: string, message: string) {
		if (forceVerboseLayoutTracing) {
			this.logService.info(`ChatListItemRenderer#${method}: ${message}`);
		} else {
			this.logService.trace(`ChatListItemRenderer#${method}: ${message}`);
		}
	}

	/**
	 * Compute a rate to render at in words/s.
	 */
	private getProgressiveRenderRate(element: IChatResponseViewModel): number {
		const enum Rate {
			Min = 5,
			Max = 2000,
		}

		const minAfterComplete = 80;

		const rate = element.contentUpdateTimings?.impliedWordLoadRate;
		if (element.isComplete || element.isPaused.get()) {
			if (typeof rate === 'number') {
				return clamp(rate, minAfterComplete, Rate.Max);
			} else {
				return minAfterComplete;
			}
		}

		if (typeof rate === 'number') {
			return clamp(rate, Rate.Min, Rate.Max);
		}

		return 8;
	}

	getCodeBlockInfosForResponse(response: IChatResponseViewModel): IChatCodeBlockInfo[] {
		const codeBlocks = this.codeBlocksByResponseId.get(response.id);
		return codeBlocks ?? [];
	}

	updateViewModel(viewModel: IChatViewModel | undefined): void {
		this.viewModel = viewModel;
	}

	getCodeBlockInfoForEditor(uri: URI): IChatCodeBlockInfo | undefined {
		return this.codeBlocksByEditorUri.get(uri);
	}

	getFileTreeInfosForResponse(response: IChatResponseViewModel): IChatFileTreeInfo[] {
		const fileTrees = this.fileTreesByResponseId.get(response.id);
		return fileTrees ?? [];
	}

	getLastFocusedFileTreeForResponse(response: IChatResponseViewModel): IChatFileTreeInfo | undefined {
		const fileTrees = this.fileTreesByResponseId.get(response.id);
		const lastFocusedFileTreeIndex = this.focusedFileTreesByResponseId.get(response.id);
		if (fileTrees?.length && lastFocusedFileTreeIndex !== undefined && lastFocusedFileTreeIndex < fileTrees.length) {
			return fileTrees[lastFocusedFileTreeIndex];
		}
		return undefined;
	}

	getTemplateDataForRequestId(requestId?: string): IChatListItemTemplate | undefined {
		if (!requestId) {
			return undefined;
		}
		const templateData = this.templateDataByRequestId.get(requestId);
		if (templateData && templateData.currentElement?.id === requestId) {
			return templateData;
		}
		if (templateData) {
			this.templateDataByRequestId.delete(requestId);
		}
		return undefined;
	}

	setVisible(visible: boolean): void {
		this._isVisible = visible;
		this._onDidChangeVisibility.fire(visible);
	}

	layout(width: number): void {
		const newWidth = width - 40; // padding
		if (newWidth !== this._currentLayoutWidth) {
			this._currentLayoutWidth = newWidth;
			for (const editor of this._editorPool.inUse()) {
				editor.layout(this._currentLayoutWidth);
			}
			for (const toolEditor of this._toolEditorPool.inUse()) {
				toolEditor.layout(this._currentLayoutWidth);
			}
			for (const diffEditor of this._diffEditorPool.inUse()) {
				diffEditor.layout(this._currentLayoutWidth);
			}
		}
	}

	renderTemplate(container: HTMLElement): IChatListItemTemplate {
		const templateDisposables = new DisposableStore();
		const disabledOverlay = dom.append(container, $('.chat-row-disabled-overlay'));
		const rowContainer = dom.append(container, $('.interactive-item-container'));
		if (this.rendererOptions.renderStyle === 'compact') {
			rowContainer.classList.add('interactive-item-compact');
		}

		let headerParent = rowContainer;
		let valueParent = rowContainer;
		let detailContainerParent: HTMLElement | undefined;

		if (this.rendererOptions.renderStyle === 'minimal') {
			rowContainer.classList.add('interactive-item-compact');
			rowContainer.classList.add('minimal');
			// -----------------------------------------------------
			//  icon | details
			//       | references
			//       | value
			// -----------------------------------------------------
			const lhsContainer = dom.append(rowContainer, $('.column.left'));
			const rhsContainer = dom.append(rowContainer, $('.column.right'));

			headerParent = lhsContainer;
			detailContainerParent = rhsContainer;
			valueParent = rhsContainer;
		}

		const header = dom.append(headerParent, $('.header'));
		const contextKeyService = templateDisposables.add(this.contextKeyService.createScoped(rowContainer));
		const scopedInstantiationService = templateDisposables.add(this.instantiationService.createChild(new ServiceCollection([IContextKeyService, contextKeyService])));

		const requestHover = dom.append(rowContainer, $('.request-hover'));
		let titleToolbar: MenuWorkbenchToolBar | undefined;
		if (this.rendererOptions.noHeader) {
			header.classList.add('hidden');
		} else {
			titleToolbar = templateDisposables.add(scopedInstantiationService.createInstance(MenuWorkbenchToolBar, requestHover, MenuId.ChatMessageTitle, {
				menuOptions: {
					shouldForwardArgs: true
				},
				toolbarOptions: {
					shouldInlineSubmenu: submenu => submenu.actions.length <= 1
				},
			}));
		}
		this.hoverHidden(requestHover);

		const checkpointContainer = dom.append(rowContainer, $('.checkpoint-container'));
		const codiconContainer = dom.append(checkpointContainer, $('.codicon-container'));
		dom.append(codiconContainer, $('span.codicon.codicon-bookmark'));

		const checkpointToolbar = templateDisposables.add(scopedInstantiationService.createInstance(MenuWorkbenchToolBar, checkpointContainer, MenuId.ChatMessageCheckpoint, {
			actionViewItemProvider: (action, options) => {
				if (action instanceof MenuItemAction) {
					return this.instantiationService.createInstance(CodiconActionViewItem, action, { hoverDelegate: options.hoverDelegate });
				}
				return undefined;
			},
			renderDropdownAsChildElement: true,
			menuOptions: {
				shouldForwardArgs: true
			},
			toolbarOptions: {
				shouldInlineSubmenu: submenu => submenu.actions.length <= 1
			},
		}));

		dom.append(checkpointContainer, $('.checkpoint-divider'));

		const user = dom.append(header, $('.user'));
		const avatarContainer = dom.append(user, $('.avatar-container'));
		const username = dom.append(user, $('h3.username'));
		username.tabIndex = 0;
		const detailContainer = dom.append(detailContainerParent ?? user, $('span.detail-container'));
		const detail = dom.append(detailContainer, $('span.detail'));
		dom.append(detailContainer, $('span.chat-animated-ellipsis'));
		const value = dom.append(valueParent, $('.value'));
		const elementDisposables = new DisposableStore();

		const footerToolbarContainer = dom.append(rowContainer, $('.chat-footer-toolbar'));
		const footerToolbar = templateDisposables.add(scopedInstantiationService.createInstance(MenuWorkbenchToolBar, footerToolbarContainer, MenuId.ChatMessageFooter, {
			eventDebounceDelay: 0,
			menuOptions: { shouldForwardArgs: true, renderShortTitle: true },
			toolbarOptions: { shouldInlineSubmenu: submenu => submenu.actions.length <= 1 },
			actionViewItemProvider: (action: IAction, options: IActionViewItemOptions) => {
				if (action instanceof MenuItemAction && action.item.id === MarkUnhelpfulActionId) {
					return scopedInstantiationService.createInstance(ChatVoteDownButton, action, options as IMenuEntryActionViewItemOptions);
				}
				return createActionViewItem(scopedInstantiationService, action, options);
			}
		}));

		// Insert the details container into the toolbar's internal element structure
		const footerDetailsContainer = dom.append(footerToolbar.getElement(), $('.chat-footer-details'));

		const checkpointRestoreContainer = dom.append(rowContainer, $('.checkpoint-restore-container'));
		const codiconRestoreContainer = dom.append(checkpointRestoreContainer, $('.codicon-container'));
		dom.append(codiconRestoreContainer, $('span.codicon.codicon-bookmark'));
		const label = dom.append(checkpointRestoreContainer, $('span.checkpoint-label-text'));
		label.textContent = localize('checkpointRestore', 'Checkpoint Restored');
		const checkpointRestoreToolbar = templateDisposables.add(scopedInstantiationService.createInstance(MenuWorkbenchToolBar, checkpointRestoreContainer, MenuId.ChatMessageRestoreCheckpoint, {
			actionViewItemProvider: (action, options) => {
				if (action instanceof MenuItemAction) {
					return this.instantiationService.createInstance(CodiconActionViewItem, action, { hoverDelegate: options.hoverDelegate });
				}
				return undefined;
			},
			renderDropdownAsChildElement: true,
			menuOptions: {
				shouldForwardArgs: true
			},
			toolbarOptions: {
				shouldInlineSubmenu: submenu => submenu.actions.length <= 1
			},
		}));

		dom.append(checkpointRestoreContainer, $('.checkpoint-divider'));


		const agentHover = templateDisposables.add(this.instantiationService.createInstance(ChatAgentHover));
		const hoverContent = () => {
			if (isResponseVM(template.currentElement) && template.currentElement.agent && !template.currentElement.agent.isDefault) {
				agentHover.setAgent(template.currentElement.agent.id);
				return agentHover.domNode;
			}

			return undefined;
		};
		const hoverOptions = getChatAgentHoverOptions(() => isResponseVM(template.currentElement) ? template.currentElement.agent : undefined, this.commandService);
		templateDisposables.add(this.hoverService.setupManagedHover(getDefaultHoverDelegate('element'), user, hoverContent, hoverOptions));
		templateDisposables.add(dom.addDisposableListener(user, dom.EventType.KEY_DOWN, e => {
			const ev = new StandardKeyboardEvent(e);
			if (ev.equals(KeyCode.Space) || ev.equals(KeyCode.Enter)) {
				const content = hoverContent();
				if (content) {
					this.hoverService.showInstantHover({ content, target: user, trapFocus: true, actions: hoverOptions.actions }, true);
				}
			} else if (ev.equals(KeyCode.Escape)) {
				this.hoverService.hideHover();
			}
		}));
		const template: IChatListItemTemplate = { header, avatarContainer, requestHover, username, detail, value, rowContainer, elementDisposables, templateDisposables, contextKeyService, instantiationService: scopedInstantiationService, agentHover, titleToolbar, footerToolbar, footerDetailsContainer, disabledOverlay, checkpointToolbar, checkpointRestoreToolbar, checkpointContainer, checkpointRestoreContainer };
		return template;
	}

	renderElement(node: ITreeNode<ChatTreeItem, FuzzyScore>, index: number, templateData: IChatListItemTemplate): void {
		this.renderChatTreeItem(node.element, index, templateData);
	}

	private clearRenderedParts(templateData: IChatListItemTemplate): void {
		if (templateData.renderedParts) {
			dispose(coalesce(templateData.renderedParts));
			templateData.renderedParts = undefined;
			dom.clearNode(templateData.value);
		}
	}

	renderChatTreeItem(element: ChatTreeItem, index: number, templateData: IChatListItemTemplate): void {
		if (templateData.currentElement && templateData.currentElement.id !== element.id) {
			this.traceLayout('renderChatTreeItem', `Rendering a different element into the template, index=${index}`);
			this.clearRenderedParts(templateData);

			const mappedTemplateData = this.templateDataByRequestId.get(templateData.currentElement.id);
			if (mappedTemplateData && (mappedTemplateData.currentElement?.id !== templateData.currentElement.id)) {
				this.templateDataByRequestId.delete(templateData.currentElement.id);
			}
		}

		templateData.currentElement = element;
		this.templateDataByRequestId.set(element.id, templateData);
		const kind = isRequestVM(element) ? 'request' :
			isResponseVM(element) ? 'response' :
				'welcome';
		this.traceLayout('renderElement', `${kind}, index=${index}`);

		ChatContextKeys.isResponse.bindTo(templateData.contextKeyService).set(isResponseVM(element));
		ChatContextKeys.itemId.bindTo(templateData.contextKeyService).set(element.id);
		ChatContextKeys.isRequest.bindTo(templateData.contextKeyService).set(isRequestVM(element));
		ChatContextKeys.responseDetectedAgentCommand.bindTo(templateData.contextKeyService).set(isResponseVM(element) && element.agentOrSlashCommandDetected);
		if (isResponseVM(element)) {
			ChatContextKeys.responseSupportsIssueReporting.bindTo(templateData.contextKeyService).set(!!element.agent?.metadata.supportIssueReporting);
			ChatContextKeys.responseVote.bindTo(templateData.contextKeyService).set(element.vote === ChatAgentVoteDirection.Up ? 'up' : element.vote === ChatAgentVoteDirection.Down ? 'down' : '');
		} else {
			ChatContextKeys.responseVote.bindTo(templateData.contextKeyService).set('');
		}

		if (templateData.titleToolbar) {
			templateData.titleToolbar.context = element;
		}
		templateData.footerToolbar.context = element;

		// Render result details in footer if available
		if (isResponseVM(element) && element.result?.details) {
			templateData.footerDetailsContainer.textContent = element.result.details;
			templateData.footerDetailsContainer.classList.remove('hidden');
		} else {
			templateData.footerDetailsContainer.classList.add('hidden');
		}

		ChatContextKeys.responseHasError.bindTo(templateData.contextKeyService).set(isResponseVM(element) && !!element.errorDetails);
		const isFiltered = !!(isResponseVM(element) && element.errorDetails?.responseIsFiltered);
		ChatContextKeys.responseIsFiltered.bindTo(templateData.contextKeyService).set(isFiltered);

		const location = this.chatWidgetService.getWidgetBySessionId(element.sessionId)?.location;
		templateData.rowContainer.classList.toggle('editing-session', location === ChatAgentLocation.Panel);
		templateData.rowContainer.classList.toggle('interactive-request', isRequestVM(element));
		templateData.rowContainer.classList.toggle('interactive-response', isResponseVM(element));
		const progressMessageAtBottomOfResponse = checkModeOption(this.delegate.currentChatMode(), this.rendererOptions.progressMessageAtBottomOfResponse);
		templateData.rowContainer.classList.toggle('show-detail-progress', isResponseVM(element) && !element.isComplete && !element.progressMessages.length && !element.model.isPaused.get() && !progressMessageAtBottomOfResponse);
		if (!this.rendererOptions.noHeader) {
			this.renderAvatar(element, templateData);
		}

		templateData.username.textContent = element.username;
		templateData.username.classList.toggle('hidden', element.username === COPILOT_USERNAME);
		templateData.avatarContainer.classList.toggle('hidden', element.username === COPILOT_USERNAME);

		this.hoverHidden(templateData.requestHover);
		dom.clearNode(templateData.detail);
		if (isResponseVM(element)) {
			this.renderDetail(element, templateData);
		}

		templateData.checkpointToolbar.context = element;
		const checkpointEnabled = this.configService.getValue<boolean>(ChatConfiguration.CheckpointsEnabled)
			&& (this.rendererOptions.restorable ?? true);

		templateData.checkpointContainer.classList.toggle('hidden', isResponseVM(element) || !(checkpointEnabled));

		// Only show restore container when we have a checkpoint and not editing
		const shouldShowRestore = this.viewModel?.model.checkpoint && !this.viewModel?.editing && (index === this.delegate.getListLength() - 1);
		templateData.checkpointRestoreContainer.classList.toggle('hidden', !(shouldShowRestore && checkpointEnabled));

		const editing = element.id === this.viewModel?.editing?.id;
		const isInput = this.configService.getValue<string>('chat.editRequests') === 'input';

		templateData.disabledOverlay.classList.toggle('disabled', element.shouldBeBlocked && !editing && this.viewModel?.editing !== undefined);
		templateData.rowContainer.classList.toggle('editing', editing && !isInput);
		templateData.rowContainer.classList.toggle('editing-input', editing && isInput);
		templateData.requestHover.classList.toggle('editing', editing && isInput);
		templateData.requestHover.classList.toggle('hidden', (!!this.viewModel?.editing && !editing) || isResponseVM(element));
		templateData.requestHover.classList.toggle('expanded', this.configService.getValue<string>('chat.editRequests') === 'hover');
		templateData.requestHover.classList.toggle('checkpoints-enabled', checkpointEnabled);
		templateData.elementDisposables.add(dom.addDisposableListener(templateData.rowContainer, dom.EventType.CLICK, (e) => {
			const current = templateData.currentElement;
			if (current && this.viewModel?.editing && current.id !== this.viewModel.editing.id) {
				e.stopPropagation();
				e.preventDefault();
				this._onDidFocusOutside.fire();
			}
		}));

		// hack @joaomoreno
		templateData.rowContainer.parentElement?.parentElement?.parentElement?.classList.toggle('request', isRequestVM(element));
		templateData.rowContainer.classList.toggle(mostRecentResponseClassName, index === this.delegate.getListLength() - 1);
		templateData.rowContainer.classList.toggle('confirmation-message', isRequestVM(element) && !!element.confirmation);

		// TODO: @justschen decide if we want to hide the header for requests or not
		const shouldShowHeader = isResponseVM(element) && !this.rendererOptions.noHeader;
		templateData.header?.classList.toggle('header-disabled', !shouldShowHeader);

		if (isRequestVM(element) && element.confirmation) {
			this.renderConfirmationAction(element, templateData);
		}

		// Do a progressive render if
		// - This the last response in the list
		// - And it has some content
		// - And the response is not complete
		//   - Or, we previously started a progressive rendering of this element (if the element is complete, we will finish progressive rendering with a very fast rate)
		if (isResponseVM(element) && index === this.delegate.getListLength() - 1 && (!element.isComplete || element.renderData)) {
			this.traceLayout('renderElement', `start progressive render, index=${index}`);

			const timer = templateData.elementDisposables.add(new dom.WindowIntervalTimer());
			const runProgressiveRender = (initial?: boolean) => {
				try {
					if (this.doNextProgressiveRender(element, index, templateData, !!initial)) {
						timer.cancel();
					}
				} catch (err) {
					// Kill the timer if anything went wrong, avoid getting stuck in a nasty rendering loop.
					timer.cancel();
					this.logService.error(err);
				}
			};
			timer.cancelAndSet(runProgressiveRender, 50, dom.getWindow(templateData.rowContainer));
			runProgressiveRender(true);
		} else {
			if (isResponseVM(element)) {
				this.renderChatResponseBasic(element, index, templateData);
			} else if (isRequestVM(element)) {
				this.renderChatRequest(element, index, templateData);
			}
		}
	}

	private renderDetail(element: IChatResponseViewModel, templateData: IChatListItemTemplate): void {
		dom.clearNode(templateData.detail);

		if (element.agentOrSlashCommandDetected) {
			const msg = element.slashCommand ? localize('usedAgentSlashCommand', "used {0} [[(rerun without)]]", `${chatSubcommandLeader}${element.slashCommand.name}`) : localize('usedAgent', "[[(rerun without)]]");
			dom.reset(templateData.detail, renderFormattedText(msg, {
				actionHandler: {
					disposables: templateData.elementDisposables,
					callback: (content) => {
						this._onDidClickRerunWithAgentOrCommandDetection.fire(element);
					},
				}
			}, $('span.agentOrSlashCommandDetected')));

		} else if (this.rendererOptions.renderStyle !== 'minimal' && !element.isComplete && !checkModeOption(this.delegate.currentChatMode(), this.rendererOptions.progressMessageAtBottomOfResponse)) {
			if (element.model.isPaused.get()) {
				templateData.detail.textContent = localize('paused', "Paused");
			} else {
				templateData.detail.textContent = localize('working', "Working");
			}
		}
	}

	private renderConfirmationAction(element: IChatRequestViewModel, templateData: IChatListItemTemplate) {
		dom.clearNode(templateData.detail);
		if (element.confirmation) {
			templateData.detail.textContent = localize('chatConfirmationAction', 'selected "{0}"', element.confirmation);
			templateData.header?.classList.remove('header-disabled');
		}
	}

	private renderAvatar(element: ChatTreeItem, templateData: IChatListItemTemplate): void {
		const icon = isResponseVM(element) ?
			this.getAgentIcon(element.agent?.metadata) :
			(element.avatarIcon ?? Codicon.account);
		if (icon instanceof URI) {
			const avatarIcon = dom.$<HTMLImageElement>('img.icon');
			avatarIcon.src = FileAccess.uriToBrowserUri(icon).toString(true);
			templateData.avatarContainer.replaceChildren(dom.$('.avatar', undefined, avatarIcon));
		} else {
			const avatarIcon = dom.$(ThemeIcon.asCSSSelector(icon));
			templateData.avatarContainer.replaceChildren(dom.$('.avatar.codicon-avatar', undefined, avatarIcon));
		}
	}

	private getAgentIcon(agent: IChatAgentMetadata | undefined): URI | ThemeIcon {
		if (agent?.themeIcon) {
			return agent.themeIcon;
		} else if (agent?.iconDark && this.themeService.getColorTheme().type === ColorScheme.DARK) {
			return agent.iconDark;
		} else if (agent?.icon) {
			return agent.icon;
		} else {
			return Codicon.copilot;
		}
	}

	private renderChatResponseBasic(element: IChatResponseViewModel, index: number, templateData: IChatListItemTemplate) {
		templateData.rowContainer.classList.toggle('chat-response-loading', (isResponseVM(element) && !element.isComplete));

		const content: IChatRendererContent[] = [];
		const isFiltered = !!element.errorDetails?.responseIsFiltered;
		if (!isFiltered) {
			// Always add the references to avoid shifting the content parts when a reference is added, and having to re-diff all the content.
			// The part will hide itself if the list is empty.
			content.push({ kind: 'references', references: element.contentReferences });
			content.push(...annotateSpecialMarkdownContent(element.response.value));
			if (element.codeCitations.length) {
				content.push({ kind: 'codeCitations', citations: element.codeCitations });
			}
		}

		if (element.model.response === element.model.entireResponse && element.errorDetails?.message && element.errorDetails.message !== canceledName) {
			content.push({ kind: 'errorDetails', errorDetails: element.errorDetails, isLast: index === this.delegate.getListLength() - 1 });
		}
		const fileChangesSummaryPart = this.getChatFileChangesSummaryPart(element);
		if (fileChangesSummaryPart) {
			content.push(fileChangesSummaryPart);
		}

		const diff = this.diff(templateData.renderedParts ?? [], content, element);
		this.renderChatContentDiff(diff, content, element, index, templateData);

		this.updateItemHeightOnRender(element, templateData);
	}

	private getChatFileChangesSummaryPart(element: IChatResponseViewModel): IChatChangesSummaryPart | undefined {
		if (!this.shouldShowFileChangesSummary(element)) {
			return undefined;
		}
		const consideredFiles: Set<string> = new Set();
		const fileChanges: IChatChangesSummary[] = [];
		for (const part of element.model.entireResponse.value) {
			if ((part.kind === 'textEditGroup' || part.kind === 'notebookEditGroup') && !consideredFiles.has(part.uri.toString(true))) {
				fileChanges.push({
					kind: 'changesSummary',
					reference: part.uri,
					sessionId: element.sessionId,
					requestId: element.requestId,
				});
				consideredFiles.add(part.uri.toString(true));
			}
		}
		if (!fileChanges.length) {
			return undefined;
		}
		return { kind: 'changesSummary', fileChanges };
	}

	private renderChatRequest(element: IChatRequestViewModel, index: number, templateData: IChatListItemTemplate) {
		templateData.rowContainer.classList.toggle('chat-response-loading', false);
		if (element.id === this.viewModel?.editing?.id) {
			this._onDidRerender.fire(templateData);
		}

		if (this.configService.getValue<string>('chat.editRequests') !== 'none' && this.rendererOptions.editable) {
			templateData.elementDisposables.add(dom.addDisposableListener(templateData.rowContainer, dom.EventType.KEY_DOWN, e => {
				const ev = new StandardKeyboardEvent(e);
				if (ev.equals(KeyCode.Space) || ev.equals(KeyCode.Enter)) {
					if (this.viewModel?.editing?.id !== element.id) {
						ev.preventDefault();
						ev.stopPropagation();
						this._onDidClickRequest.fire(templateData);
					}
				}
			}));
		}

		let content: IChatRendererContent[] = [];
		if (!element.confirmation) {
			const markdown = 'message' in element.message ?
				element.message.message :
				this.markdownDecorationsRenderer.convertParsedRequestToMarkdown(element.message);
			content = [{ content: new MarkdownString(markdown), kind: 'markdownContent' }];

			if (this.rendererOptions.renderStyle === 'minimal' && !element.isComplete) {
				templateData.value.classList.add('inline-progress');
				templateData.elementDisposables.add(toDisposable(() => templateData.value.classList.remove('inline-progress')));
				content.push({ content: new MarkdownString('<span></span>', { supportHtml: true }), kind: 'markdownContent' });
			} else {
				templateData.value.classList.remove('inline-progress');
			}
		}

		dom.clearNode(templateData.value);
		const parts: IChatContentPart[] = [];

		let inlineSlashCommandRendered = false;
		content.forEach((data, contentIndex) => {
			const context: IChatContentPartRenderContext = {
				element,
				elementIndex: index,
				contentIndex: contentIndex,
				content: content,
				preceedingContentParts: parts,
				container: templateData.rowContainer,
			};
			const newPart = this.renderChatContentPart(data, templateData, context);
			if (newPart) {

				if (this.rendererOptions.renderDetectedCommandsWithRequest
					&& !inlineSlashCommandRendered
					&& element.agentOrSlashCommandDetected && element.slashCommand
					&& data.kind === 'markdownContent' // TODO this is fishy but I didn't find a better way to render on the same inline as the MD request part
				) {
					if (newPart.domNode) {
						newPart.domNode.style.display = 'inline-flex';
					}
					const cmdPart = this.instantiationService.createInstance(ChatAgentCommandContentPart, element.slashCommand, () => this._onDidClickRerunWithAgentOrCommandDetection.fire({ sessionId: element.sessionId, requestId: element.id }));
					templateData.value.appendChild(cmdPart.domNode);
					parts.push(cmdPart);
					inlineSlashCommandRendered = true;
				}

				if (newPart.domNode) {
					templateData.value.appendChild(newPart.domNode);
				}
				parts.push(newPart);
			}
		});

		if (templateData.renderedParts) {
			dispose(templateData.renderedParts);
		}
		templateData.renderedParts = parts;

		if (element.variables.length) {
			const newPart = this.renderAttachments(element.variables, element.contentReferences, templateData);
			if (newPart.domNode) {
				// p has a :last-child rule for margin
				templateData.value.appendChild(newPart.domNode);
			}
			templateData.elementDisposables.add(newPart);
		}

		this.updateItemHeightOnRender(element, templateData);
	}

	updateItemHeightOnRender(element: ChatTreeItem, templateData: IChatListItemTemplate) {
		const newHeight = templateData.rowContainer.offsetHeight;
		const fireEvent = !element.currentRenderedHeight || element.currentRenderedHeight !== newHeight;
		element.currentRenderedHeight = newHeight;
		if (fireEvent) {
			const disposable = templateData.elementDisposables.add(dom.scheduleAtNextAnimationFrame(dom.getWindow(templateData.value), () => {
				// Have to recompute the height here because codeblock rendering is currently async and it may have changed.
				// If it becomes properly sync, then this could be removed.
				element.currentRenderedHeight = templateData.rowContainer.offsetHeight;
				disposable.dispose();
				this._onDidChangeItemHeight.fire({ element, height: element.currentRenderedHeight });
			}));
		}
	}

	private updateItemHeight(templateData: IChatListItemTemplate): void {
		if (!templateData.currentElement) {
			return;
		}

		const newHeight = Math.max(templateData.rowContainer.offsetHeight, 1);
		templateData.currentElement.currentRenderedHeight = newHeight;
		this._onDidChangeItemHeight.fire({ element: templateData.currentElement, height: newHeight });
	}

	/**
	 *	@returns true if progressive rendering should be considered complete- the element's data is fully rendered or the view is not visible
	 */
	private doNextProgressiveRender(element: IChatResponseViewModel, index: number, templateData: IChatListItemTemplate, isInRenderElement: boolean): boolean {
		if (!this._isVisible) {
			return true;
		}

		if (element.isCanceled) {
			this.traceLayout('doNextProgressiveRender', `canceled, index=${index}`);
			element.renderData = undefined;
			this.renderChatResponseBasic(element, index, templateData);
			return true;
		}

		templateData.rowContainer.classList.toggle('chat-response-loading', true);
		this.traceLayout('doNextProgressiveRender', `START progressive render, index=${index}, renderData=${JSON.stringify(element.renderData)}`);
		const contentForThisTurn = this.getNextProgressiveRenderContent(element);
		const partsToRender = this.diff(templateData.renderedParts ?? [], contentForThisTurn.content, element);

		const contentIsAlreadyRendered = partsToRender.every(part => part === null);
		if (contentIsAlreadyRendered) {
			if (contentForThisTurn.moreContentAvailable) {
				// The content that we want to render in this turn is already rendered, but there is more content to render on the next tick
				this.traceLayout('doNextProgressiveRender', 'not rendering any new content this tick, but more available');
				return false;
			} else if (element.isComplete) {
				// All content is rendered, and response is done, so do a normal render
				this.traceLayout('doNextProgressiveRender', `END progressive render, index=${index} and clearing renderData, response is complete`);
				element.renderData = undefined;
				this.renderChatResponseBasic(element, index, templateData);
				return true;
			} else {
				// Nothing new to render, stop rendering until next model update
				this.traceLayout('doNextProgressiveRender', 'caught up with the stream- no new content to render');

				if (!templateData.renderedParts) {
					// First render? Initialize currentRenderedHeight. https://github.com/microsoft/vscode/issues/232096
					const height = templateData.rowContainer.offsetHeight;
					element.currentRenderedHeight = height;
				}

				return true;
			}
		}

		// Do an actual progressive render
		this.traceLayout('doNextProgressiveRender', `doing progressive render, ${partsToRender.length} parts to render`);
		this.renderChatContentDiff(partsToRender, contentForThisTurn.content, element, index, templateData);

		const height = templateData.rowContainer.offsetHeight;
		element.currentRenderedHeight = height;
		if (!isInRenderElement) {
			this._onDidChangeItemHeight.fire({ element, height });
		}

		return false;
	}

	private renderChatContentDiff(partsToRender: ReadonlyArray<IChatRendererContent | null>, contentForThisTurn: ReadonlyArray<IChatRendererContent>, element: IChatResponseViewModel, elementIndex: number, templateData: IChatListItemTemplate): void {
		const renderedParts = templateData.renderedParts ?? [];
		templateData.renderedParts = renderedParts;
		partsToRender.forEach((partToRender, contentIndex) => {
			if (!partToRender) {
				// null=no change
				return;
			}

			const alreadyRenderedPart = templateData.renderedParts?.[contentIndex];
			if (alreadyRenderedPart) {
				alreadyRenderedPart.dispose();
			}

			const preceedingContentParts = renderedParts.slice(0, contentIndex);
			const context: IChatContentPartRenderContext = {
				element,
				elementIndex: elementIndex,
				content: contentForThisTurn,
				preceedingContentParts,
				contentIndex: contentIndex,
				container: templateData.rowContainer,
			};
			const newPart = this.renderChatContentPart(partToRender, templateData, context);
			if (newPart) {
				renderedParts[contentIndex] = newPart;
				// Maybe the part can't be rendered in this context, but this shouldn't really happen
				try {
					if (alreadyRenderedPart?.domNode) {
						if (newPart.domNode) {
							// This method can throw HierarchyRequestError
							alreadyRenderedPart.domNode.replaceWith(newPart.domNode);
						} else {
							alreadyRenderedPart.domNode.remove();
						}
					} else if (newPart.domNode) {
						templateData.value.appendChild(newPart.domNode);
					}
				} catch (err) {
					this.logService.error('ChatListItemRenderer#renderChatContentDiff: error replacing part', err);
				}
			} else {
				alreadyRenderedPart?.domNode?.remove();
			}
		});

		// Delete previously rendered parts that are removed
		for (let i = partsToRender.length; i < renderedParts.length; i++) {
			const part = renderedParts[i];
			if (part) {
				part.dispose();
				part.domNode?.remove();
				delete renderedParts[i];
			}
		}
	}

	/**
	 * Returns all content parts that should be rendered, and trimmed markdown content. We will diff this with the current rendered set.
	 */
	private getNextProgressiveRenderContent(element: IChatResponseViewModel): { content: IChatRendererContent[]; moreContentAvailable: boolean } {
		const data = this.getDataForProgressiveRender(element);

		// An unregistered setting for development- skip the word counting and smoothing, just render content as it comes in
		const renderImmediately = this.configService.getValue<boolean>('chat.experimental.renderMarkdownImmediately') === true;

		const renderableResponse = annotateSpecialMarkdownContent(element.response.value);

		this.traceLayout('getNextProgressiveRenderContent', `Want to render ${data.numWordsToRender} at ${data.rate} words/s, counting...`);
		let numNeededWords = data.numWordsToRender;
		const partsToRender: IChatRendererContent[] = [];

		// Always add the references to avoid shifting the content parts when a reference is added, and having to re-diff all the content.
		// The part will hide itself if the list is empty.
		partsToRender.push({ kind: 'references', references: element.contentReferences });

		let moreContentAvailable = false;
		for (let i = 0; i < renderableResponse.length; i++) {
			const part = renderableResponse[i];
			if (part.kind === 'markdownContent' && !renderImmediately) {
				const wordCountResult = getNWords(part.content.value, numNeededWords);
				this.traceLayout('getNextProgressiveRenderContent', `  Chunk ${i}: Want to render ${numNeededWords} words and found ${wordCountResult.returnedWordCount} words. Total words in chunk: ${wordCountResult.totalWordCount}`);
				numNeededWords -= wordCountResult.returnedWordCount;

				if (wordCountResult.isFullString) {
					partsToRender.push(part);

					// Consumed full markdown chunk- need to ensure that all following non-markdown parts are rendered
					for (const nextPart of renderableResponse.slice(i + 1)) {
						if (nextPart.kind !== 'markdownContent') {
							if (nextPart.kind === 'thinking' && !nextPart.value) {
								break;
							}
							i++;
							partsToRender.push(nextPart);
						} else {
							break;
						}
					}
				} else {
					// Only taking part of this markdown part
					moreContentAvailable = true;
					partsToRender.push({ ...part, content: new MarkdownString(wordCountResult.value, part.content) });
				}

				if (numNeededWords <= 0) {
					// Collected all words and following non-markdown parts if needed, done
					if (renderableResponse.slice(i + 1).some(part => part.kind === 'markdownContent')) {
						moreContentAvailable = true;
					}
					break;
				}
			} else if (part.kind === 'thinking' && !part.value) {
				continue;
			} else {
				partsToRender.push(part);
			}
		}

		const lastWordCount = element.contentUpdateTimings?.lastWordCount ?? 0;
		const newRenderedWordCount = data.numWordsToRender - numNeededWords;
		const bufferWords = lastWordCount - newRenderedWordCount;
		this.traceLayout('getNextProgressiveRenderContent', `Want to render ${data.numWordsToRender} words. Rendering ${newRenderedWordCount} words. Buffer: ${bufferWords} words`);
		if (newRenderedWordCount > 0 && newRenderedWordCount !== element.renderData?.renderedWordCount) {
			// Only update lastRenderTime when we actually render new content
			element.renderData = { lastRenderTime: Date.now(), renderedWordCount: newRenderedWordCount, renderedParts: partsToRender };
		}

		if (this.shouldShowWorkingProgress(element, partsToRender)) {
			const isPaused = element.model.isPaused.get();
			partsToRender.push({ kind: 'working', isPaused, setPaused: p => element.model.setPaused(p) });
		}
		const fileChangesSummaryPart = this.getChatFileChangesSummaryPart(element);
		if (fileChangesSummaryPart) {
			partsToRender.push(fileChangesSummaryPart);
		}

		return { content: partsToRender, moreContentAvailable };
	}

	private shouldShowFileChangesSummary(element: IChatResponseViewModel): boolean {
		return element.isComplete && this.configService.getValue<boolean>('chat.checkpoints.showFileChanges');
	}

	private shouldShowWorkingProgress(element: IChatResponseViewModel, partsToRender: IChatRendererContent[]): boolean {
		if (element.agentOrSlashCommandDetected || this.rendererOptions.renderStyle === 'minimal' || element.isComplete || !checkModeOption(this.delegate.currentChatMode(), this.rendererOptions.progressMessageAtBottomOfResponse)) {
			return false;
		}

		if (element.model.isPaused.get()) {
			return true;
		}

		// Show if no content, only "used references", ends with a complete tool call, or ends with complete text edits and there is no incomplete tool call (edits are still being applied some time after they are all generated)
		const lastPart = findLast(partsToRender, part => part.kind !== 'markdownContent' || part.content.value.trim().length > 0);
		if (
			!lastPart ||
			lastPart.kind === 'references' ||
			(lastPart.kind === 'toolInvocation' && (lastPart.isComplete || lastPart.presentation === 'hidden')) ||
			((lastPart.kind === 'textEditGroup' || lastPart.kind === 'notebookEditGroup') && lastPart.done && !partsToRender.some(part => part.kind === 'toolInvocation' && !part.isComplete)) ||
			(lastPart.kind === 'progressTask' && lastPart.deferred.isSettled) ||
			lastPart.kind === 'prepareToolInvocation'
		) {
			return true;
		}

		return false;
	}

	private getDataForProgressiveRender(element: IChatResponseViewModel) {
		const renderData = element.renderData ?? { lastRenderTime: 0, renderedWordCount: 0 };

		const rate = this.getProgressiveRenderRate(element);
		const numWordsToRender = renderData.lastRenderTime === 0 ?
			1 :
			renderData.renderedWordCount +
			// Additional words to render beyond what's already rendered
			Math.floor((Date.now() - renderData.lastRenderTime) / 1000 * rate);

		return {
			numWordsToRender,
			rate
		};
	}

	private diff(renderedParts: ReadonlyArray<IChatContentPart>, contentToRender: ReadonlyArray<IChatRendererContent>, element: ChatTreeItem): ReadonlyArray<IChatRendererContent | null> {
		const diff: (IChatRendererContent | null)[] = [];
		for (let i = 0; i < contentToRender.length; i++) {
			const content = contentToRender[i];
			const renderedPart = renderedParts[i];

			if (!renderedPart || !renderedPart.hasSameContent(content, contentToRender.slice(i + 1), element)) {
				diff.push(content);
			} else {
				// null -> no change
				diff.push(null);
			}
		}

		return diff;
	}

	private renderChatContentPart(content: IChatRendererContent, templateData: IChatListItemTemplate, context: IChatContentPartRenderContext): IChatContentPart | undefined {
		try {
			if (content.kind === 'treeData') {
				return this.renderTreeData(content, templateData, context);
			} else if (content.kind === 'multiDiffData') {
				return this.renderMultiDiffData(content, templateData, context);
			} else if (content.kind === 'progressMessage') {
				return this.instantiationService.createInstance(ChatProgressContentPart, content, this.renderer, context, undefined, undefined, undefined);
			} else if (content.kind === 'progressTask' || content.kind === 'progressTaskSerialized') {
				return this.renderProgressTask(content, templateData, context);
			} else if (content.kind === 'command') {
				return this.instantiationService.createInstance(ChatCommandButtonContentPart, content, context);
			} else if (content.kind === 'textEditGroup') {
				return this.renderTextEdit(context, content, templateData);
			} else if (content.kind === 'confirmation') {
				return this.renderConfirmation(context, content, templateData);
			} else if (content.kind === 'warning') {
				return this.instantiationService.createInstance(ChatErrorContentPart, ChatErrorLevel.Warning, content.content, content, this.renderer);
			} else if (content.kind === 'markdownContent') {
				return this.renderMarkdown(content, templateData, context);
			} else if (content.kind === 'references') {
				return this.renderContentReferencesListData(content, undefined, context, templateData);
			} else if (content.kind === 'codeCitations') {
				return this.renderCodeCitations(content, context, templateData);
			} else if (content.kind === 'toolInvocation' || content.kind === 'toolInvocationSerialized') {
				return this.renderToolInvocation(content, context, templateData);
			} else if (content.kind === 'extensions') {
				return this.renderExtensionsContent(content, context, templateData);
			} else if (content.kind === 'pullRequest') {
				return this.renderPullRequestContent(content, context, templateData);
			} else if (content.kind === 'working') {
				return this.renderWorkingProgress(content, context);
			} else if (content.kind === 'undoStop') {
				return this.renderUndoStop(content);
			} else if (content.kind === 'errorDetails') {
				return this.renderChatErrorDetails(context, content, templateData);
			} else if (content.kind === 'elicitation') {
				return this.renderElicitation(context, content, templateData);
<<<<<<< HEAD
			} else if (content.kind === 'thinking' && this.configService.getValue<boolean>(ChatConfiguration.ShowThinking)) {
=======
			} else if (content.kind === 'thinking' && content.value) {
>>>>>>> 0dce61c2
				return this.renderThinking(context, content, templateData);
			} else if (content.kind === 'changesSummary') {
				return this.renderChangesSummary(content, context, templateData);
			}

			return this.renderNoContent(other => content.kind === other.kind);
		} catch (err) {
			alert(`Chat error: ${toErrorMessage(err, false)}`);
			this.logService.error('ChatListItemRenderer#renderChatContentPart: error rendering content', toErrorMessage(err, true));
			const errorPart = this.instantiationService.createInstance(ChatErrorContentPart, ChatErrorLevel.Error, new MarkdownString(localize('renderFailMsg', "Failed to render content") + `: ${toErrorMessage(err, false)}`), content, this.renderer);
			return {
				dispose: () => errorPart.dispose(),
				domNode: errorPart.domNode,
				hasSameContent: (other => content.kind === other.kind),
			};
		}
	}

	private renderChatErrorDetails(context: IChatContentPartRenderContext, content: IChatErrorDetailsPart, templateData: IChatListItemTemplate): IChatContentPart {
		if (!isResponseVM(context.element)) {
			return this.renderNoContent(other => content.kind === other.kind);
		}

		const isLast = context.elementIndex === this.delegate.getListLength() - 1;
		if (content.errorDetails.isQuotaExceeded) {
			const renderedError = this.instantiationService.createInstance(ChatQuotaExceededPart, context.element, content, this.renderer);
			renderedError.addDisposable(renderedError.onDidChangeHeight(() => this.updateItemHeight(templateData)));
			return renderedError;
		} else if (content.errorDetails.confirmationButtons && isLast) {
			const level = content.errorDetails.level ?? ChatErrorLevel.Error;
			const errorConfirmation = this.instantiationService.createInstance(ChatErrorConfirmationContentPart, level, new MarkdownString(content.errorDetails.message), content, content.errorDetails.confirmationButtons, this.renderer, context);
			errorConfirmation.addDisposable(errorConfirmation.onDidChangeHeight(() => this.updateItemHeight(templateData)));
			return errorConfirmation;
		} else {
			const level = content.errorDetails.level ?? ChatErrorLevel.Error;
			return this.instantiationService.createInstance(ChatErrorContentPart, level, new MarkdownString(content.errorDetails.message), content, this.renderer);
		}
	}

	private renderUndoStop(content: IChatUndoStop) {
		return this.renderNoContent(other => other.kind === content.kind && other.id === content.id);
	}

	private renderNoContent(equals: (otherContent: IChatRendererContent) => boolean): IChatContentPart {
		return {
			dispose: () => { },
			domNode: undefined,
			hasSameContent: equals,
		};
	}

	private renderTreeData(content: IChatTreeData, templateData: IChatListItemTemplate, context: IChatContentPartRenderContext): IChatContentPart {
		const data = content.treeData;
		const treeDataIndex = context.preceedingContentParts.filter(part => part instanceof ChatTreeContentPart).length;
		const treePart = this.instantiationService.createInstance(ChatTreeContentPart, data, context.element, this._treePool, treeDataIndex);

		treePart.addDisposable(treePart.onDidChangeHeight(() => {
			this.updateItemHeight(templateData);
		}));

		if (isResponseVM(context.element)) {
			const fileTreeFocusInfo = {
				treeDataId: data.uri.toString(),
				treeIndex: treeDataIndex,
				focus() {
					treePart.domFocus();
				}
			};

			// TODO@roblourens there's got to be a better way to navigate trees
			treePart.addDisposable(treePart.onDidFocus(() => {
				this.focusedFileTreesByResponseId.set(context.element.id, fileTreeFocusInfo.treeIndex);
			}));

			const fileTrees = this.fileTreesByResponseId.get(context.element.id) ?? [];
			fileTrees.push(fileTreeFocusInfo);
			this.fileTreesByResponseId.set(context.element.id, distinct(fileTrees, (v) => v.treeDataId));
			treePart.addDisposable(toDisposable(() => this.fileTreesByResponseId.set(context.element.id, fileTrees.filter(v => v.treeDataId !== data.uri.toString()))));
		}

		return treePart;
	}

	private renderMultiDiffData(content: IChatMultiDiffData, templateData: IChatListItemTemplate, context: IChatContentPartRenderContext): IChatContentPart {
		const multiDiffPart = this.instantiationService.createInstance(ChatMultiDiffContentPart, content, context.element);
		multiDiffPart.addDisposable(multiDiffPart.onDidChangeHeight(() => {
			this.updateItemHeight(templateData);
		}));
		return multiDiffPart;
	}

	private renderContentReferencesListData(references: IChatReferences, labelOverride: string | undefined, context: IChatContentPartRenderContext, templateData: IChatListItemTemplate): ChatCollapsibleListContentPart {
		const referencesPart = this.instantiationService.createInstance(ChatUsedReferencesListContentPart, references.references, labelOverride, context, this._contentReferencesListPool, { expandedWhenEmptyResponse: checkModeOption(this.delegate.currentChatMode(), this.rendererOptions.referencesExpandedWhenEmptyResponse) });
		referencesPart.addDisposable(referencesPart.onDidChangeHeight(() => {
			this.updateItemHeight(templateData);
		}));

		return referencesPart;
	}

	private renderCodeCitations(citations: IChatCodeCitations, context: IChatContentPartRenderContext, templateData: IChatListItemTemplate): ChatCodeCitationContentPart {
		const citationsPart = this.instantiationService.createInstance(ChatCodeCitationContentPart, citations, context);
		return citationsPart;
	}

	private getCodeBlockStartIndex(context: IChatContentPartRenderContext): number {
		return context.preceedingContentParts.reduce((acc, part) => acc + (part.codeblocks?.length ?? 0), 0);
	}

	private handleRenderedCodeblocks(element: ChatTreeItem, part: IChatContentPart, codeBlockStartIndex: number): void {
		if (!part.addDisposable || part.codeblocksPartId === undefined) {
			return;
		}

		const codeBlocksByResponseId = this.codeBlocksByResponseId.get(element.id) ?? [];
		this.codeBlocksByResponseId.set(element.id, codeBlocksByResponseId);
		part.addDisposable(toDisposable(() => {
			const codeBlocksByResponseId = this.codeBlocksByResponseId.get(element.id);
			if (codeBlocksByResponseId) {
				// Only delete if this is my code block
				part.codeblocks?.forEach((info, i) => {
					const codeblock = codeBlocksByResponseId[codeBlockStartIndex + i];
					if (codeblock?.ownerMarkdownPartId === part.codeblocksPartId) {
						delete codeBlocksByResponseId[codeBlockStartIndex + i];
					}
				});
			}
		}));

		part.codeblocks?.forEach((info, i) => {
			codeBlocksByResponseId[codeBlockStartIndex + i] = info;
			part.addDisposable!(thenIfNotDisposed(info.uriPromise, uri => {
				if (!uri) {
					return;
				}

				this.codeBlocksByEditorUri.set(uri, info);
				part.addDisposable!(toDisposable(() => {
					const codeblock = this.codeBlocksByEditorUri.get(uri);
					if (codeblock?.ownerMarkdownPartId === part.codeblocksPartId) {
						this.codeBlocksByEditorUri.delete(uri);
					}
				}));
			}));
		});

	}

	private renderToolInvocation(toolInvocation: IChatToolInvocation | IChatToolInvocationSerialized, context: IChatContentPartRenderContext, templateData: IChatListItemTemplate): IChatContentPart | undefined {
		const codeBlockStartIndex = this.getCodeBlockStartIndex(context);
		const part = this.instantiationService.createInstance(ChatToolInvocationPart, toolInvocation, context, this.renderer, this._contentReferencesListPool, this._toolEditorPool, () => this._currentLayoutWidth, this._toolInvocationCodeBlockCollection, codeBlockStartIndex);
		part.addDisposable(part.onDidChangeHeight(() => {
			this.updateItemHeight(templateData);
		}));
		this.handleRenderedCodeblocks(context.element, part, codeBlockStartIndex);
		return part;
	}

	private renderExtensionsContent(extensionsContent: IChatExtensionsContent, context: IChatContentPartRenderContext, templateData: IChatListItemTemplate): IChatContentPart | undefined {
		const part = this.instantiationService.createInstance(ChatExtensionsContentPart, extensionsContent);
		part.addDisposable(part.onDidChangeHeight(() => this.updateItemHeight(templateData)));
		return part;
	}

	private renderPullRequestContent(pullRequestContent: IChatPullRequestContent, context: IChatContentPartRenderContext, templateData: IChatListItemTemplate): IChatContentPart | undefined {
		const part = this.instantiationService.createInstance(ChatPullRequestContentPart, pullRequestContent);
		part.addDisposable(part.onDidChangeHeight(() => this.updateItemHeight(templateData)));
		return part;
	}

	private renderProgressTask(task: IChatTask | IChatTaskSerialized, templateData: IChatListItemTemplate, context: IChatContentPartRenderContext): IChatContentPart | undefined {
		if (!isResponseVM(context.element)) {
			return;
		}

		const taskPart = this.instantiationService.createInstance(ChatTaskContentPart, task, this._contentReferencesListPool, this.renderer, context);
		taskPart.addDisposable(taskPart.onDidChangeHeight(() => {
			this.updateItemHeight(templateData);
		}));
		return taskPart;
	}

	private renderWorkingProgress(workingProgress: IChatWorkingProgress, context: IChatContentPartRenderContext): IChatContentPart | undefined {
		return this.instantiationService.createInstance(ChatWorkingProgressContentPart, workingProgress, this.renderer, context);
	}

	private renderConfirmation(context: IChatContentPartRenderContext, confirmation: IChatConfirmation, templateData: IChatListItemTemplate): IChatContentPart {
		const part = this.instantiationService.createInstance(ChatConfirmationContentPart, confirmation, context);
		part.addDisposable(part.onDidChangeHeight(() => this.updateItemHeight(templateData)));
		return part;
	}

	private renderElicitation(context: IChatContentPartRenderContext, elicitation: IChatElicitationRequest, templateData: IChatListItemTemplate): IChatContentPart {
		const part = this.instantiationService.createInstance(ChatElicitationContentPart, elicitation, context);
		part.addDisposable(part.onDidChangeHeight(() => this.updateItemHeight(templateData)));
		return part;
	}

	private renderThinking(context: IChatContentPartRenderContext, thinking: IChatThinkingPart, templateData: IChatListItemTemplate): IChatContentPart {
		const thinkingPart = templateData.instantiationService.createInstance(
			ChatThinkingContentPart,
			thinking,
			context
		);

		thinkingPart.domNode.classList.add('chat-thinking-part');

		return thinkingPart;
	}

	private renderChangesSummary(content: IChatChangesSummaryPart, context: IChatContentPartRenderContext, templateData: IChatListItemTemplate): IChatContentPart {
		const part = this.instantiationService.createInstance(ChatCheckpointFileChangesSummaryContentPart, content, context);
		part.addDisposable(part.onDidChangeHeight(() => { this.updateItemHeight(templateData); }));
		return part;
	}

	private renderAttachments(variables: IChatRequestVariableEntry[], contentReferences: ReadonlyArray<IChatContentReference> | undefined, templateData: IChatListItemTemplate) {
		return this.instantiationService.createInstance(ChatAttachmentsContentPart, variables, contentReferences, undefined);
	}

	private renderTextEdit(context: IChatContentPartRenderContext, chatTextEdit: IChatTextEditGroup, templateData: IChatListItemTemplate): IChatContentPart {
		const textEditPart = this.instantiationService.createInstance(ChatTextEditContentPart, chatTextEdit, context, this.rendererOptions, this._diffEditorPool, this._currentLayoutWidth);
		textEditPart.addDisposable(textEditPart.onDidChangeHeight(() => {
			textEditPart.layout(this._currentLayoutWidth);
			this.updateItemHeight(templateData);
		}));

		return textEditPart;
	}

	private renderMarkdown(markdown: IChatMarkdownContent, templateData: IChatListItemTemplate, context: IChatContentPartRenderContext): IChatContentPart {
		const element = context.element;
		const fillInIncompleteTokens = isResponseVM(element) && (!element.isComplete || element.isCanceled || element.errorDetails?.responseIsFiltered || element.errorDetails?.responseIsIncomplete || !!element.renderData);
		const codeBlockStartIndex = this.getCodeBlockStartIndex(context);
		const markdownPart = templateData.instantiationService.createInstance(ChatMarkdownContentPart, markdown, context, this._editorPool, fillInIncompleteTokens, codeBlockStartIndex, this.renderer, this._currentLayoutWidth, this.codeBlockModelCollection, {});
		if (isRequestVM(element)) {
			markdownPart.domNode.tabIndex = 0;
			if (this.configService.getValue<string>('chat.editRequests') === 'inline' && this.rendererOptions.editable) {
				markdownPart.domNode.classList.add('clickable');
				markdownPart.addDisposable(dom.addDisposableListener(markdownPart.domNode, dom.EventType.CLICK, (e: MouseEvent) => {
					if (this.viewModel?.editing?.id === element.id) {
						return;
					}

					// Don't handle clicks on links
					const clickedElement = e.target as HTMLElement;
					if (clickedElement.tagName === 'A') {
						return;
					}

					// Don't handle if there's a text selection in the window
					const selection = dom.getWindow(templateData.rowContainer).getSelection();
					if (selection && !selection.isCollapsed && selection.toString().length > 0) {
						return;
					}

					// Don't handle if there's a selection in code block
					const monacoEditor = dom.findParentWithClass(clickedElement, 'monaco-editor');
					if (monacoEditor) {
						const editorPart = Array.from(this.editorsInUse()).find(editor =>
							editor.element.contains(monacoEditor));

						if (editorPart?.editor.getSelection()?.isEmpty() === false) {
							return;
						}
					}

					e.preventDefault();
					e.stopPropagation();
					this._onDidClickRequest.fire(templateData);
				}));
				this._register(this.hoverService.setupManagedHover(getDefaultHoverDelegate('element'), markdownPart.domNode, localize('requestMarkdownPartTitle', "Click to Edit"), { trapFocus: true }));
			}
			markdownPart.addDisposable(dom.addDisposableListener(markdownPart.domNode, dom.EventType.FOCUS, () => {
				this.hoverVisible(templateData.requestHover);
			}));
			markdownPart.addDisposable(dom.addDisposableListener(markdownPart.domNode, dom.EventType.BLUR, () => {
				this.hoverHidden(templateData.requestHover);
			}));
		}

		markdownPart.addDisposable(markdownPart.onDidChangeHeight(() => {
			markdownPart.layout(this._currentLayoutWidth);
			this.updateItemHeight(templateData);
		}));

		this.handleRenderedCodeblocks(element, markdownPart, codeBlockStartIndex);

		return markdownPart;
	}

	disposeElement(node: ITreeNode<ChatTreeItem, FuzzyScore>, index: number, templateData: IChatListItemTemplate, details?: IListElementRenderDetails): void {
		this.traceLayout('disposeElement', `Disposing element, index=${index}`);
		templateData.elementDisposables.clear();

		if (templateData.currentElement && !this.viewModel?.editing) {
			this.templateDataByRequestId.delete(templateData.currentElement.id);
		}

		if (isRequestVM(node.element) && node.element.id === this.viewModel?.editing?.id && details?.onScroll) {
			this._onDidDispose.fire(templateData);
		}

		// Don't retain the toolbar context which includes chat viewmodels
		if (templateData.titleToolbar) {
			templateData.titleToolbar.context = undefined;
		}
		templateData.footerToolbar.context = undefined;
	}

	disposeTemplate(templateData: IChatListItemTemplate): void {
		templateData.templateDisposables.dispose();
	}

	private hoverVisible(requestHover: HTMLElement) {
		requestHover.style.opacity = '1';
	}

	private hoverHidden(requestHover: HTMLElement) {
		requestHover.style.opacity = '0';
	}
}

export class ChatListDelegate implements IListVirtualDelegate<ChatTreeItem> {
	constructor(
		private readonly defaultElementHeight: number,
		@ILogService private readonly logService: ILogService
	) { }

	private _traceLayout(method: string, message: string) {
		if (forceVerboseLayoutTracing) {
			this.logService.info(`ChatListDelegate#${method}: ${message}`);
		} else {
			this.logService.trace(`ChatListDelegate#${method}: ${message}`);
		}
	}

	getHeight(element: ChatTreeItem): number {
		const kind = isRequestVM(element) ? 'request' : 'response';
		const height = ('currentRenderedHeight' in element ? element.currentRenderedHeight : undefined) ?? this.defaultElementHeight;
		this._traceLayout('getHeight', `${kind}, height=${height}`);
		return height;
	}

	getTemplateId(element: ChatTreeItem): string {
		return ChatListItemRenderer.ID;
	}

	hasDynamicHeight(element: ChatTreeItem): boolean {
		return true;
	}
}

const voteDownDetailLabels: Record<ChatAgentVoteDownReason, string> = {
	[ChatAgentVoteDownReason.IncorrectCode]: localize('incorrectCode', "Suggested incorrect code"),
	[ChatAgentVoteDownReason.DidNotFollowInstructions]: localize('didNotFollowInstructions', "Didn't follow instructions"),
	[ChatAgentVoteDownReason.MissingContext]: localize('missingContext', "Missing context"),
	[ChatAgentVoteDownReason.OffensiveOrUnsafe]: localize('offensiveOrUnsafe', "Offensive or unsafe"),
	[ChatAgentVoteDownReason.PoorlyWrittenOrFormatted]: localize('poorlyWrittenOrFormatted', "Poorly written or formatted"),
	[ChatAgentVoteDownReason.RefusedAValidRequest]: localize('refusedAValidRequest', "Refused a valid request"),
	[ChatAgentVoteDownReason.IncompleteCode]: localize('incompleteCode', "Incomplete code"),
	[ChatAgentVoteDownReason.WillReportIssue]: localize('reportIssue', "Report an issue"),
	[ChatAgentVoteDownReason.Other]: localize('other', "Other"),
};

export class ChatVoteDownButton extends DropdownMenuActionViewItem {
	constructor(
		action: IAction,
		options: IDropdownMenuActionViewItemOptions | undefined,
		@ICommandService private readonly commandService: ICommandService,
		@IWorkbenchIssueService private readonly issueService: IWorkbenchIssueService,
		@ILogService private readonly logService: ILogService,
		@IContextMenuService contextMenuService: IContextMenuService,
	) {
		super(action,
			{ getActions: () => this.getActions(), },
			contextMenuService,
			{
				...options,
				classNames: ThemeIcon.asClassNameArray(Codicon.thumbsdown),
			});
	}

	getActions(): readonly IAction[] {
		return [
			this.getVoteDownDetailAction(ChatAgentVoteDownReason.IncorrectCode),
			this.getVoteDownDetailAction(ChatAgentVoteDownReason.DidNotFollowInstructions),
			this.getVoteDownDetailAction(ChatAgentVoteDownReason.IncompleteCode),
			this.getVoteDownDetailAction(ChatAgentVoteDownReason.MissingContext),
			this.getVoteDownDetailAction(ChatAgentVoteDownReason.PoorlyWrittenOrFormatted),
			this.getVoteDownDetailAction(ChatAgentVoteDownReason.RefusedAValidRequest),
			this.getVoteDownDetailAction(ChatAgentVoteDownReason.OffensiveOrUnsafe),
			this.getVoteDownDetailAction(ChatAgentVoteDownReason.Other),
			{
				id: 'reportIssue',
				label: voteDownDetailLabels[ChatAgentVoteDownReason.WillReportIssue],
				tooltip: '',
				enabled: true,
				class: undefined,
				run: async (context: IChatResponseViewModel) => {
					if (!isResponseVM(context)) {
						this.logService.error('ChatVoteDownButton#run: invalid context');
						return;
					}

					await this.commandService.executeCommand(MarkUnhelpfulActionId, context, ChatAgentVoteDownReason.WillReportIssue);
					await this.issueService.openReporter({ extensionId: context.agent?.extensionId.value });
				}
			}
		];
	}

	override render(container: HTMLElement): void {
		super.render(container);

		this.element?.classList.toggle('checked', this.action.checked);
	}

	private getVoteDownDetailAction(reason: ChatAgentVoteDownReason): IAction {
		const label = voteDownDetailLabels[reason];
		return {
			id: MarkUnhelpfulActionId,
			label,
			tooltip: '',
			enabled: true,
			checked: (this._context as IChatResponseViewModel).voteDownReason === reason,
			class: undefined,
			run: async (context: IChatResponseViewModel) => {
				if (!isResponseVM(context)) {
					this.logService.error('ChatVoteDownButton#getVoteDownDetailAction: invalid context');
					return;
				}

				await this.commandService.executeCommand(MarkUnhelpfulActionId, context, reason);
			}
		};
	}
}<|MERGE_RESOLUTION|>--- conflicted
+++ resolved
@@ -1150,11 +1150,7 @@
 				return this.renderChatErrorDetails(context, content, templateData);
 			} else if (content.kind === 'elicitation') {
 				return this.renderElicitation(context, content, templateData);
-<<<<<<< HEAD
-			} else if (content.kind === 'thinking' && this.configService.getValue<boolean>(ChatConfiguration.ShowThinking)) {
-=======
-			} else if (content.kind === 'thinking' && content.value) {
->>>>>>> 0dce61c2
+			} else if (content.kind === 'thinking' && this.configService.getValue<boolean>(ChatConfiguration.ShowThinking) && content.value) {
 				return this.renderThinking(context, content, templateData);
 			} else if (content.kind === 'changesSummary') {
 				return this.renderChangesSummary(content, context, templateData);
