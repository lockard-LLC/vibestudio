--- conflicted
+++ resolved
@@ -256,15 +256,11 @@
 						return scopedInstantiationService.createInstance(ChatVoteButton, action, options as IMenuEntryActionViewItemOptions);
 					}
 
-<<<<<<< HEAD
 					return undefined;
 				}
 			}));
 		}
-		const template: IChatListItemTemplate = { avatarContainer, agentAvatarContainer, username, detail, referencesListContainer, value, rowContainer, elementDisposables, titleToolbar, templateDisposables, contextKeyService };
-=======
 		const template: IChatListItemTemplate = { avatarContainer, agentAvatarContainer, username, detail, progressSteps, referencesListContainer, value, rowContainer, elementDisposables, titleToolbar, templateDisposables, contextKeyService };
->>>>>>> b277683d
 		return template;
 	}
 
