--- conflicted
+++ resolved
@@ -1895,21 +1895,16 @@
 
 		// if not tools to enable are present, we are done
 		if (tools !== undefined) {
+
+
 			// sanity check on the logic of the `getPromptFilesMetadata` method
 			// and the code above in case this block is moved around somewhere else:
 			// if we have some tools present, the mode must have been equal to `agent`
-			assert(this.input.currentMode === ChatMode.Agent, `Chat mode must be 'agent' when there are 'tools' defined, got ${this.input.currentMode}.`);
-
-<<<<<<< HEAD
+			assert(this.input.currentModeKind === ChatModeKind.Agent, `Chat mode must be 'agent' when there are 'tools' defined, got ${this.input.currentModeKind}.`);
+
 			const enablementMap = this.toolsService.toToolAndToolSetEnablementMap(new Set(tools));
 			this.input.selectedToolsModel.set(enablementMap, true);
 		}
-=======
-		// sanity check on the logic of the `getPromptFilesMetadata` method
-		// and the code above in case this block is moved around somewhere else:
-		// if we have some tools present, the mode must have been equal to `agent`
-		assert(this.input.currentModeKind === ChatModeKind.Agent, `Chat mode must be 'agent' when there are 'tools' defined, got ${this.input.currentModeKind}.`);
->>>>>>> 6ccdb0f1
 
 		if (model !== undefined) {
 			this.input.switchModelByName(model);
