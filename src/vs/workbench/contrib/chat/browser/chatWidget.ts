--- conflicted
+++ resolved
@@ -1526,11 +1526,7 @@
 			const requestId = this.chatAccessibilityService.acceptRequest();
 			const requestInputs: IChatRequestInputOptions = {
 				input: !query ? editorValue : query.query,
-<<<<<<< HEAD
 				attachedContext: this.input.getAttachedAndImplicitContext(this.viewModel.sessionId),
-=======
-				attachedContext: this.inputPart.getAttachedAndImplicitContext(this.viewModel.sessionId)
->>>>>>> 1a797f97
 			};
 
 			const isUserQuery = !query;
@@ -1847,14 +1843,9 @@
 
 		const { mode, tools } = metadata;
 
-<<<<<<< HEAD
 		// switch to appropriate chat mode if needed
 		if (mode && mode !== this.input.currentMode) {
 			const chatModeCheck = await this.instantiationService.invokeFunction(handleModeSwitch, this.input.currentMode, mode, this.viewModel?.model.getRequests().length ?? 0, this.viewModel?.model.editingSession);
-=======
-		if (mode && mode !== this.inputPart.currentMode) {
-			const chatModeCheck = await this.instantiationService.invokeFunction(handleModeSwitch, this.inputPart.currentMode, mode, this.viewModel?.model.getRequests().length ?? 0, this.viewModel?.model.editingSession);
->>>>>>> 1a797f97
 			if (!chatModeCheck) {
 				return undefined;
 			} else if (chatModeCheck.needToClearSession) {
