/*---------------------------------------------------------------------------------------------
 *  Copyright (c) Microsoft Corporation. All rights reserved.
 *  Licensed under the MIT License. See License.txt in the project root for license information.
 *--------------------------------------------------------------------------------------------*/

import * as DOM from '../../../../base/browser/dom.js';
import { StandardKeyboardEvent } from '../../../../base/browser/keyboardEvent.js';
import { ActionBar } from '../../../../base/browser/ui/actionbar/actionbar.js';
import * as aria from '../../../../base/browser/ui/aria/aria.js';
import { Button } from '../../../../base/browser/ui/button/button.js';
import { Orientation, Sizing, SplitView } from '../../../../base/browser/ui/splitview/splitview.js';
import { ToggleActionViewItem } from '../../../../base/browser/ui/toggle/toggle.js';
import { ITreeElement } from '../../../../base/browser/ui/tree/tree.js';
import { CodeWindow } from '../../../../base/browser/window.js';
import { Action } from '../../../../base/common/actions.js';
import { CancelablePromise, createCancelablePromise, Delayer, raceTimeout } from '../../../../base/common/async.js';
import { CancellationToken, CancellationTokenSource } from '../../../../base/common/cancellation.js';
import { Color } from '../../../../base/common/color.js';
import { fromNow } from '../../../../base/common/date.js';
import { isCancellationError } from '../../../../base/common/errors.js';
import { Emitter, Event } from '../../../../base/common/event.js';
import { Iterable } from '../../../../base/common/iterator.js';
import { KeyCode } from '../../../../base/common/keyCodes.js';
import { Disposable, DisposableStore, dispose, type IDisposable, MutableDisposable } from '../../../../base/common/lifecycle.js';
import * as platform from '../../../../base/common/platform.js';
import { ThemeIcon } from '../../../../base/common/themables.js';
import { URI } from '../../../../base/common/uri.js';
import { ILanguageService } from '../../../../editor/common/languages/language.js';
import { ITextResourceConfigurationService } from '../../../../editor/common/services/textResourceConfiguration.js';
import { localize } from '../../../../nls.js';
import { ICommandService } from '../../../../platform/commands/common/commands.js';
import { ConfigurationTarget, IConfigurationUpdateOverrides } from '../../../../platform/configuration/common/configuration.js';
import { ConfigurationScope, Extensions, IConfigurationRegistry } from '../../../../platform/configuration/common/configurationRegistry.js';
import { IContextKey, IContextKeyService } from '../../../../platform/contextkey/common/contextkey.js';
import { IExtensionGalleryService, IExtensionManagementService, IGalleryExtension } from '../../../../platform/extensionManagement/common/extensionManagement.js';
import { IExtensionManifest } from '../../../../platform/extensions/common/extensions.js';
import { IInstantiationService } from '../../../../platform/instantiation/common/instantiation.js';
import { ILogService } from '../../../../platform/log/common/log.js';
import { IProductService } from '../../../../platform/product/common/productService.js';
import { IEditorProgressService, IProgressRunner } from '../../../../platform/progress/common/progress.js';
import { Registry } from '../../../../platform/registry/common/platform.js';
import { IStorageService, StorageScope, StorageTarget } from '../../../../platform/storage/common/storage.js';
import { ITelemetryService } from '../../../../platform/telemetry/common/telemetry.js';
import { defaultButtonStyles, defaultToggleStyles } from '../../../../platform/theme/browser/defaultStyles.js';
import { asCssVariable, badgeBackground, badgeForeground, contrastBorder, editorForeground } from '../../../../platform/theme/common/colorRegistry.js';
import { IThemeService } from '../../../../platform/theme/common/themeService.js';
import { IUserDataSyncEnablementService, IUserDataSyncService, SyncStatus } from '../../../../platform/userDataSync/common/userDataSync.js';
import { IWorkspaceTrustManagementService } from '../../../../platform/workspace/common/workspaceTrust.js';
import { registerNavigableContainer } from '../../../browser/actions/widgetNavigationCommands.js';
import { EditorPane } from '../../../browser/parts/editor/editorPane.js';
import { IEditorMemento, IEditorOpenContext, IEditorPane } from '../../../common/editor.js';
import { APPLICATION_SCOPES, IWorkbenchConfigurationService } from '../../../services/configuration/common/configuration.js';
import { IEditorGroup, IEditorGroupsService } from '../../../services/editor/common/editorGroupsService.js';
import { IExtensionService } from '../../../services/extensions/common/extensions.js';
import { IOpenSettingsOptions, IPreferencesService, ISearchResult, ISetting, ISettingsEditorModel, ISettingsEditorOptions, ISettingsGroup, SettingMatchType, SettingValueType, validateSettingsEditorOptions } from '../../../services/preferences/common/preferences.js';
import { SettingsEditor2Input } from '../../../services/preferences/common/preferencesEditorInput.js';
import { nullRange, Settings2EditorModel } from '../../../services/preferences/common/preferencesModels.js';
import { IUserDataProfileService } from '../../../services/userDataProfile/common/userDataProfile.js';
import { IUserDataSyncWorkbenchService } from '../../../services/userDataSync/common/userDataSync.js';
import { SuggestEnabledInput } from '../../codeEditor/browser/suggestEnabledInput/suggestEnabledInput.js';
import { CONTEXT_SETTINGS_EDITOR, CONTEXT_SETTINGS_ROW_FOCUS, CONTEXT_SETTINGS_SEARCH_FOCUS, CONTEXT_TOC_ROW_FOCUS, ENABLE_LANGUAGE_FILTER, EXTENSION_FETCH_TIMEOUT_MS, EXTENSION_SETTING_TAG, FEATURE_SETTING_TAG, getExperimentalExtensionToggleData, ID_SETTING_TAG, IPreferencesSearchService, ISearchProvider, LANGUAGE_SETTING_TAG, MODIFIED_SETTING_TAG, POLICY_SETTING_TAG, REQUIRE_TRUSTED_WORKSPACE_SETTING_TAG, SETTINGS_EDITOR_COMMAND_CLEAR_SEARCH_RESULTS, SETTINGS_EDITOR_COMMAND_SHOW_AI_RESULTS, SETTINGS_EDITOR_COMMAND_SUGGEST_FILTERS, WorkbenchSettingsEditorSettings, WORKSPACE_TRUST_SETTING_TAG } from '../common/preferences.js';
import { settingsHeaderBorder, settingsSashBorder, settingsTextInputBorder } from '../common/settingsEditorColorRegistry.js';
import './media/settingsEditor2.css';
import { preferencesAiResultsIcon, preferencesClearInputIcon, preferencesFilterIcon } from './preferencesIcons.js';
import { SettingsTarget, SettingsTargetsWidget } from './preferencesWidgets.js';
import { ISettingOverrideClickEvent } from './settingsEditorSettingIndicators.js';
import { getCommonlyUsedData, ITOCEntry, tocData } from './settingsLayout.js';
import { SettingsSearchFilterDropdownMenuActionViewItem } from './settingsSearchMenu.js';
import { AbstractSettingRenderer, createTocTreeForExtensionSettings, HeightChangeParams, ISettingLinkClickEvent, resolveConfiguredUntrustedSettings, resolveSettingsTree, SettingsTree, SettingTreeRenderers } from './settingsTree.js';
import { ISettingsEditorViewState, parseQuery, SearchResultIdx, SearchResultModel, SettingsTreeElement, SettingsTreeGroupChild, SettingsTreeGroupElement, SettingsTreeModel, SettingsTreeSettingElement } from './settingsTreeModels.js';
import { createTOCIterator, TOCTree, TOCTreeModel } from './tocTree.js';

export const enum SettingsFocusContext {
	Search,
	TableOfContents,
	SettingTree,
	SettingControl
}

export function createGroupIterator(group: SettingsTreeGroupElement): Iterable<ITreeElement<SettingsTreeGroupChild>> {
	return Iterable.map(group.children, g => {
		return {
			element: g,
			children: g instanceof SettingsTreeGroupElement ?
				createGroupIterator(g) :
				undefined
		};
	});
}

const $ = DOM.$;

interface IFocusEventFromScroll extends KeyboardEvent {
	fromScroll: true;
}

const searchBoxLabel = localize('SearchSettings.AriaLabel', "Search settings");
const SEARCH_TOC_BEHAVIOR_KEY = 'workbench.settings.settingsSearchTocBehavior';

const SETTINGS_EDITOR_STATE_KEY = 'settingsEditorState';
export class SettingsEditor2 extends EditorPane {

	static readonly ID: string = 'workbench.editor.settings2';
	private static NUM_INSTANCES: number = 0;
	private static SEARCH_DEBOUNCE: number = 200;
	private static SETTING_UPDATE_FAST_DEBOUNCE: number = 200;
	private static SETTING_UPDATE_SLOW_DEBOUNCE: number = 1000;
	private static CONFIG_SCHEMA_UPDATE_DELAYER = 500;
	private static TOC_MIN_WIDTH: number = 100;
	private static TOC_RESET_WIDTH: number = 200;
	private static EDITOR_MIN_WIDTH: number = 500;
	// Below NARROW_TOTAL_WIDTH, we only render the editor rather than the ToC.
	private static NARROW_TOTAL_WIDTH: number = this.TOC_RESET_WIDTH + this.EDITOR_MIN_WIDTH;

	private static SUGGESTIONS: string[] = [
		`@${MODIFIED_SETTING_TAG}`,
		'@tag:notebookLayout',
		'@tag:notebookOutputLayout',
		`@tag:${REQUIRE_TRUSTED_WORKSPACE_SETTING_TAG}`,
		`@tag:${WORKSPACE_TRUST_SETTING_TAG}`,
		'@tag:sync',
		'@tag:usesOnlineServices',
		'@tag:telemetry',
		'@tag:accessibility',
		'@tag:preview',
		'@tag:experimental',
		`@${ID_SETTING_TAG}`,
		`@${EXTENSION_SETTING_TAG}`,
		`@${FEATURE_SETTING_TAG}scm`,
		`@${FEATURE_SETTING_TAG}explorer`,
		`@${FEATURE_SETTING_TAG}search`,
		`@${FEATURE_SETTING_TAG}debug`,
		`@${FEATURE_SETTING_TAG}extensions`,
		`@${FEATURE_SETTING_TAG}terminal`,
		`@${FEATURE_SETTING_TAG}task`,
		`@${FEATURE_SETTING_TAG}problems`,
		`@${FEATURE_SETTING_TAG}output`,
		`@${FEATURE_SETTING_TAG}comments`,
		`@${FEATURE_SETTING_TAG}remote`,
		`@${FEATURE_SETTING_TAG}timeline`,
		`@${FEATURE_SETTING_TAG}notebook`,
		`@${POLICY_SETTING_TAG}`
	];

	private static shouldSettingUpdateFast(type: SettingValueType | SettingValueType[]): boolean {
		if (Array.isArray(type)) {
			// nullable integer/number or complex
			return false;
		}
		return type === SettingValueType.Enum ||
			type === SettingValueType.Array ||
			type === SettingValueType.BooleanObject ||
			type === SettingValueType.Object ||
			type === SettingValueType.Complex ||
			type === SettingValueType.Boolean ||
			type === SettingValueType.Exclude ||
			type === SettingValueType.Include;
	}

	// (!) Lots of props that are set once on the first render
	private defaultSettingsEditorModel!: Settings2EditorModel;
	private readonly modelDisposables: DisposableStore;

	private rootElement!: HTMLElement;
	private headerContainer!: HTMLElement;
	private searchContainer: HTMLElement | null = null;
	private bodyContainer!: HTMLElement;
	private searchWidget!: SuggestEnabledInput;
	private countElement!: HTMLElement;
	private controlsElement!: HTMLElement;
	private settingsTargetsWidget!: SettingsTargetsWidget;

	private splitView!: SplitView<number>;

	private settingsTreeContainer!: HTMLElement;
	private settingsTree!: SettingsTree;
	private settingRenderers!: SettingTreeRenderers;
	private tocTreeModel!: TOCTreeModel;
	private readonly settingsTreeModel = this._register(new MutableDisposable<SettingsTreeModel>());
	private noResultsMessage!: HTMLElement;
	private clearFilterLinkContainer!: HTMLElement;

	private tocTreeContainer!: HTMLElement;
	private tocTree!: TOCTree;

	private searchDelayer: Delayer<void>;
	private searchInProgress: CancellationTokenSource | null = null;
	private aiSearchPromise: CancelablePromise<void> | null = null;

	private showAiResultsAction: Action | null = null;

	private searchInputDelayer: Delayer<void>;
	private updatedConfigSchemaDelayer: Delayer<void>;

	private settingFastUpdateDelayer: Delayer<void>;
	private settingSlowUpdateDelayer: Delayer<void>;
	private pendingSettingUpdate: { key: string; value: any; languageFilter: string | undefined } | null = null;

	private readonly viewState: ISettingsEditorViewState;
	private readonly _searchResultModel = this._register(new MutableDisposable<SearchResultModel>());
	private searchResultLabel: string | null = null;
	private lastSyncedLabel: string | null = null;
	private settingsOrderByTocIndex: Map<string, number> | null = null;

	private tocRowFocused: IContextKey<boolean>;
	private settingRowFocused: IContextKey<boolean>;
	private inSettingsEditorContextKey: IContextKey<boolean>;
	private searchFocusContextKey: IContextKey<boolean>;

	private scheduledRefreshes: Map<string, DisposableStore>;
	private _currentFocusContext: SettingsFocusContext = SettingsFocusContext.Search;

	/** Don't spam warnings */
	private hasWarnedMissingSettings = false;
	private tocTreeDisposed = false;

	/** Persist the search query upon reloads */
	private editorMemento: IEditorMemento<ISettingsEditor2State>;

	private tocFocusedElement: SettingsTreeGroupElement | null = null;
	private treeFocusedElement: SettingsTreeElement | null = null;
	private settingsTreeScrollTop = 0;
	private dimension!: DOM.Dimension;

	private installedExtensionIds: string[] = [];
	private dismissedExtensionSettings: string[] = [];

	private readonly DISMISSED_EXTENSION_SETTINGS_STORAGE_KEY = 'settingsEditor2.dismissedExtensionSettings';
	private readonly DISMISSED_EXTENSION_SETTINGS_DELIMITER = '\t';

	private readonly inputChangeListener: MutableDisposable<IDisposable>;

	private searchInputActionBar: ActionBar | null = null;

	constructor(
		group: IEditorGroup,
		@ITelemetryService telemetryService: ITelemetryService,
		@IWorkbenchConfigurationService private readonly configurationService: IWorkbenchConfigurationService,
		@ITextResourceConfigurationService textResourceConfigurationService: ITextResourceConfigurationService,
		@IThemeService themeService: IThemeService,
		@IPreferencesService private readonly preferencesService: IPreferencesService,
		@IInstantiationService private readonly instantiationService: IInstantiationService,
		@IPreferencesSearchService private readonly preferencesSearchService: IPreferencesSearchService,
		@ILogService private readonly logService: ILogService,
		@IContextKeyService private readonly contextKeyService: IContextKeyService,
		@IStorageService private readonly storageService: IStorageService,
		@IEditorGroupsService protected editorGroupService: IEditorGroupsService,
		@IUserDataSyncWorkbenchService private readonly userDataSyncWorkbenchService: IUserDataSyncWorkbenchService,
		@IUserDataSyncEnablementService private readonly userDataSyncEnablementService: IUserDataSyncEnablementService,
		@IWorkspaceTrustManagementService private readonly workspaceTrustManagementService: IWorkspaceTrustManagementService,
		@IExtensionService private readonly extensionService: IExtensionService,
		@ILanguageService private readonly languageService: ILanguageService,
		@IExtensionManagementService private readonly extensionManagementService: IExtensionManagementService,
		@IProductService private readonly productService: IProductService,
		@IExtensionGalleryService private readonly extensionGalleryService: IExtensionGalleryService,
		@IEditorProgressService private readonly editorProgressService: IEditorProgressService,
		@IUserDataProfileService userDataProfileService: IUserDataProfileService,
	) {
		super(SettingsEditor2.ID, group, telemetryService, themeService, storageService);
		this.searchDelayer = new Delayer(200);
		this.viewState = { settingsTarget: ConfigurationTarget.USER_LOCAL };

		this.settingFastUpdateDelayer = new Delayer<void>(SettingsEditor2.SETTING_UPDATE_FAST_DEBOUNCE);
		this.settingSlowUpdateDelayer = new Delayer<void>(SettingsEditor2.SETTING_UPDATE_SLOW_DEBOUNCE);

		this.searchInputDelayer = new Delayer<void>(SettingsEditor2.SEARCH_DEBOUNCE);
		this.updatedConfigSchemaDelayer = new Delayer<void>(SettingsEditor2.CONFIG_SCHEMA_UPDATE_DELAYER);

		this.inSettingsEditorContextKey = CONTEXT_SETTINGS_EDITOR.bindTo(contextKeyService);
		this.searchFocusContextKey = CONTEXT_SETTINGS_SEARCH_FOCUS.bindTo(contextKeyService);
		this.tocRowFocused = CONTEXT_TOC_ROW_FOCUS.bindTo(contextKeyService);
		this.settingRowFocused = CONTEXT_SETTINGS_ROW_FOCUS.bindTo(contextKeyService);

		this.scheduledRefreshes = new Map<string, DisposableStore>();

		this.editorMemento = this.getEditorMemento<ISettingsEditor2State>(editorGroupService, textResourceConfigurationService, SETTINGS_EDITOR_STATE_KEY);

		this.dismissedExtensionSettings = this.storageService
			.get(this.DISMISSED_EXTENSION_SETTINGS_STORAGE_KEY, StorageScope.PROFILE, '')
			.split(this.DISMISSED_EXTENSION_SETTINGS_DELIMITER);

		this._register(configurationService.onDidChangeConfiguration(e => {
			if (e.affectedKeys.has(WorkbenchSettingsEditorSettings.ShowAISearchToggle)) {
				const isToggleVisible = this.configurationService.getValue<boolean>(WorkbenchSettingsEditorSettings.ShowAISearchToggle);
				this.updateAiSearchToggleVisibility(isToggleVisible);
			}
			if (e.source !== ConfigurationTarget.DEFAULT) {
				this.onConfigUpdate(e.affectedKeys);
			}
		}));

		this._register(userDataProfileService.onDidChangeCurrentProfile(e => {
			e.join(this.whenCurrentProfileChanged());
		}));

		this._register(workspaceTrustManagementService.onDidChangeTrust(() => {
			this.searchResultModel?.updateWorkspaceTrust(workspaceTrustManagementService.isWorkspaceTrusted());

			if (this.settingsTreeModel.value) {
				this.settingsTreeModel.value.updateWorkspaceTrust(workspaceTrustManagementService.isWorkspaceTrusted());
				this.renderTree();
			}
		}));

		this._register(configurationService.onDidChangeRestrictedSettings(e => {
			if (e.default.length && this.currentSettingsModel) {
				this.updateElementsByKey(new Set(e.default));
			}
		}));

		this._register(extensionManagementService.onDidInstallExtensions(() => {
			this.refreshInstalledExtensionsList();
		}));
		this._register(extensionManagementService.onDidUninstallExtension(() => {
			this.refreshInstalledExtensionsList();
		}));

		this.modelDisposables = this._register(new DisposableStore());

		if (ENABLE_LANGUAGE_FILTER && !SettingsEditor2.SUGGESTIONS.includes(`@${LANGUAGE_SETTING_TAG}`)) {
			SettingsEditor2.SUGGESTIONS.push(`@${LANGUAGE_SETTING_TAG}`);
		}
		this.inputChangeListener = this._register(new MutableDisposable());
	}

	private async whenCurrentProfileChanged(): Promise<void> {
		this.updatedConfigSchemaDelayer.trigger(() => {
			this.dismissedExtensionSettings = this.storageService
				.get(this.DISMISSED_EXTENSION_SETTINGS_STORAGE_KEY, StorageScope.PROFILE, '')
				.split(this.DISMISSED_EXTENSION_SETTINGS_DELIMITER);
			this.onConfigUpdate(undefined, true);
		});
	}

	private updateAiSearchToggleVisibility(showToggle: boolean): void {
		if (!this.searchContainer || !this.showAiResultsAction || !this.searchInputActionBar) {
			return;
		}

		const chatSetupHidden = this.contextKeyService.getContextKeyValue<boolean>('chatSetupHidden');
		const alreadyVisible = this.searchInputActionBar.hasAction(this.showAiResultsAction);
		if (!alreadyVisible && showToggle && !chatSetupHidden) {
			this.searchInputActionBar.push(this.showAiResultsAction, {
				index: 0,
				label: false,
				icon: true
			});
			this.searchContainer.classList.add('with-ai-toggle');
		} else if (alreadyVisible) {
			this.searchInputActionBar.pull(0);
			this.searchContainer.classList.remove('with-ai-toggle');
			this.showAiResultsAction.checked = false;
		}
	}

	override get minimumWidth(): number { return SettingsEditor2.EDITOR_MIN_WIDTH; }
	override get maximumWidth(): number { return Number.POSITIVE_INFINITY; }
	override get minimumHeight() { return 180; }

	// these setters need to exist because this extends from EditorPane
	override set minimumWidth(value: number) { /*noop*/ }
	override set maximumWidth(value: number) { /*noop*/ }

	private get currentSettingsModel(): SettingsTreeModel | undefined {
		return this.searchResultModel || this.settingsTreeModel.value;
	}

	private get searchResultModel(): SearchResultModel | null {
		return this._searchResultModel.value ?? null;
	}

	private set searchResultModel(value: SearchResultModel | null) {
		this._searchResultModel.value = value ?? undefined;

		this.rootElement.classList.toggle('search-mode', !!this._searchResultModel.value);
	}

	private get focusedSettingDOMElement(): HTMLElement | undefined {
		const focused = this.settingsTree.getFocus()[0];
		if (!(focused instanceof SettingsTreeSettingElement)) {
			return;
		}

		return this.settingRenderers.getDOMElementsForSettingKey(this.settingsTree.getHTMLElement(), focused.setting.key)[0];
	}

	get currentFocusContext() {
		return this._currentFocusContext;
	}

	protected createEditor(parent: HTMLElement): void {
		parent.setAttribute('tabindex', '-1');
		this.rootElement = DOM.append(parent, $('.settings-editor', { tabindex: '-1' }));

		this.createHeader(this.rootElement);
		this.createBody(this.rootElement);
		this.addCtrlAInterceptor(this.rootElement);
		this.updateStyles();

		this._register(registerNavigableContainer({
			name: 'settingsEditor2',
			focusNotifiers: [this],
			focusNextWidget: () => {
				if (this.searchWidget.inputWidget.hasWidgetFocus()) {
					this.focusTOC();
				}
			},
			focusPreviousWidget: () => {
				if (!this.searchWidget.inputWidget.hasWidgetFocus()) {
					this.focusSearch();
				}
			}
		}));
	}

	override async setInput(input: SettingsEditor2Input, options: ISettingsEditorOptions | undefined, context: IEditorOpenContext, token: CancellationToken): Promise<void> {
		this.inSettingsEditorContextKey.set(true);
		await super.setInput(input, options, context, token);
		if (!this.input) {
			return;
		}

		const model = await this.input.resolve();
		if (token.isCancellationRequested || !(model instanceof Settings2EditorModel)) {
			return;
		}

		this.modelDisposables.clear();
		this.modelDisposables.add(model.onDidChangeGroups(() => {
			this.updatedConfigSchemaDelayer.trigger(() => {
				this.onConfigUpdate(undefined, false, true);
			});
		}));
		this.defaultSettingsEditorModel = model;

		options = options || validateSettingsEditorOptions({});
		if (!this.viewState.settingsTarget || !this.settingsTargetsWidget.settingsTarget) {
			const optionsHasViewStateTarget = options.viewState && (options.viewState as ISettingsEditorViewState).settingsTarget;
			if (!options.target && !optionsHasViewStateTarget) {
				options.target = ConfigurationTarget.USER_LOCAL;
			}
		}
		this._setOptions(options);

		// Don't block setInput on render (which can trigger an async search)
		this.onConfigUpdate(undefined, true).then(() => {
			// This event runs when the editor closes.
			this.inputChangeListener.value = input.onWillDispose(() => {
				this.searchWidget.setValue('');
			});

			// Init TOC selection
			this.updateTreeScrollSync();
		});

		await this.refreshInstalledExtensionsList();
	}

	private async refreshInstalledExtensionsList(): Promise<void> {
		const installedExtensions = await this.extensionManagementService.getInstalled();
		this.installedExtensionIds = installedExtensions
			.filter(ext => ext.manifest.contributes?.configuration)
			.map(ext => ext.identifier.id);
	}

	private restoreCachedState(): ISettingsEditor2State | null {
		const cachedState = this.input && this.editorMemento.loadEditorState(this.group, this.input);
		if (cachedState && typeof cachedState.target === 'object') {
			cachedState.target = URI.revive(cachedState.target);
		}

		if (cachedState) {
			const settingsTarget = cachedState.target;
			this.settingsTargetsWidget.settingsTarget = settingsTarget;
			this.viewState.settingsTarget = settingsTarget;
			if (!this.searchWidget.getValue()) {
				this.searchWidget.setValue(cachedState.searchQuery);
			}
		}

		if (this.input) {
			this.editorMemento.clearEditorState(this.input, this.group);
		}

		return cachedState ?? null;
	}

	override getViewState(): object | undefined {
		return this.viewState;
	}

	override setOptions(options: ISettingsEditorOptions | undefined): void {
		super.setOptions(options);

		if (options) {
			this._setOptions(options);
		}
	}

	private _setOptions(options: ISettingsEditorOptions): void {
		if (options.focusSearch && !platform.isIOS) {
			// isIOS - #122044
			this.focusSearch();
		}

		const recoveredViewState = options.viewState ?
			options.viewState as ISettingsEditorViewState : undefined;

		const query: string | undefined = recoveredViewState?.query ?? options.query;
		if (query !== undefined) {
			this.searchWidget.setValue(query);
			this.viewState.query = query;
		}

		const target: SettingsTarget | undefined = options.folderUri ?? recoveredViewState?.settingsTarget ?? <SettingsTarget | undefined>options.target;
		if (target) {
			this.settingsTargetsWidget.updateTarget(target);
		}
	}

	override clearInput(): void {
		this.inSettingsEditorContextKey.set(false);
		super.clearInput();
	}

	layout(dimension: DOM.Dimension): void {
		this.dimension = dimension;

		if (!this.isVisible()) {
			return;
		}

		this.layoutSplitView(dimension);

		const innerWidth = Math.min(this.headerContainer.clientWidth, dimension.width) - 24 * 2; // 24px padding on left and right;
		// minus padding inside inputbox, countElement width, controls width, extra padding before countElement
		const monacoWidth = innerWidth - 10 - this.countElement.clientWidth - this.controlsElement.clientWidth - 12;
		this.searchWidget.layout(new DOM.Dimension(monacoWidth, 20));

		this.rootElement.classList.toggle('narrow-width', dimension.width < SettingsEditor2.NARROW_TOTAL_WIDTH);
	}

	override focus(): void {
		super.focus();

		if (this._currentFocusContext === SettingsFocusContext.Search) {
			if (!platform.isIOS) {
				// #122044
				this.focusSearch();
			}
		} else if (this._currentFocusContext === SettingsFocusContext.SettingControl) {
			const element = this.focusedSettingDOMElement;
			if (element) {
				const control = element.querySelector(AbstractSettingRenderer.CONTROL_SELECTOR);
				if (control) {
					(<HTMLElement>control).focus();
					return;
				}
			}
		} else if (this._currentFocusContext === SettingsFocusContext.SettingTree) {
			this.settingsTree.domFocus();
		} else if (this._currentFocusContext === SettingsFocusContext.TableOfContents) {
			this.tocTree.domFocus();
		}
	}

	protected override setEditorVisible(visible: boolean): void {
		super.setEditorVisible(visible);

		if (!visible) {
			// Wait for editor to be removed from DOM #106303
			setTimeout(() => {
				this.searchWidget.onHide();
				this.settingRenderers.cancelSuggesters();
			}, 0);
		}
	}

	focusSettings(focusSettingInput = false): void {
		const focused = this.settingsTree.getFocus();
		if (!focused.length) {
			this.settingsTree.focusFirst();
		}

		this.settingsTree.domFocus();

		if (focusSettingInput) {
			const controlInFocusedRow = this.settingsTree.getHTMLElement().querySelector(`.focused ${AbstractSettingRenderer.CONTROL_SELECTOR}`);
			if (controlInFocusedRow) {
				(<HTMLElement>controlInFocusedRow).focus();
			}
		}
	}

	focusTOC(): void {
		this.tocTree.domFocus();
	}

	showContextMenu(): void {
		const focused = this.settingsTree.getFocus()[0];
		const rowElement = this.focusedSettingDOMElement;
		if (rowElement && focused instanceof SettingsTreeSettingElement) {
			this.settingRenderers.showContextMenu(focused, rowElement);
		}
	}

	focusSearch(filter?: string, selectAll = true): void {
		if (filter && this.searchWidget) {
			this.searchWidget.setValue(filter);
		}

		// Do not select all if the user is already searching.
		this.searchWidget.focus(selectAll && !this.searchInputDelayer.isTriggered);
	}

	clearSearchResults(): void {
		this.updateAiSearchToggleVisibility(false);
		this.searchWidget.setValue('');
		this.focusSearch();
	}

	clearSearchFilters(): void {
		const query = this.searchWidget.getValue();

		const splitQuery = query.split(' ').filter(word => {
			return word.length && !SettingsEditor2.SUGGESTIONS.some(suggestion => word.startsWith(suggestion));
		});

		this.searchWidget.setValue(splitQuery.join(' '));
	}

	private updateInputAriaLabel() {
		let label = searchBoxLabel;
		if (this.searchResultLabel) {
			label += `. ${this.searchResultLabel}`;
		}

		if (this.lastSyncedLabel) {
			label += `. ${this.lastSyncedLabel}`;
		}

		this.searchWidget.updateAriaLabel(label);
	}

	/**
	 * Render the header of the Settings editor, which includes the content above the splitview.
	 */
	private createHeader(parent: HTMLElement): void {
		this.headerContainer = DOM.append(parent, $('.settings-header'));
		this.searchContainer = DOM.append(this.headerContainer, $('.search-container'));

		const clearInputAction = this._register(new Action(SETTINGS_EDITOR_COMMAND_CLEAR_SEARCH_RESULTS,
			localize('clearInput', "Clear Settings Search Input"), ThemeIcon.asClassName(preferencesClearInputIcon), false,
			async () => this.clearSearchResults()
		));

		const showAiResultActionClassNames = ['action-label', ThemeIcon.asClassName(preferencesAiResultsIcon)];
		this.showAiResultsAction = this._register(new Action(SETTINGS_EDITOR_COMMAND_SHOW_AI_RESULTS,
			localize('showAiResults', "Show AI-recommended results"), showAiResultActionClassNames.join(' '), true
		));
		this._register(this.showAiResultsAction.onDidChange(async () => {
			await this.onDidToggleAiSearch();
		}));

		const filterAction = this._register(new Action(SETTINGS_EDITOR_COMMAND_SUGGEST_FILTERS,
			localize('filterInput', "Filter Settings"), ThemeIcon.asClassName(preferencesFilterIcon)
		));

		this.searchWidget = this._register(this.instantiationService.createInstance(SuggestEnabledInput, `${SettingsEditor2.ID}.searchbox`, this.searchContainer, {
			triggerCharacters: ['@', ':'],
			provideResults: (query: string) => {
				// Based on testing, the trigger character is always at the end of the query.
				// for the ':' trigger, only return suggestions if there was a '@' before it in the same word.
				const queryParts = query.split(/\s/g);
				if (queryParts[queryParts.length - 1].startsWith(`@${LANGUAGE_SETTING_TAG}`)) {
					const sortedLanguages = this.languageService.getRegisteredLanguageIds().map(languageId => {
						return `@${LANGUAGE_SETTING_TAG}${languageId} `;
					}).sort();
					return sortedLanguages.filter(langFilter => !query.includes(langFilter));
				} else if (queryParts[queryParts.length - 1].startsWith(`@${EXTENSION_SETTING_TAG}`)) {
					const installedExtensionsTags = this.installedExtensionIds.map(extensionId => {
						return `@${EXTENSION_SETTING_TAG}${extensionId} `;
					}).sort();
					return installedExtensionsTags.filter(extFilter => !query.includes(extFilter));
				} else if (queryParts[queryParts.length - 1].startsWith('@')) {
					return SettingsEditor2.SUGGESTIONS.filter(tag => !query.includes(tag)).map(tag => tag.endsWith(':') ? tag : tag + ' ');
				}
				return [];
			}
		}, searchBoxLabel, 'settingseditor:searchinput' + SettingsEditor2.NUM_INSTANCES++, {
			placeholderText: searchBoxLabel,
			focusContextKey: this.searchFocusContextKey,
			styleOverrides: {
				inputBorder: settingsTextInputBorder
			}
			// TODO: Aria-live
		}));
		this._register(this.searchWidget.onDidFocus(() => {
			this._currentFocusContext = SettingsFocusContext.Search;
		}));

		this.countElement = DOM.append(this.searchContainer, DOM.$('.settings-count-widget.monaco-count-badge.long'));

		this.countElement.style.backgroundColor = asCssVariable(badgeBackground);
		this.countElement.style.color = asCssVariable(badgeForeground);
		this.countElement.style.border = `1px solid ${asCssVariable(contrastBorder)}`;

		this._register(this.searchWidget.onInputDidChange(() => {
			const searchVal = this.searchWidget.getValue();
			clearInputAction.enabled = !!searchVal;
			this.searchInputDelayer.trigger(() => this.onSearchInputChanged(true));
		}));

		const headerControlsContainer = DOM.append(this.headerContainer, $('.settings-header-controls'));
		headerControlsContainer.style.borderColor = asCssVariable(settingsHeaderBorder);

		const targetWidgetContainer = DOM.append(headerControlsContainer, $('.settings-target-container'));
		this.settingsTargetsWidget = this._register(this.instantiationService.createInstance(SettingsTargetsWidget, targetWidgetContainer, { enableRemoteSettings: true }));
		this.settingsTargetsWidget.settingsTarget = ConfigurationTarget.USER_LOCAL;
		this._register(this.settingsTargetsWidget.onDidTargetChange(target => this.onDidSettingsTargetChange(target)));
		this._register(DOM.addDisposableListener(targetWidgetContainer, DOM.EventType.KEY_DOWN, e => {
			const event = new StandardKeyboardEvent(e);
			if (event.keyCode === KeyCode.DownArrow) {
				this.focusSettings();
			}
		}));

		if (this.userDataSyncWorkbenchService.enabled && this.userDataSyncEnablementService.canToggleEnablement()) {
			const syncControls = this._register(this.instantiationService.createInstance(SyncControls, this.window, headerControlsContainer));
			this._register(syncControls.onDidChangeLastSyncedLabel(lastSyncedLabel => {
				this.lastSyncedLabel = lastSyncedLabel;
				this.updateInputAriaLabel();
			}));
		}

		this.controlsElement = DOM.append(this.searchContainer, DOM.$('.settings-clear-widget'));

		this.searchInputActionBar = this._register(new ActionBar(this.controlsElement, {
			actionViewItemProvider: (action, options) => {
				if (action.id === filterAction.id) {
					return this.instantiationService.createInstance(SettingsSearchFilterDropdownMenuActionViewItem, action, options, this.actionRunner, this.searchWidget);
				}
				if (this.showAiResultsAction && action.id === this.showAiResultsAction.id) {
					return new ToggleActionViewItem(null, action, { ...options, keybinding: 'Ctrl+I', toggleStyles: defaultToggleStyles });
				}
				return undefined;
			}
		}));

		const actionsToPush = [clearInputAction, filterAction];
		this.searchInputActionBar.push(actionsToPush, { label: false, icon: true });
	}

	toggleAiSearch(): void {
		if (this.showAiResultsAction) {
			if (!this.showAiResultsAction.enabled) {
				aria.status(localize('noAiResults', "No AI results available at this time."));
			}
			this.showAiResultsAction.checked = !this.showAiResultsAction.checked;
		}
	}

	private async onDidToggleAiSearch(): Promise<void> {
		if (this.searchResultModel && this.showAiResultsAction) {
			this.searchResultModel.showAiResults = this.showAiResultsAction.checked ?? false;
			this.renderResultCountMessages(false);
			this.onDidFinishSearch(true, undefined);
		}
	}

	private onDidSettingsTargetChange(target: SettingsTarget): void {
		this.viewState.settingsTarget = target;

		// TODO Instead of rebuilding the whole model, refresh and uncache the inspected setting value
		this.onConfigUpdate(undefined, true);
	}

	private onDidDismissExtensionSetting(extensionId: string): void {
		if (!this.dismissedExtensionSettings.includes(extensionId)) {
			this.dismissedExtensionSettings.push(extensionId);
		}
		this.storageService.store(
			this.DISMISSED_EXTENSION_SETTINGS_STORAGE_KEY,
			this.dismissedExtensionSettings.join(this.DISMISSED_EXTENSION_SETTINGS_DELIMITER),
			StorageScope.PROFILE,
			StorageTarget.USER
		);
		this.onConfigUpdate(undefined, true);
	}

	private onDidClickSetting(evt: ISettingLinkClickEvent, recursed?: boolean): void {
		const targetElement = this.currentSettingsModel?.getElementsByName(evt.targetKey)?.[0];
		let revealFailed = false;
		if (targetElement) {
			let sourceTop = 0.5;
			try {
				const _sourceTop = this.settingsTree.getRelativeTop(evt.source);
				if (_sourceTop !== null) {
					sourceTop = _sourceTop;
				}
			} catch {
				// e.g. clicked a searched element, now the search has been cleared
			}

			// If we search for something and focus on a category, the settings tree
			// only renders settings in that category.
			// If the target display category is different than the source's, unfocus the category
			// so that we can render all found settings again.
			// Then, the reveal call will correctly find the target setting.
			if (this.viewState.filterToCategory && evt.source.displayCategory !== targetElement.displayCategory) {
				this.tocTree.setFocus([]);
			}
			try {
				this.settingsTree.reveal(targetElement, sourceTop);
			} catch (_) {
				// The listwidget couldn't find the setting to reveal,
				// even though it's in the model, meaning there might be a filter
				// preventing it from showing up.
				revealFailed = true;
			}

			if (!revealFailed) {
				// We need to shift focus from the setting that contains the link to the setting that's
				// linked. Clicking on the link sets focus on the setting that contains the link,
				// which is why we need the setTimeout.
				setTimeout(() => {
					this.settingsTree.setFocus([targetElement]);
				}, 50);

				const domElements = this.settingRenderers.getDOMElementsForSettingKey(this.settingsTree.getHTMLElement(), evt.targetKey);
				if (domElements && domElements[0]) {
					const control = domElements[0].querySelector(AbstractSettingRenderer.CONTROL_SELECTOR);
					if (control) {
						(<HTMLElement>control).focus();
					}
				}
			}
		}

		if (!recursed && (!targetElement || revealFailed)) {
			// We'll call this event handler again after clearing the search query,
			// so that more settings show up in the list.
			const p = this.triggerSearch('', true);
			p.then(() => {
				this.searchWidget.setValue('');
				this.onDidClickSetting(evt, true);
			});
		}
	}

	switchToSettingsFile(): Promise<IEditorPane | undefined> {
		const query = parseQuery(this.searchWidget.getValue()).query;
		return this.openSettingsFile({ query });
	}

	private async openSettingsFile(options?: ISettingsEditorOptions): Promise<IEditorPane | undefined> {
		const currentSettingsTarget = this.settingsTargetsWidget.settingsTarget;

		const openOptions: IOpenSettingsOptions = { jsonEditor: true, groupId: this.group.id, ...options };
		if (currentSettingsTarget === ConfigurationTarget.USER_LOCAL) {
			if (options?.revealSetting) {
				const configurationProperties = Registry.as<IConfigurationRegistry>(Extensions.Configuration).getConfigurationProperties();
				const configurationScope = configurationProperties[options?.revealSetting.key]?.scope;
				if (configurationScope && APPLICATION_SCOPES.includes(configurationScope)) {
					return this.preferencesService.openApplicationSettings(openOptions);
				}
			}
			return this.preferencesService.openUserSettings(openOptions);
		} else if (currentSettingsTarget === ConfigurationTarget.USER_REMOTE) {
			return this.preferencesService.openRemoteSettings(openOptions);
		} else if (currentSettingsTarget === ConfigurationTarget.WORKSPACE) {
			return this.preferencesService.openWorkspaceSettings(openOptions);
		} else if (URI.isUri(currentSettingsTarget)) {
			return this.preferencesService.openFolderSettings({ folderUri: currentSettingsTarget, ...openOptions });
		}

		return undefined;
	}

	private createBody(parent: HTMLElement): void {
		this.bodyContainer = DOM.append(parent, $('.settings-body'));

		this.noResultsMessage = DOM.append(this.bodyContainer, $('.no-results-message'));

		this.noResultsMessage.innerText = localize('noResults', "No Settings Found");

		this.clearFilterLinkContainer = $('span.clear-search-filters');

		this.clearFilterLinkContainer.textContent = ' - ';
		const clearFilterLink = DOM.append(this.clearFilterLinkContainer, $('a.pointer.prominent', { tabindex: 0 }, localize('clearSearchFilters', 'Clear Filters')));
		this._register(DOM.addDisposableListener(clearFilterLink, DOM.EventType.CLICK, (e: MouseEvent) => {
			DOM.EventHelper.stop(e, false);
			this.clearSearchFilters();
		}));

		DOM.append(this.noResultsMessage, this.clearFilterLinkContainer);

		this.noResultsMessage.style.color = asCssVariable(editorForeground);

		this.tocTreeContainer = $('.settings-toc-container');
		this.settingsTreeContainer = $('.settings-tree-container');

		this.createTOC(this.tocTreeContainer);
		this.createSettingsTree(this.settingsTreeContainer);

		this.splitView = this._register(new SplitView(this.bodyContainer, {
			orientation: Orientation.HORIZONTAL,
			proportionalLayout: true
		}));
		const startingWidth = this.storageService.getNumber('settingsEditor2.splitViewWidth', StorageScope.PROFILE, SettingsEditor2.TOC_RESET_WIDTH);
		this.splitView.addView({
			onDidChange: Event.None,
			element: this.tocTreeContainer,
			minimumSize: SettingsEditor2.TOC_MIN_WIDTH,
			maximumSize: Number.POSITIVE_INFINITY,
			layout: (width, _, height) => {
				this.tocTreeContainer.style.width = `${width}px`;
				this.tocTree.layout(height, width);
			}
		}, startingWidth, undefined, true);
		this.splitView.addView({
			onDidChange: Event.None,
			element: this.settingsTreeContainer,
			minimumSize: SettingsEditor2.EDITOR_MIN_WIDTH,
			maximumSize: Number.POSITIVE_INFINITY,
			layout: (width, _, height) => {
				this.settingsTreeContainer.style.width = `${width}px`;
				this.settingsTree.layout(height, width);
			}
		}, Sizing.Distribute, undefined, true);
		this._register(this.splitView.onDidSashReset(() => {
			const totalSize = this.splitView.getViewSize(0) + this.splitView.getViewSize(1);
			this.splitView.resizeView(0, SettingsEditor2.TOC_RESET_WIDTH);
			this.splitView.resizeView(1, totalSize - SettingsEditor2.TOC_RESET_WIDTH);
		}));
		this._register(this.splitView.onDidSashChange(() => {
			const width = this.splitView.getViewSize(0);
			this.storageService.store('settingsEditor2.splitViewWidth', width, StorageScope.PROFILE, StorageTarget.USER);
		}));
		const borderColor = this.theme.getColor(settingsSashBorder)!;
		this.splitView.style({ separatorBorder: borderColor });
	}

	private addCtrlAInterceptor(container: HTMLElement): void {
		this._register(DOM.addStandardDisposableListener(container, DOM.EventType.KEY_DOWN, (e: StandardKeyboardEvent) => {
			if (
				e.keyCode === KeyCode.KeyA &&
				(platform.isMacintosh ? e.metaKey : e.ctrlKey) &&
				!DOM.isEditableElement(e.target)
			) {
				// Avoid browser ctrl+a
				e.browserEvent.stopPropagation();
				e.browserEvent.preventDefault();
			}
		}));
	}

	private createTOC(container: HTMLElement): void {
		this.tocTreeModel = this.instantiationService.createInstance(TOCTreeModel, this.viewState);

		this.tocTree = this._register(this.instantiationService.createInstance(TOCTree,
			DOM.append(container, $('.settings-toc-wrapper', {
				'role': 'navigation',
				'aria-label': localize('settings', "Settings"),
			})),
			this.viewState));
		this.tocTreeDisposed = false;

		this._register(this.tocTree.onDidFocus(() => {
			this._currentFocusContext = SettingsFocusContext.TableOfContents;
		}));

		this._register(this.tocTree.onDidChangeFocus(e => {
			const element: SettingsTreeGroupElement | null = e.elements?.[0] ?? null;
			if (this.tocFocusedElement === element) {
				return;
			}

			this.tocFocusedElement = element;
			this.tocTree.setSelection(element ? [element] : []);
			if (this.searchResultModel) {
				if (this.viewState.filterToCategory !== element) {
					this.viewState.filterToCategory = element ?? undefined;
					// Force render in this case, because
					// onDidClickSetting relies on the updated view.
					this.renderTree(undefined, true);
					this.settingsTree.scrollTop = 0;
				}
			} else if (element && (!e.browserEvent || !(<IFocusEventFromScroll>e.browserEvent).fromScroll)) {
				this.settingsTree.reveal(element, 0);
				this.settingsTree.setFocus([element]);
			}
		}));

		this._register(this.tocTree.onDidFocus(() => {
			this.tocRowFocused.set(true);
		}));

		this._register(this.tocTree.onDidBlur(() => {
			this.tocRowFocused.set(false);
		}));

		this._register(this.tocTree.onDidDispose(() => {
			this.tocTreeDisposed = true;
		}));
	}

	private applyFilter(filter: string) {
		if (this.searchWidget && !this.searchWidget.getValue().includes(filter)) {
			// Prepend the filter to the query.
			const newQuery = `${filter} ${this.searchWidget.getValue().trimStart()}`;
			this.focusSearch(newQuery, false);
		}
	}

	private removeLanguageFilters() {
		if (this.searchWidget && this.searchWidget.getValue().includes(`@${LANGUAGE_SETTING_TAG}`)) {
			const query = this.searchWidget.getValue().split(' ');
			const newQuery = query.filter(word => !word.startsWith(`@${LANGUAGE_SETTING_TAG}`)).join(' ');
			this.focusSearch(newQuery, false);
		}
	}

	private createSettingsTree(container: HTMLElement): void {
		this.settingRenderers = this._register(this.instantiationService.createInstance(SettingTreeRenderers));
		this._register(this.settingRenderers.onDidChangeSetting(e => this.onDidChangeSetting(e.key, e.value, e.type, e.manualReset, e.scope)));
		this._register(this.settingRenderers.onDidDismissExtensionSetting((e) => this.onDidDismissExtensionSetting(e)));
		this._register(this.settingRenderers.onDidOpenSettings(settingKey => {
			this.openSettingsFile({ revealSetting: { key: settingKey, edit: true } });
		}));
		this._register(this.settingRenderers.onDidClickSettingLink(settingName => this.onDidClickSetting(settingName)));
		this._register(this.settingRenderers.onDidFocusSetting(element => {
			this.settingsTree.setFocus([element]);
			this._currentFocusContext = SettingsFocusContext.SettingControl;
			this.settingRowFocused.set(false);
		}));
		this._register(this.settingRenderers.onDidChangeSettingHeight((params: HeightChangeParams) => {
			const { element, height } = params;
			try {
				this.settingsTree.updateElementHeight(element, height);
			} catch (e) {
				// the element was not found
			}
		}));
		this._register(this.settingRenderers.onApplyFilter((filter) => this.applyFilter(filter)));
		this._register(this.settingRenderers.onDidClickOverrideElement((element: ISettingOverrideClickEvent) => {
			this.removeLanguageFilters();
			if (element.language) {
				this.applyFilter(`@${LANGUAGE_SETTING_TAG}${element.language}`);
			}

			if (element.scope === 'workspace') {
				this.settingsTargetsWidget.updateTarget(ConfigurationTarget.WORKSPACE);
			} else if (element.scope === 'user') {
				this.settingsTargetsWidget.updateTarget(ConfigurationTarget.USER_LOCAL);
			} else if (element.scope === 'remote') {
				this.settingsTargetsWidget.updateTarget(ConfigurationTarget.USER_REMOTE);
			}
			this.applyFilter(`@${ID_SETTING_TAG}${element.settingKey}`);
		}));

		this.settingsTree = this._register(this.instantiationService.createInstance(SettingsTree,
			container,
			this.viewState,
			this.settingRenderers.allRenderers));

		this._register(this.settingsTree.onDidScroll(() => {
			if (this.settingsTree.scrollTop === this.settingsTreeScrollTop) {
				return;
			}

			this.settingsTreeScrollTop = this.settingsTree.scrollTop;

			// setTimeout because calling setChildren on the settingsTree can trigger onDidScroll, so it fires when
			// setChildren has called on the settings tree but not the toc tree yet, so their rendered elements are out of sync
			setTimeout(() => {
				this.updateTreeScrollSync();
			}, 0);
		}));

		this._register(this.settingsTree.onDidFocus(() => {
			const classList = container.ownerDocument.activeElement?.classList;
			if (classList && classList.contains('monaco-list') && classList.contains('settings-editor-tree')) {
				this._currentFocusContext = SettingsFocusContext.SettingTree;
				this.settingRowFocused.set(true);
				this.treeFocusedElement ??= this.settingsTree.firstVisibleElement ?? null;
				if (this.treeFocusedElement) {
					this.treeFocusedElement.tabbable = true;
				}
			}
		}));

		this._register(this.settingsTree.onDidBlur(() => {
			this.settingRowFocused.set(false);
			// Clear out the focused element, otherwise it could be
			// out of date during the next onDidFocus event.
			this.treeFocusedElement = null;
		}));

		// There is no different select state in the settings tree
		this._register(this.settingsTree.onDidChangeFocus(e => {
			const element = e.elements[0];
			if (this.treeFocusedElement === element) {
				return;
			}

			if (this.treeFocusedElement) {
				this.treeFocusedElement.tabbable = false;
			}

			this.treeFocusedElement = element;

			if (this.treeFocusedElement) {
				this.treeFocusedElement.tabbable = true;
			}

			this.settingsTree.setSelection(element ? [element] : []);
		}));
	}

	private onDidChangeSetting(key: string, value: any, type: SettingValueType | SettingValueType[], manualReset: boolean, scope: ConfigurationScope | undefined): void {
		const parsedQuery = parseQuery(this.searchWidget.getValue());
		const languageFilter = parsedQuery.languageFilter;
		if (manualReset || (this.pendingSettingUpdate && this.pendingSettingUpdate.key !== key)) {
			this.updateChangedSetting(key, value, manualReset, languageFilter, scope);
		}

		this.pendingSettingUpdate = { key, value, languageFilter };
		if (SettingsEditor2.shouldSettingUpdateFast(type)) {
			this.settingFastUpdateDelayer.trigger(() => this.updateChangedSetting(key, value, manualReset, languageFilter, scope));
		} else {
			this.settingSlowUpdateDelayer.trigger(() => this.updateChangedSetting(key, value, manualReset, languageFilter, scope));
		}
	}

	private updateTreeScrollSync(): void {
		this.settingRenderers.cancelSuggesters();
		if (this.searchResultModel) {
			return;
		}

		if (!this.tocTreeModel) {
			return;
		}

		const elementToSync = this.settingsTree.firstVisibleElement;
		const element = elementToSync instanceof SettingsTreeSettingElement ? elementToSync.parent :
			elementToSync instanceof SettingsTreeGroupElement ? elementToSync :
				null;

		// It's possible for this to be called when the TOC and settings tree are out of sync - e.g. when the settings tree has deferred a refresh because
		// it is focused. So, bail if element doesn't exist in the TOC.
		let nodeExists = true;
		try { this.tocTree.getNode(element); } catch (e) { nodeExists = false; }
		if (!nodeExists) {
			return;
		}

		if (element && this.tocTree.getSelection()[0] !== element) {
			const ancestors = this.getAncestors(element);
			ancestors.forEach(e => this.tocTree.expand(<SettingsTreeGroupElement>e));

			this.tocTree.reveal(element);
			const elementTop = this.tocTree.getRelativeTop(element);
			if (typeof elementTop !== 'number') {
				return;
			}

			this.tocTree.collapseAll();

			ancestors.forEach(e => this.tocTree.expand(<SettingsTreeGroupElement>e));
			if (elementTop < 0 || elementTop > 1) {
				this.tocTree.reveal(element);
			} else {
				this.tocTree.reveal(element, elementTop);
			}

			this.tocTree.expand(element);

			this.tocTree.setSelection([element]);

			const fakeKeyboardEvent = new KeyboardEvent('keydown');
			(<IFocusEventFromScroll>fakeKeyboardEvent).fromScroll = true;
			this.tocTree.setFocus([element], fakeKeyboardEvent);
		}
	}

	private getAncestors(element: SettingsTreeElement): SettingsTreeElement[] {
		const ancestors: any[] = [];

		while (element.parent) {
			if (element.parent.id !== 'root') {
				ancestors.push(element.parent);
			}

			element = element.parent;
		}

		return ancestors.reverse();
	}

	private updateChangedSetting(key: string, value: any, manualReset: boolean, languageFilter: string | undefined, scope: ConfigurationScope | undefined): Promise<void> {
		// ConfigurationService displays the error if this fails.
		// Force a render afterwards because onDidConfigurationUpdate doesn't fire if the update doesn't result in an effective setting value change.
		const settingsTarget = this.settingsTargetsWidget.settingsTarget;
		const resource = URI.isUri(settingsTarget) ? settingsTarget : undefined;
		const configurationTarget = <ConfigurationTarget | null>(resource ? ConfigurationTarget.WORKSPACE_FOLDER : settingsTarget) ?? ConfigurationTarget.USER_LOCAL;
		const overrides: IConfigurationUpdateOverrides = { resource, overrideIdentifiers: languageFilter ? [languageFilter] : undefined };

		const configurationTargetIsWorkspace = configurationTarget === ConfigurationTarget.WORKSPACE || configurationTarget === ConfigurationTarget.WORKSPACE_FOLDER;

		const userPassedInManualReset = configurationTargetIsWorkspace || !!languageFilter;
		const isManualReset = userPassedInManualReset ? manualReset : value === undefined;

		// If the user is changing the value back to the default, and we're not targeting a workspace scope, do a 'reset' instead
		const inspected = this.configurationService.inspect(key, overrides);
		if (!userPassedInManualReset && inspected.defaultValue === value) {
			value = undefined;
		}

		return this.configurationService.updateValue(key, value, overrides, configurationTarget, { handleDirtyFile: 'save' })
			.then(() => {
				const query = this.searchWidget.getValue();
				if (query.includes(`@${MODIFIED_SETTING_TAG}`)) {
					// The user might have reset a setting.
					this.refreshTOCTree();
				}
				this.renderTree(key, isManualReset);
				this.pendingSettingUpdate = null;

				const reportModifiedProps = {
					key,
					query,
					searchResults: this.searchResultModel?.getUniqueSearchResults() ?? null,
					rawResults: this.searchResultModel?.getRawResults() ?? null,
					showConfiguredOnly: !!this.viewState.tagFilters && this.viewState.tagFilters.has(MODIFIED_SETTING_TAG),
					isReset: typeof value === 'undefined',
					settingsTarget: this.settingsTargetsWidget.settingsTarget as SettingsTarget
				};
				return this.reportModifiedSetting(reportModifiedProps);
			});
	}

	private reportModifiedSetting(props: { key: string; query: string; searchResults: ISearchResult | null; rawResults: ISearchResult[] | null; showConfiguredOnly: boolean; isReset: boolean; settingsTarget: SettingsTarget }): void {
		type SettingsEditorModifiedSettingEvent = {
			key: string;
			groupId: string | undefined;
			providerName: string | undefined;
			nlpIndex: number | undefined;
			displayIndex: number | undefined;
			showConfiguredOnly: boolean;
			isReset: boolean;
			target: string;
		};
		type SettingsEditorModifiedSettingClassification = {
			key: { classification: 'SystemMetaData'; purpose: 'FeatureInsight'; comment: 'The setting that is being modified.' };
			groupId: { classification: 'SystemMetaData'; purpose: 'FeatureInsight'; comment: 'Whether the setting is from the local search or remote search provider, if applicable.' };
			providerName: { classification: 'SystemMetaData'; purpose: 'FeatureInsight'; comment: 'The name of the search provider, if applicable.' };
			nlpIndex: { classification: 'SystemMetaData'; purpose: 'FeatureInsight'; comment: 'The index of the setting in the remote search provider results, if applicable.' };
			displayIndex: { classification: 'SystemMetaData'; purpose: 'FeatureInsight'; comment: 'The index of the setting in the combined search results, if applicable.' };
			showConfiguredOnly: { classification: 'SystemMetaData'; purpose: 'FeatureInsight'; comment: 'Whether the user is in the modified view, which shows configured settings only.' };
			isReset: { classification: 'SystemMetaData'; purpose: 'FeatureInsight'; comment: 'Identifies whether a setting was reset to its default value.' };
			target: { classification: 'SystemMetaData'; purpose: 'FeatureInsight'; comment: 'The scope of the setting, such as user or workspace.' };
			owner: 'rzhao271';
			comment: 'Event emitted when the user modifies a setting in the Settings editor';
		};

		let groupId: string | undefined = undefined;
		let providerName: string | undefined = undefined;
		let nlpIndex: number | undefined = undefined;
		let displayIndex: number | undefined = undefined;
		if (props.searchResults) {
			displayIndex = props.searchResults.filterMatches.findIndex(m => m.setting.key === props.key);

			if (this.searchResultModel) {
				providerName = props.searchResults.filterMatches.find(m => m.setting.key === props.key)?.providerName;
				const rawResults = this.searchResultModel.getRawResults();
				if (rawResults[SearchResultIdx.Local] && displayIndex >= 0) {
					const settingInLocalResults = rawResults[SearchResultIdx.Local].filterMatches.some(m => m.setting.key === props.key);
					groupId = settingInLocalResults ? 'local' : 'remote';
				}
				if (rawResults[SearchResultIdx.Remote]) {
					const _nlpIndex = rawResults[SearchResultIdx.Remote].filterMatches.findIndex(m => m.setting.key === props.key);
					nlpIndex = _nlpIndex >= 0 ? _nlpIndex : undefined;
				}
			}
		}

		const reportedTarget = props.settingsTarget === ConfigurationTarget.USER_LOCAL ? 'user' :
			props.settingsTarget === ConfigurationTarget.USER_REMOTE ? 'user_remote' :
				props.settingsTarget === ConfigurationTarget.WORKSPACE ? 'workspace' :
					'folder';

		const data = {
			key: props.key,
			groupId,
			providerName,
			nlpIndex,
			displayIndex,
			showConfiguredOnly: props.showConfiguredOnly,
			isReset: props.isReset,
			target: reportedTarget
		};

		this.telemetryService.publicLog2<SettingsEditorModifiedSettingEvent, SettingsEditorModifiedSettingClassification>('settingsEditor.settingModified', data);
	}

	private scheduleRefresh(element: HTMLElement, key = ''): void {
		if (key && this.scheduledRefreshes.has(key)) {
			return;
		}

		if (!key) {
			dispose(this.scheduledRefreshes.values());
			this.scheduledRefreshes.clear();
		}

		const store = new DisposableStore();
		const scheduledRefreshTracker = DOM.trackFocus(element);
		store.add(scheduledRefreshTracker);
		store.add(scheduledRefreshTracker.onDidBlur(() => {
			this.scheduledRefreshes.get(key)?.dispose();
			this.scheduledRefreshes.delete(key);
			this.onConfigUpdate(new Set([key]));
		}));
		this.scheduledRefreshes.set(key, store);
	}

	private createSettingsOrderByTocIndex(resolvedSettingsRoot: ITOCEntry<ISetting>): Map<string, number> {
		const index = new Map<string, number>();
		function indexSettings(resolvedSettingsRoot: ITOCEntry<ISetting>, counter = 0): number {
			if (resolvedSettingsRoot.settings) {
				for (const setting of resolvedSettingsRoot.settings) {
					if (!index.has(setting.key)) {
						index.set(setting.key, counter++);
					}
				}
			}
			if (resolvedSettingsRoot.children) {
				for (const child of resolvedSettingsRoot.children) {
					counter = indexSettings(child, counter);
				}
			}
			return counter;
		}
		indexSettings(resolvedSettingsRoot);
		return index;
	}

	private refreshModels(resolvedSettingsRoot: ITOCEntry<ISetting>) {
		// Both calls to refreshModels require a valid settingsTreeModel.
		this.settingsTreeModel.value!.update(resolvedSettingsRoot);
		this.tocTreeModel.settingsTreeRoot = this.settingsTreeModel.value!.root;
		this.settingsOrderByTocIndex = this.createSettingsOrderByTocIndex(resolvedSettingsRoot);
	}

	private async onConfigUpdate(keys?: ReadonlySet<string>, forceRefresh = false, schemaChange = false): Promise<void> {
		if (keys && this.settingsTreeModel) {
			return this.updateElementsByKey(keys);
		}

		if (!this.defaultSettingsEditorModel) {
			return;
		}

		const groups = this.defaultSettingsEditorModel.settingsGroups.slice(1); // Without commonlyUsed

		const coreSettings = groups.filter(g => !g.extensionInfo);
		const settingsResult = resolveSettingsTree(tocData, coreSettings, this.logService);
		const resolvedSettingsRoot = settingsResult.tree;

		// Warn for settings not included in layout
		if (settingsResult.leftoverSettings.size && !this.hasWarnedMissingSettings) {
			const settingKeyList: string[] = [];
			settingsResult.leftoverSettings.forEach(s => {
				settingKeyList.push(s.key);
			});

			this.logService.warn(`SettingsEditor2: Settings not included in settingsLayout.ts: ${settingKeyList.join(', ')}`);
			this.hasWarnedMissingSettings = true;
		}

		const additionalGroups: ISettingsGroup[] = [];
		let setAdditionalGroups = false;
		const toggleData = await getExperimentalExtensionToggleData(this.contextKeyService, this.extensionGalleryService, this.productService);
		if (toggleData && groups.filter(g => g.extensionInfo).length) {
			for (const key in toggleData.settingsEditorRecommendedExtensions) {
				const extension: IGalleryExtension = toggleData.recommendedExtensionsGalleryInfo[key];
				if (!extension) {
					continue;
				}

				const extensionId = extension.identifier.id;
				// prevent race between extension update handler and this (onConfigUpdate) handler
				await this.refreshInstalledExtensionsList();
				const extensionInstalled = this.installedExtensionIds.includes(extensionId);

				// Drill down to see whether the group and setting already exist
				// and need to be removed.
				const matchingGroupIndex = groups.findIndex(g =>
					g.extensionInfo && g.extensionInfo!.id.toLowerCase() === extensionId.toLowerCase() &&
					g.sections.length === 1 && g.sections[0].settings.length === 1 && g.sections[0].settings[0].displayExtensionId
				);
				if (extensionInstalled || this.dismissedExtensionSettings.includes(extensionId)) {
					if (matchingGroupIndex !== -1) {
						groups.splice(matchingGroupIndex, 1);
						setAdditionalGroups = true;
					}
					continue;
				}

				if (matchingGroupIndex !== -1) {
					continue;
				}

				// Create the entry. extensionInstalled is false in this case.
				let manifest: IExtensionManifest | null = null;
				try {
					manifest = await raceTimeout(
						this.extensionGalleryService.getManifest(extension, CancellationToken.None),
						EXTENSION_FETCH_TIMEOUT_MS
					) ?? null;
				} catch (e) {
					// Likely a networking issue.
					// Skip adding a button for this extension to the Settings editor.
					continue;
				}

				if (manifest === null) {
					continue;
				}

				const contributesConfiguration = manifest?.contributes?.configuration;

				let groupTitle: string | undefined;
				if (!Array.isArray(contributesConfiguration)) {
					groupTitle = contributesConfiguration?.title;
				} else if (contributesConfiguration.length === 1) {
					groupTitle = contributesConfiguration[0].title;
				}

				const recommendationInfo = toggleData.settingsEditorRecommendedExtensions[key];
				const extensionName = extension.displayName ?? extension.name ?? extensionId;
				const settingKey = `${key}.manageExtension`;
				const setting: ISetting = {
					range: nullRange,
					key: settingKey,
					keyRange: nullRange,
					value: null,
					valueRange: nullRange,
					description: [recommendationInfo.onSettingsEditorOpen?.descriptionOverride ?? extension.description],
					descriptionIsMarkdown: false,
					descriptionRanges: [],
					scope: ConfigurationScope.WINDOW,
					type: 'null',
					displayExtensionId: extensionId,
					extensionGroupTitle: groupTitle ?? extensionName,
					categoryLabel: 'Extensions',
					title: extensionName
				};
				const additionalGroup: ISettingsGroup = {
					sections: [{
						settings: [setting],
					}],
					id: extensionId,
					title: setting.extensionGroupTitle!,
					titleRange: nullRange,
					range: nullRange,
					extensionInfo: {
						id: extensionId,
						displayName: extension.displayName,
					}
				};
				groups.push(additionalGroup);
				additionalGroups.push(additionalGroup);
				setAdditionalGroups = true;
			}
		}

		resolvedSettingsRoot.children!.push(await createTocTreeForExtensionSettings(this.extensionService, groups.filter(g => g.extensionInfo)));

		const commonlyUsedDataToUse = getCommonlyUsedData(toggleData);
		const commonlyUsed = resolveSettingsTree(commonlyUsedDataToUse, groups, this.logService);
		resolvedSettingsRoot.children!.unshift(commonlyUsed.tree);

		if (toggleData && setAdditionalGroups) {
			// Add the additional groups to the model to help with searching.
			this.defaultSettingsEditorModel.setAdditionalGroups(additionalGroups);
		}

		if (!this.workspaceTrustManagementService.isWorkspaceTrusted() && (this.viewState.settingsTarget instanceof URI || this.viewState.settingsTarget === ConfigurationTarget.WORKSPACE)) {
			const configuredUntrustedWorkspaceSettings = resolveConfiguredUntrustedSettings(groups, this.viewState.settingsTarget, this.viewState.languageFilter, this.configurationService);
			if (configuredUntrustedWorkspaceSettings.length) {
				resolvedSettingsRoot.children!.unshift({
					id: 'workspaceTrust',
					label: localize('settings require trust', "Workspace Trust"),
					settings: configuredUntrustedWorkspaceSettings
				});
			}
		}

		this.searchResultModel?.updateChildren();

		if (this.settingsTreeModel.value) {
			this.refreshModels(resolvedSettingsRoot);

			if (schemaChange && this.searchResultModel) {
				// If an extension's settings were just loaded and a search is active, retrigger the search so it shows up
				return await this.onSearchInputChanged(false);
			}

			this.refreshTOCTree();
			this.renderTree(undefined, forceRefresh);
		} else {
			this.settingsTreeModel.value = this.instantiationService.createInstance(SettingsTreeModel, this.viewState, this.workspaceTrustManagementService.isWorkspaceTrusted());
			this.refreshModels(resolvedSettingsRoot);

			// Don't restore the cached state if we already have a query value from calling _setOptions().
			const cachedState = !this.viewState.query ? this.restoreCachedState() : undefined;
			if (cachedState?.searchQuery || this.searchWidget.getValue()) {
				await this.onSearchInputChanged(true);
			} else {
				this.refreshTOCTree();
				this.refreshTree();
				this.tocTree.collapseAll();
			}
		}
	}

	private updateElementsByKey(keys: ReadonlySet<string>): void {
		if (keys.size) {
			if (this.searchResultModel) {
				keys.forEach(key => this.searchResultModel!.updateElementsByName(key));
			}

			if (this.settingsTreeModel.value) {
				keys.forEach(key => this.settingsTreeModel.value!.updateElementsByName(key));
			}

			keys.forEach(key => this.renderTree(key));
		} else {
			this.renderTree();
		}
	}

	private getActiveControlInSettingsTree(): HTMLElement | null {
		const element = this.settingsTree.getHTMLElement();
		const activeElement = element.ownerDocument.activeElement;
		return (activeElement && DOM.isAncestorOfActiveElement(element)) ?
			<HTMLElement>activeElement :
			null;
	}

	private renderTree(key?: string, force = false): void {
		if (!force && key && this.scheduledRefreshes.has(key)) {
			this.updateModifiedLabelForKey(key);
			return;
		}

		// If the context view is focused, delay rendering settings
		if (this.contextViewFocused()) {
			const element = this.window.document.querySelector('.context-view');
			if (element) {
				this.scheduleRefresh(element as HTMLElement, key);
			}
			return;
		}

		// If a setting control is currently focused, schedule a refresh for later
		const activeElement = this.getActiveControlInSettingsTree();
		const focusedSetting = activeElement && this.settingRenderers.getSettingDOMElementForDOMElement(activeElement);
		if (focusedSetting && !force) {
			// If a single setting is being refreshed, it's ok to refresh now if that is not the focused setting
			if (key) {
				const focusedKey = focusedSetting.getAttribute(AbstractSettingRenderer.SETTING_KEY_ATTR);
				if (focusedKey === key &&
					// update `list`s live, as they have a separate "submit edit" step built in before this
					(focusedSetting.parentElement && !focusedSetting.parentElement.classList.contains('setting-item-list'))
				) {
					this.updateModifiedLabelForKey(key);
					this.scheduleRefresh(focusedSetting, key);
					return;
				}
			} else {
				this.scheduleRefresh(focusedSetting);
				return;
			}
		}

		this.renderResultCountMessages(false);

		if (key) {
			const elements = this.currentSettingsModel?.getElementsByName(key);
			if (elements?.length) {
				if (elements.length >= 2) {
					console.warn('More than one setting with key ' + key + ' found');
				}
				this.refreshSingleElement(elements[0]);
			} else {
				// Refresh requested for a key that we don't know about
				return;
			}
		} else {
			this.refreshTree();
		}

		return;
	}

	private contextViewFocused(): boolean {
		return !!DOM.findParentWithClass(<HTMLElement>this.rootElement.ownerDocument.activeElement, 'context-view');
	}

	private refreshSingleElement(element: SettingsTreeSettingElement): void {
		if (this.isVisible()) {
			if (!element.setting.deprecationMessage || element.isConfigured) {
				this.settingsTree.rerender(element);
			}
		}
	}

	private refreshTree(): void {
		if (this.isVisible() && this.currentSettingsModel) {
			this.settingsTree.setChildren(null, createGroupIterator(this.currentSettingsModel.root));
		}
	}

	private refreshTOCTree(): void {
		if (this.isVisible()) {
			this.tocTreeModel.update();
			this.tocTree.setChildren(null, createTOCIterator(this.tocTreeModel, this.tocTree));
		}
	}

	private updateModifiedLabelForKey(key: string): void {
		if (!this.currentSettingsModel) {
			return;
		}
		const dataElements = this.currentSettingsModel.getElementsByName(key);
		const isModified = dataElements && dataElements[0] && dataElements[0].isConfigured; // all elements are either configured or not
		const elements = this.settingRenderers.getDOMElementsForSettingKey(this.settingsTree.getHTMLElement(), key);
		if (elements && elements[0]) {
			elements[0].classList.toggle('is-configured', !!isModified);
		}
	}

	private async onSearchInputChanged(expandResults: boolean): Promise<void> {
		if (!this.currentSettingsModel) {
			// Initializing search widget value
			return;
		}

		const query = this.searchWidget.getValue().trim();
		this.viewState.query = query;
		await this.triggerSearch(query.replace(/\u203A/g, ' '), expandResults);
	}

	private parseSettingFromJSON(query: string): string | null {
		const match = query.match(/"([a-zA-Z.]+)": /);
		return match && match[1];
	}

	/**
	 * Toggles the visibility of the Settings editor table of contents during a search
	 * depending on the behavior.
	 */
	private toggleTocBySearchBehaviorType() {
		const tocBehavior = this.configurationService.getValue<'filter' | 'hide'>(SEARCH_TOC_BEHAVIOR_KEY);
		const hideToc = tocBehavior === 'hide';
		if (hideToc) {
			this.splitView.setViewVisible(0, false);
			this.splitView.style({
				separatorBorder: Color.transparent
			});
		} else {
			this.layoutSplitView(this.dimension);
		}
	}

	private async triggerSearch(query: string, expandResults: boolean): Promise<void> {
		const progressRunner = this.editorProgressService.show(true, 800);
		this.viewState.tagFilters = new Set<string>();
		this.viewState.extensionFilters = new Set<string>();
		this.viewState.featureFilters = new Set<string>();
		this.viewState.idFilters = new Set<string>();
		this.viewState.languageFilter = undefined;
		if (query) {
			const parsedQuery = parseQuery(query);
			query = parsedQuery.query;
			parsedQuery.tags.forEach(tag => this.viewState.tagFilters!.add(tag));
			parsedQuery.extensionFilters.forEach(extensionId => this.viewState.extensionFilters!.add(extensionId));
			parsedQuery.featureFilters.forEach(feature => this.viewState.featureFilters!.add(feature));
			parsedQuery.idFilters.forEach(id => this.viewState.idFilters!.add(id));
			this.viewState.languageFilter = parsedQuery.languageFilter;
		}

		this.settingsTargetsWidget.updateLanguageFilterIndicators(this.viewState.languageFilter);

		if (query && query !== '@') {
			query = this.parseSettingFromJSON(query) || query;
			await this.triggerFilterPreferences(query, expandResults, progressRunner);
			this.toggleTocBySearchBehaviorType();
		} else {
			if (this.viewState.tagFilters.size || this.viewState.extensionFilters.size || this.viewState.featureFilters.size || this.viewState.idFilters.size || this.viewState.languageFilter) {
				this.searchResultModel = this.createFilterModel();
			} else {
				this.searchResultModel = null;
			}

			this.searchDelayer.cancel();
			if (this.searchInProgress) {
				this.searchInProgress.dispose(true);
				this.searchInProgress = null;
			}

			if (expandResults) {
				this.tocTree.setFocus([]);
				this.viewState.filterToCategory = undefined;
			}
			this.tocTreeModel.currentSearchModel = this.searchResultModel;

			if (this.searchResultModel) {
				// Added a filter model
				if (expandResults) {
					this.tocTree.setSelection([]);
					this.tocTree.expandAll();
				}
				this.refreshTOCTree();
				this.renderResultCountMessages(false);
				this.refreshTree();
				this.toggleTocBySearchBehaviorType();
			} else if (!this.tocTreeDisposed) {
				// Leaving search mode
				this.tocTree.collapseAll();
				this.refreshTOCTree();
				this.renderResultCountMessages(false);
				this.refreshTree();
				this.layoutSplitView(this.dimension);
			}
			progressRunner.done();
		}
	}

	/**
	 * Return a fake SearchResultModel which can hold a flat list of all settings, to be filtered (@modified etc)
	 */
	private createFilterModel(): SearchResultModel {
		const filterModel = this.instantiationService.createInstance(SearchResultModel, this.viewState, this.settingsOrderByTocIndex, this.workspaceTrustManagementService.isWorkspaceTrusted());

		const fullResult: ISearchResult = {
			filterMatches: [],
			exactMatch: false,
		};
		for (const g of this.defaultSettingsEditorModel.settingsGroups.slice(1)) {
			for (const sect of g.sections) {
				for (const setting of sect.settings) {
					fullResult.filterMatches.push({
						setting,
						matches: [],
						matchType: SettingMatchType.None,
						keyMatchScore: 0,
						score: 0,
						providerName: 'filterModel'
					});
				}
			}
		}

		filterModel.setResult(0, fullResult);
		return filterModel;
	}

	private async triggerFilterPreferences(query: string, expandResults: boolean, progressRunner: IProgressRunner): Promise<void> {
		if (this.searchInProgress) {
			this.searchInProgress.dispose(true);
			this.searchInProgress = null;
		}

		const searchInProgress = this.searchInProgress = new CancellationTokenSource();
		return this.searchDelayer.trigger(async () => {
			if (searchInProgress.token.isCancellationRequested) {
				return;
			}
			this.updateAiSearchToggleVisibility(false);
			const localResults = await this.doLocalSearch(query, searchInProgress.token);
			if (!this.searchResultModel || searchInProgress.token.isCancellationRequested) {
				return;
			}
			this.searchResultModel.showAiResults = false;

			if (localResults && localResults.filterMatches.length > 0) {
				// The remote results might take a while and
				// are always appended to the end anyway, so
				// show some results now.
				this.onDidFinishSearch(expandResults, undefined);
			}

			if (!localResults || !localResults.exactMatch) {
				await this.doRemoteSearch(query, searchInProgress.token);
			}
			if (searchInProgress.token.isCancellationRequested) {
				return;
			}

			// Kick off an AI search in the background. We purposely do not await it.
			if (this.aiSearchPromise) {
				this.aiSearchPromise.cancel();
			}
			this.aiSearchPromise = createCancelablePromise(token => {
				return this.doAiSearch(query, token).then((results) => {
<<<<<<< HEAD
					if (results) {
						this.updateAiSearchToggleVisibility(true);
=======
					if (results && this.showAiResultsAction) {
						this.showAiResultsAction.enabled = true;
						this.renderResultCountMessages(true);
>>>>>>> 9fe57e85
					}
				}).catch(e => {
					if (!isCancellationError(e)) {
						this.logService.trace('Error during AI settings search:', e);
					}
				});
			});

			this.onDidFinishSearch(expandResults, progressRunner);
		});
	}

	private onDidFinishSearch(expandResults: boolean, progressRunner: IProgressRunner | undefined): void {
		this.tocTreeModel.currentSearchModel = this.searchResultModel;
		if (expandResults) {
			this.tocTree.setFocus([]);
			this.viewState.filterToCategory = undefined;
			this.tocTree.expandAll();
			this.settingsTree.scrollTop = 0;
		}
		this.refreshTOCTree();
		this.renderTree(undefined, true);
		progressRunner?.done();
	}

	private doLocalSearch(query: string, token: CancellationToken): Promise<ISearchResult | null> {
		const localSearchProvider = this.preferencesSearchService.getLocalSearchProvider(query);
		return this.searchWithProvider(SearchResultIdx.Local, localSearchProvider, token);
	}

	private doRemoteSearch(query: string, token: CancellationToken): Promise<ISearchResult | null> {
		const remoteSearchProvider = this.preferencesSearchService.getRemoteSearchProvider(query);
		if (!remoteSearchProvider) {
			return Promise.resolve(null);
		}
		return this.searchWithProvider(SearchResultIdx.Remote, remoteSearchProvider, token);
	}

	private async doAiSearch(query: string, token: CancellationToken): Promise<ISearchResult | null> {
		const aiSearchProvider = this.preferencesSearchService.getAiSearchProvider(query);
		const embeddingsResults = await this.searchWithProvider(SearchResultIdx.Embeddings, aiSearchProvider, token);
		if (!embeddingsResults || token.isCancellationRequested) {
			return null;
		}
		const llmResults = await this.getLLMRankedResults(query, token);
		if (token.isCancellationRequested) {
			return null;
		}
		return {
			filterMatches: embeddingsResults.filterMatches.concat(llmResults?.filterMatches ?? []),
			exactMatch: false
		};
	}

	private async getLLMRankedResults(query: string, token: CancellationToken): Promise<ISearchResult | null> {
		const aiSearchProvider = this.preferencesSearchService.getAiSearchProvider(query);
		const result = await aiSearchProvider.getLLMRankedResults(token);
		if (!result || token.isCancellationRequested) {
			return null;
		}
		this.searchResultModel!.setResult(SearchResultIdx.AiSelected, result);
		return result;
	}

	private async searchWithProvider(type: SearchResultIdx, searchProvider: ISearchProvider, token: CancellationToken): Promise<ISearchResult | null> {
		const result = await this._searchPreferencesModel(this.defaultSettingsEditorModel, searchProvider, token);
		if (token.isCancellationRequested) {
			// Handle cancellation like this because cancellation is lost inside the search provider due to async/await
			return null;
		}
		this.searchResultModel ??= this.instantiationService.createInstance(SearchResultModel, this.viewState, this.settingsOrderByTocIndex, this.workspaceTrustManagementService.isWorkspaceTrusted());
		this.searchResultModel.setResult(type, result);
		return result;
	}

	private renderResultCountMessages(showAiResultsMessage: boolean) {
		if (!this.currentSettingsModel) {
			return;
		}

		this.clearFilterLinkContainer.style.display = this.viewState.tagFilters && this.viewState.tagFilters.size > 0
			? 'initial'
			: 'none';

		if (!this.searchResultModel) {
			if (this.countElement.style.display !== 'none') {
				this.searchResultLabel = null;
				this.updateInputAriaLabel();
				this.countElement.style.display = 'none';
				this.countElement.innerText = '';
				this.layout(this.dimension);
			}

			this.rootElement.classList.remove('no-results');
			this.splitView.el.style.visibility = 'visible';
			return;
		} else {
			const count = this.searchResultModel.getUniqueResultsCount();
			let resultString: string;

			if (showAiResultsMessage) {
				switch (count) {
					case 0: resultString = localize('noResultsWithAiAvailable', "No Settings Found. AI Results Available"); break;
					case 1: resultString = localize('oneResultWithAiAvailable', "1 Setting Found. AI Results Available"); break;
					default: resultString = localize('moreThanOneResultWithAiAvailable', "{0} Settings Found. AI Results Available", count);
				}
			} else {
				switch (count) {
					case 0: resultString = localize('noResults', "No Settings Found"); break;
					case 1: resultString = localize('oneResult', "1 Setting Found"); break;
					default: resultString = localize('moreThanOneResult', "{0} Settings Found", count);
				}
			}

			this.searchResultLabel = resultString;
			this.updateInputAriaLabel();
			this.countElement.innerText = resultString;
			aria.status(resultString);

			if (this.countElement.style.display !== 'block') {
				this.countElement.style.display = 'block';
				this.layout(this.dimension);
			}
			this.rootElement.classList.toggle('no-results', count === 0);
			this.splitView.el.style.visibility = count === 0 ? 'hidden' : 'visible';
		}
	}

	private async _searchPreferencesModel(model: ISettingsEditorModel, provider: ISearchProvider, token: CancellationToken): Promise<ISearchResult | null> {
		try {
			return await provider.searchModel(model, token);
		} catch (err) {
			if (isCancellationError(err)) {
				return Promise.reject(err);
			} else {
				return null;
			}
		}
	}

	private layoutSplitView(dimension: DOM.Dimension): void {
		if (!this.isVisible()) {
			return;
		}
		const listHeight = dimension.height - (72 + 11 + 14 /* header height + editor padding */);

		this.splitView.el.style.height = `${listHeight}px`;

		// We call layout first so the splitView has an idea of how much
		// space it has, otherwise setViewVisible results in the first panel
		// showing up at the minimum size whenever the Settings editor
		// opens for the first time.
		this.splitView.layout(this.bodyContainer.clientWidth, listHeight);

		const tocBehavior = this.configurationService.getValue<'filter' | 'hide'>(SEARCH_TOC_BEHAVIOR_KEY);
		const hideTocForSearch = tocBehavior === 'hide' && this.searchResultModel;
		if (!hideTocForSearch) {
			const firstViewWasVisible = this.splitView.isViewVisible(0);
			const firstViewVisible = this.bodyContainer.clientWidth >= SettingsEditor2.NARROW_TOTAL_WIDTH;

			this.splitView.setViewVisible(0, firstViewVisible);
			// If the first view is again visible, and we have enough space, immediately set the
			// editor to use the reset width rather than the cached min width
			if (!firstViewWasVisible && firstViewVisible && this.bodyContainer.clientWidth >= SettingsEditor2.EDITOR_MIN_WIDTH + SettingsEditor2.TOC_RESET_WIDTH) {
				this.splitView.resizeView(0, SettingsEditor2.TOC_RESET_WIDTH);
			}
			this.splitView.style({
				separatorBorder: firstViewVisible ? this.theme.getColor(settingsSashBorder)! : Color.transparent
			});
		}
	}

	protected override saveState(): void {
		if (this.isVisible()) {
			const searchQuery = this.searchWidget.getValue().trim();
			const target = this.settingsTargetsWidget.settingsTarget as SettingsTarget;
			if (this.input) {
				this.editorMemento.saveEditorState(this.group, this.input, { searchQuery, target });
			}
		} else if (this.input) {
			this.editorMemento.clearEditorState(this.input, this.group);
		}

		super.saveState();
	}
}

class SyncControls extends Disposable {
	private readonly lastSyncedLabel!: HTMLElement;
	private readonly turnOnSyncButton!: Button;

	private readonly _onDidChangeLastSyncedLabel = this._register(new Emitter<string>());
	public readonly onDidChangeLastSyncedLabel = this._onDidChangeLastSyncedLabel.event;

	constructor(
		window: CodeWindow,
		container: HTMLElement,
		@ICommandService private readonly commandService: ICommandService,
		@IUserDataSyncService private readonly userDataSyncService: IUserDataSyncService,
		@IUserDataSyncEnablementService private readonly userDataSyncEnablementService: IUserDataSyncEnablementService,
		@ITelemetryService telemetryService: ITelemetryService,
	) {
		super();

		const headerRightControlsContainer = DOM.append(container, $('.settings-right-controls'));
		const turnOnSyncButtonContainer = DOM.append(headerRightControlsContainer, $('.turn-on-sync'));
		this.turnOnSyncButton = this._register(new Button(turnOnSyncButtonContainer, { title: true, ...defaultButtonStyles }));
		this.lastSyncedLabel = DOM.append(headerRightControlsContainer, $('.last-synced-label'));
		DOM.hide(this.lastSyncedLabel);

		this.turnOnSyncButton.enabled = true;
		this.turnOnSyncButton.label = localize('turnOnSyncButton', "Backup and Sync Settings");
		DOM.hide(this.turnOnSyncButton.element);

		this._register(this.turnOnSyncButton.onDidClick(async () => {
			await this.commandService.executeCommand('workbench.userDataSync.actions.turnOn');
		}));

		this.updateLastSyncedTime();
		this._register(this.userDataSyncService.onDidChangeLastSyncTime(() => {
			this.updateLastSyncedTime();
		}));

		const updateLastSyncedTimer = this._register(new DOM.WindowIntervalTimer());
		updateLastSyncedTimer.cancelAndSet(() => this.updateLastSyncedTime(), 60 * 1000, window);

		this.update();
		this._register(this.userDataSyncService.onDidChangeStatus(() => {
			this.update();
		}));

		this._register(this.userDataSyncEnablementService.onDidChangeEnablement(() => {
			this.update();
		}));
	}

	private updateLastSyncedTime(): void {
		const last = this.userDataSyncService.lastSyncTime;
		let label: string;
		if (typeof last === 'number') {
			const d = fromNow(last, true, undefined, true);
			label = localize('lastSyncedLabel', "Last synced: {0}", d);
		} else {
			label = '';
		}

		this.lastSyncedLabel.textContent = label;
		this._onDidChangeLastSyncedLabel.fire(label);
	}

	private update(): void {
		if (this.userDataSyncService.status === SyncStatus.Uninitialized) {
			return;
		}

		if (this.userDataSyncEnablementService.isEnabled() || this.userDataSyncService.status !== SyncStatus.Idle) {
			DOM.show(this.lastSyncedLabel);
			DOM.hide(this.turnOnSyncButton.element);
		} else {
			DOM.hide(this.lastSyncedLabel);
			DOM.show(this.turnOnSyncButton.element);
		}
	}
}

interface ISettingsEditor2State {
	searchQuery: string;
	target: SettingsTarget;
}<|MERGE_RESOLUTION|>--- conflicted
+++ resolved
@@ -1808,14 +1808,14 @@
 			}
 			this.aiSearchPromise = createCancelablePromise(token => {
 				return this.doAiSearch(query, token).then((results) => {
-<<<<<<< HEAD
 					if (results) {
 						this.updateAiSearchToggleVisibility(true);
-=======
-					if (results && this.showAiResultsAction) {
-						this.showAiResultsAction.enabled = true;
-						this.renderResultCountMessages(true);
->>>>>>> 9fe57e85
+
+						if (this.showAiResultsAction) {
+							this.showAiResultsAction.enabled = true;
+							this.renderResultCountMessages(true);
+						}
+					}
 					}
 				}).catch(e => {
 					if (!isCancellationError(e)) {
