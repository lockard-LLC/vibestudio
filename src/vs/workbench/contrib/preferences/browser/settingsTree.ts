--- conflicted
+++ resolved
@@ -2283,7 +2283,6 @@
 
 		this.getHTMLElement().classList.add('settings-editor-tree');
 
-<<<<<<< HEAD
 		this.style(getListStyles({
 			listBackground: editorBackground,
 			listActiveSelectionBackground: editorBackground,
@@ -2301,29 +2300,6 @@
 			listInactiveFocusBackground: editorBackground,
 			listInactiveFocusOutline: editorBackground,
 		}));
-=======
-		this.style({
-			...getListStyles({
-				listBackground: editorBackground,
-				listActiveSelectionBackground: editorBackground,
-				listActiveSelectionForeground: foreground,
-				listFocusAndSelectionBackground: editorBackground,
-				listFocusAndSelectionForeground: foreground,
-				listFocusBackground: editorBackground,
-				listFocusForeground: foreground,
-				listHoverForeground: foreground,
-				listHoverBackground: editorBackground,
-				listHoverOutline: editorBackground,
-				listFocusOutline: editorBackground,
-				listInactiveSelectionBackground: editorBackground,
-				listInactiveSelectionForeground: foreground,
-				listInactiveFocusBackground: editorBackground,
-				listInactiveFocusOutline: editorBackground,
-			}),
-			treeIndentGuidesStroke: undefined,
-			treeInactiveIndentGuidesStroke: undefined,
-		});
->>>>>>> 9bc6f50d
 
 		this.disposables.add(configurationService.onDidChangeConfiguration(e => {
 			if (e.affectsConfiguration('workbench.list.smoothScrolling')) {
