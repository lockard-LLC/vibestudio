/*---------------------------------------------------------------------------------------------
 *  Copyright (c) Microsoft Corporation. All rights reserved.
 *  Licensed under the MIT License. See License.txt in the project root for license information.
 *--------------------------------------------------------------------------------------------*/
import { $, isHTMLInputElement, isHTMLTextAreaElement, reset, windowOpenNoOpener } from '../../../../base/browser/dom.js';
import { createStyleSheet } from '../../../../base/browser/domStylesheets.js';
import { Button, ButtonWithDropdown, unthemedButtonStyles } from '../../../../base/browser/ui/button/button.js';
import { renderIcon } from '../../../../base/browser/ui/iconLabel/iconLabels.js';
import { mainWindow } from '../../../../base/browser/window.js';
import { Delayer, RunOnceScheduler } from '../../../../base/common/async.js';
import { VSBuffer } from '../../../../base/common/buffer.js';
import { Codicon } from '../../../../base/common/codicons.js';
import { groupBy } from '../../../../base/common/collections.js';
import { debounce } from '../../../../base/common/decorators.js';
import { CancellationError } from '../../../../base/common/errors.js';
import { Disposable } from '../../../../base/common/lifecycle.js';
import { Schemas } from '../../../../base/common/network.js';
import { isLinuxSnap, isMacintosh } from '../../../../base/common/platform.js';
import { IProductConfiguration } from '../../../../base/common/product.js';
import { joinPath } from '../../../../base/common/resources.js';
import { escape } from '../../../../base/common/strings.js';
import { ThemeIcon } from '../../../../base/common/themables.js';
import { URI } from '../../../../base/common/uri.js';
import { Action } from '../../../../base/common/actions.js';
import { localize } from '../../../../nls.js';
import { IFileDialogService } from '../../../../platform/dialogs/common/dialogs.js';
import { IFileService } from '../../../../platform/files/common/files.js';
import { getIconsStyleSheet } from '../../../../platform/theme/browser/iconsStyleSheet.js';
import { IThemeService } from '../../../../platform/theme/common/themeService.js';
import { IContextMenuService } from '../../../../platform/contextview/browser/contextView.js';
import { IIssueFormService, IssueReporterData, IssueReporterExtensionData, IssueType } from '../common/issue.js';
import { normalizeGitHubUrl } from '../common/issueReporterUtil.js';
import { IssueReporterModel, IssueReporterData as IssueReporterModelData } from './issueReporterModel.js';
<<<<<<< HEAD
import { IContextKeyService } from '../../../../platform/contextkey/common/contextkey.js';
import { ChatContextKeys } from '../../chat/common/chatContextKeys.js';
=======
import { IAuthenticationService } from '../../../services/authentication/common/authentication.js';
>>>>>>> d2ff8d16

const MAX_URL_LENGTH = 7500;

// Github API and issues on web has a limit of 65536. If extension data is too large, we will allow users to downlaod and attach it as a file.
// We round down to be safe.
// ref https://github.com/github/issues/issues/12858

const MAX_EXTENSION_DATA_LENGTH = 60000;

interface SearchResult {
	html_url: string;
	title: string;
	state?: string;
}

enum IssueSource {
	VSCode = 'vscode',
	Extension = 'extension',
	Marketplace = 'marketplace',
	Unknown = 'unknown'
}


export class BaseIssueReporterService extends Disposable {
	public issueReporterModel: IssueReporterModel;
	public receivedSystemInfo = false;
	public numberOfSearchResultsDisplayed = 0;
	public receivedPerformanceInfo = false;
	public shouldQueueSearch = false;
	public hasBeenSubmitted = false;
	public openReporter = false;
	public loadingExtensionData = false;
	public selectedExtension = '';
	public delayedSubmit = new Delayer<void>(300);
<<<<<<< HEAD
	public previewButton!: Button;
	private internalPreviewButton: Button | undefined;
	public nonGitHubIssueUrl = false;
	public needsUpdate = false;
	public acknowledged = false;
	private hasChosenExtension = false;
=======
	public onGithubButton!: Button | ButtonWithDropdown;
	public nonGitHubIssueUrl = false;
	public needsUpdate = false;
	public acknowledged = false;
	private createAction: Action;
	private previewAction: Action;
>>>>>>> d2ff8d16

	constructor(
		public disableExtensions: boolean,
		public data: IssueReporterData,
		public os: {
			type: string;
			arch: string;
			release: string;
		},
		public product: IProductConfiguration,
		public readonly window: Window,
		public readonly isWeb: boolean,
		@IIssueFormService public readonly issueFormService: IIssueFormService,
		@IThemeService public readonly themeService: IThemeService,
		@IFileService public readonly fileService: IFileService,
		@IFileDialogService public readonly fileDialogService: IFileDialogService,
<<<<<<< HEAD
		@IContextKeyService private readonly contextKeyService: IContextKeyService,
=======
		@IContextMenuService public readonly contextMenuService: IContextMenuService,
		@IAuthenticationService public readonly authenticationService: IAuthenticationService
>>>>>>> d2ff8d16
	) {
		super();
		const targetExtension = data.extensionId ? data.enabledExtensions.find(extension => extension.id.toLocaleLowerCase() === data.extensionId?.toLocaleLowerCase()) : undefined;
		this.issueReporterModel = new IssueReporterModel({
			...data,
			issueType: data.issueType || IssueType.Bug,
			versionInfo: {
				vscodeVersion: `${product.nameShort} ${!!product.darwinUniversalAssetId ? `${product.version} (Universal)` : product.version} (${product.commit || 'Commit unknown'}, ${product.date || 'Date unknown'})`,
				os: `${this.os.type} ${this.os.arch} ${this.os.release}${isLinuxSnap ? ' snap' : ''}`
			},
			extensionsDisabled: !!this.disableExtensions,
			fileOnExtension: data.extensionId ? !targetExtension?.isBuiltin : undefined,
			selectedExtension: targetExtension
		});

		this._register(this.authenticationService.onDidChangeSessions(async () => {
			const previousAuthState = !!this.data.githubAccessToken;

			let githubAccessToken = '';
			try {
				const githubSessions = await this.authenticationService.getSessions('github');
				const potentialSessions = githubSessions.filter(session => session.scopes.includes('repo'));
				githubAccessToken = potentialSessions[0]?.accessToken;
			} catch (e) {
				// Ignore
			}

			this.data.githubAccessToken = githubAccessToken;

			const currentAuthState = !!githubAccessToken;
			if (previousAuthState !== currentAuthState) {
				this.recreateGithubButton();
			}
		}));

		const fileOnMarketplace = data.issueSource === IssueSource.Marketplace;
		const fileOnProduct = data.issueSource === IssueSource.VSCode;
		this.issueReporterModel.update({ fileOnMarketplace, fileOnProduct });

		this.createAction = this._register(new Action('issueReporter.create', localize('create', "Create on GitHub"), undefined, true, async () => {
			this.delayedSubmit.trigger(async () => {
				this.createIssue();
			});
		}));
		this.previewAction = this._register(new Action('issueReporter.preview', localize('preview', "Preview on GitHub"), undefined, true, async () => {
			this.delayedSubmit.trigger(async () => {
				this.createIssue(true);
			});
		}));

		const issueReporterElement = this.getElementById('issue-reporter');
		if (issueReporterElement) {
			// Create button based on GitHub access token availability
			this.recreateGithubButton();

			const issueRepoName = document.createElement('a');
			issueReporterElement.appendChild(issueRepoName);
			issueRepoName.id = 'show-repo-name';
			issueRepoName.classList.add('hidden');
		}

		const issueTitle = data.issueTitle;
		if (issueTitle) {
			const issueTitleElement = this.getElementById<HTMLInputElement>('issue-title');
			if (issueTitleElement) {
				issueTitleElement.value = issueTitle;
			}
		}

		const issueBody = data.issueBody;
		if (issueBody) {
			const description = this.getElementById<HTMLTextAreaElement>('description');
			if (description) {
				description.value = issueBody;
				this.issueReporterModel.update({ issueDescription: issueBody });
			}
		}

		if (this.window.document.documentElement.lang !== 'en') {
			show(this.getElementById('english'));
		}

		const codiconStyleSheet = createStyleSheet();
		codiconStyleSheet.id = 'codiconStyles';

		const iconsStyleSheet = this._register(getIconsStyleSheet(this.themeService));
		function updateAll() {
			codiconStyleSheet.textContent = iconsStyleSheet.getCSS();
		}

		const delayer = new RunOnceScheduler(updateAll, 0);
		this._register(iconsStyleSheet.onDidChange(() => delayer.schedule()));
		delayer.schedule();

		this.handleExtensionData(data.enabledExtensions);
		this.setUpTypes();

		// Handle case where extension is pre-selected through the command
		if ((data.data || data.uri) && targetExtension) {
			this.updateExtensionStatus(targetExtension);
		}

		// Move & initialize internal actions container and button (always hidden initially)
		const internalActions = this.getElementById('internal-actions');
		if (internalActions && issueReporterElement) {
			issueReporterElement.appendChild(internalActions);
			internalActions.classList.add('hidden');
			internalActions.style.display = 'none'; // force hidden regardless of early visibility checks
			this.internalPreviewButton = this._register(new Button(internalActions, unthemedButtonStyles));
			this.internalPreviewButton.label = localize('previewInternally', 'Preview Internally');
			this.internalPreviewButton.element.id = 'internal-preview-btn';
			this.internalPreviewButton.element.classList.add('internal-preview-subtle');
			// Reuse normal createIssue flow for now
			this._register(this.internalPreviewButton.onDidClick(async () => {
				this.delayedSubmit.trigger(async () => {
					this.createIssue();
				});
			}));
		}
		// Do not evaluate visibility until an extension has been selected.
	}

	// Context key service is injected via constructor

	// (legacy placeholder removed; see setContextKeyService above)

	render(): void {
		this.renderBlocks();
	}

	setInitialFocus() {
		const { fileOnExtension } = this.issueReporterModel.getData();
		if (fileOnExtension) {
			const issueTitle = this.window.document.getElementById('issue-title');
			issueTitle?.focus();
		} else {
			const issueType = this.window.document.getElementById('issue-type');
			issueType?.focus();
		}
	}

	private async updateIssueReporterUri(extension: IssueReporterExtensionData): Promise<void> {
		try {
			if (extension.uri) {
				const uri = URI.revive(extension.uri);
				extension.bugsUrl = uri.toString();
			}
		} catch (e) {
			this.renderBlocks();
		}
	}

	private handleExtensionData(extensions: IssueReporterExtensionData[]) {
		const installedExtensions = extensions.filter(x => !x.isBuiltin);
		const { nonThemes, themes } = groupBy(installedExtensions, ext => {
			return ext.isTheme ? 'themes' : 'nonThemes';
		});

		const numberOfThemeExtesions = themes && themes.length;
		this.issueReporterModel.update({ numberOfThemeExtesions, enabledNonThemeExtesions: nonThemes, allExtensions: installedExtensions });
		this.updateExtensionTable(nonThemes, numberOfThemeExtesions);
		if (this.disableExtensions || installedExtensions.length === 0) {
			(<HTMLButtonElement>this.getElementById('disableExtensions')).disabled = true;
		}

		this.updateExtensionSelector(installedExtensions);
	}

	private updateExtensionSelector(extensions: IssueReporterExtensionData[]): void {
		interface IOption {
			name: string;
			id: string;
		}

		const extensionOptions: IOption[] = extensions.map(extension => {
			return {
				name: extension.displayName || extension.name || '',
				id: extension.id
			};
		});

		// Sort extensions by name
		extensionOptions.sort((a, b) => {
			const aName = a.name.toLowerCase();
			const bName = b.name.toLowerCase();
			if (aName > bName) {
				return 1;
			}

			if (aName < bName) {
				return -1;
			}

			return 0;
		});

		const makeOption = (extension: IOption, selectedExtension?: IssueReporterExtensionData): HTMLOptionElement => {
			const selected = selectedExtension && extension.id === selectedExtension.id;
			return $<HTMLOptionElement>('option', {
				'value': extension.id,
				'selected': selected || ''
			}, extension.name);
		};

		const extensionsSelector = this.getElementById<HTMLSelectElement>('extension-selector');
		if (extensionsSelector) {
			const { selectedExtension } = this.issueReporterModel.getData();
			reset(extensionsSelector, this.makeOption('', localize('selectExtension', "Select extension"), true), ...extensionOptions.map(extension => makeOption(extension, selectedExtension)));

			if (!selectedExtension) {
				extensionsSelector.selectedIndex = 0;
			}

			this.addEventListener('extension-selector', 'change', async (e: Event) => {
				this.clearExtensionData();
				const selectedExtensionId = (<HTMLInputElement>e.target).value;
				this.selectedExtension = selectedExtensionId;
				this.hasChosenExtension = !!selectedExtensionId;
				const extensions = this.issueReporterModel.getData().allExtensions;
				const matches = extensions.filter(extension => extension.id === selectedExtensionId);
				if (matches.length) {
					this.issueReporterModel.update({ selectedExtension: matches[0] });
					const selectedExtension = this.issueReporterModel.getData().selectedExtension;
					if (selectedExtension) {
						const iconElement = document.createElement('span');
						iconElement.classList.add(...ThemeIcon.asClassNameArray(Codicon.loading), 'codicon-modifier-spin');
						this.setLoading(iconElement);
						const openReporterData = await this.sendReporterMenu(selectedExtension);
						if (openReporterData) {
							if (this.selectedExtension === selectedExtensionId) {
								this.removeLoading(iconElement, true);
								// this.configuration.data = openReporterData;
								this.data = openReporterData;
							}
							// else if (this.selectedExtension !== selectedExtensionId) {
							// }
						}
						else {
							if (!this.loadingExtensionData) {
								iconElement.classList.remove(...ThemeIcon.asClassNameArray(Codicon.loading), 'codicon-modifier-spin');
							}
							this.removeLoading(iconElement);
							// if not using command, should have no configuration data in fields we care about and check later.
							this.clearExtensionData();

							// case when previous extension was opened from normal openIssueReporter command
							selectedExtension.data = undefined;
							selectedExtension.uri = undefined;
						}
						if (this.selectedExtension === selectedExtensionId) {
							// repopulates the fields with the new data given the selected extension.
							this.updateExtensionStatus(matches[0]);
							this.openReporter = false;
						}
					} else {
						this.issueReporterModel.update({ selectedExtension: undefined });
						this.clearSearchResults();
						this.clearExtensionData();
						this.validateSelectedExtension();
						this.updateExtensionStatus(matches[0]);
					}
				}

				// Update internal action visibility after explicit selection
				this.updateInternalActionsVisibility();
			});
		}

		this.addEventListener('problem-source', 'change', (_) => {
			this.clearExtensionData();
			this.validateSelectedExtension();
		});
	}

	private async sendReporterMenu(extension: IssueReporterExtensionData): Promise<IssueReporterData | undefined> {
		try {
			const timeoutPromise = new Promise<undefined>((_, reject) =>
				setTimeout(() => reject(new Error('sendReporterMenu timed out')), 10000)
			);
			const data = await Promise.race([
				this.issueFormService.sendReporterMenu(extension.id),
				timeoutPromise
			]);
			return data;
		} catch (e) {
			console.error(e);
			return undefined;
		}
	}

	private updateAcknowledgementState() {
		const acknowledgementCheckbox = this.getElementById<HTMLInputElement>('includeAcknowledgement');
		if (acknowledgementCheckbox) {
			this.acknowledged = acknowledgementCheckbox.checked;
			this.updatePreviewButtonState();
		}
	}

	public setEventHandlers(): void {
		(['includeSystemInfo', 'includeProcessInfo', 'includeWorkspaceInfo', 'includeExtensions', 'includeExperiments', 'includeExtensionData'] as const).forEach(elementId => {
			this.addEventListener(elementId, 'click', (event: Event) => {
				event.stopPropagation();
				this.issueReporterModel.update({ [elementId]: !this.issueReporterModel.getData()[elementId] });
			});
		});

		this.addEventListener('includeAcknowledgement', 'click', (event: Event) => {
			event.stopPropagation();
			this.updateAcknowledgementState();
		});

		const showInfoElements = this.window.document.getElementsByClassName('showInfo');
		for (let i = 0; i < showInfoElements.length; i++) {
			const showInfo = showInfoElements.item(i)!;
			(showInfo as HTMLAnchorElement).addEventListener('click', (e: MouseEvent) => {
				e.preventDefault();
				const label = (<HTMLDivElement>e.target);
				if (label) {
					const containingElement = label.parentElement && label.parentElement.parentElement;
					const info = containingElement && containingElement.lastElementChild;
					if (info && info.classList.contains('hidden')) {
						show(info);
						label.textContent = localize('hide', "hide");
					} else {
						hide(info);
						label.textContent = localize('show', "show");
					}
				}
			});
		}

		this.addEventListener('issue-source', 'change', (e: Event) => {
			const value = (<HTMLInputElement>e.target).value;
			const problemSourceHelpText = this.getElementById('problem-source-help-text')!;
			if (value === '') {
				this.issueReporterModel.update({ fileOnExtension: undefined });
				show(problemSourceHelpText);
				this.clearSearchResults();
				this.render();
				return;
			} else {
				hide(problemSourceHelpText);
			}

			const descriptionTextArea = <HTMLInputElement>this.getElementById('issue-title');
			if (value === IssueSource.VSCode) {
				descriptionTextArea.placeholder = localize('vscodePlaceholder', "E.g Workbench is missing problems panel");
			} else if (value === IssueSource.Extension) {
				descriptionTextArea.placeholder = localize('extensionPlaceholder', "E.g. Missing alt text on extension readme image");
			} else if (value === IssueSource.Marketplace) {
				descriptionTextArea.placeholder = localize('marketplacePlaceholder', "E.g Cannot disable installed extension");
			} else {
				descriptionTextArea.placeholder = localize('undefinedPlaceholder', "Please enter a title");
			}

			let fileOnExtension, fileOnMarketplace, fileOnProduct = false;
			if (value === IssueSource.Extension) {
				fileOnExtension = true;
			} else if (value === IssueSource.Marketplace) {
				fileOnMarketplace = true;
			} else if (value === IssueSource.VSCode) {
				fileOnProduct = true;
			}

			this.issueReporterModel.update({ fileOnExtension, fileOnMarketplace, fileOnProduct });
			this.render();

			const title = (<HTMLInputElement>this.getElementById('issue-title')).value;
			this.searchIssues(title, fileOnExtension, fileOnMarketplace);
		});

		this.addEventListener('description', 'input', (e: Event) => {
			const issueDescription = (<HTMLInputElement>e.target).value;
			this.issueReporterModel.update({ issueDescription });

			// Only search for extension issues on title change
			if (this.issueReporterModel.fileOnExtension() === false) {
				const title = (<HTMLInputElement>this.getElementById('issue-title')).value;
				this.searchVSCodeIssues(title, issueDescription);
			}
		});

		this.addEventListener('issue-title', 'input', _ => {
			const titleElement = this.getElementById('issue-title') as HTMLInputElement;
			if (titleElement) {
				const title = titleElement.value;
				this.issueReporterModel.update({ issueTitle: title });
			}
		});

		this.addEventListener('issue-title', 'input', (e: Event) => {
			const title = (<HTMLInputElement>e.target).value;
			const lengthValidationMessage = this.getElementById('issue-title-length-validation-error');
			const issueUrl = this.getIssueUrl();
			if (title && this.getIssueUrlWithTitle(title, issueUrl).length > MAX_URL_LENGTH) {
				show(lengthValidationMessage);
			} else {
				hide(lengthValidationMessage);
			}
			const issueSource = this.getElementById<HTMLSelectElement>('issue-source');
			if (!issueSource || issueSource.value === '') {
				return;
			}

			const { fileOnExtension, fileOnMarketplace } = this.issueReporterModel.getData();
			this.searchIssues(title, fileOnExtension, fileOnMarketplace);
		});

		// We handle clicks in the dropdown actions now

		this.addEventListener('disableExtensions', 'click', () => {
			this.issueFormService.reloadWithExtensionsDisabled();
		});

		this.addEventListener('extensionBugsLink', 'click', (e: Event) => {
			const url = (<HTMLElement>e.target).innerText;
			windowOpenNoOpener(url);
		});

		this.addEventListener('disableExtensions', 'keydown', (e: Event) => {
			e.stopPropagation();
			if ((e as KeyboardEvent).key === 'Enter' || (e as KeyboardEvent).key === ' ') {
				this.issueFormService.reloadWithExtensionsDisabled();
			}
		});

		this.window.document.onkeydown = async (e: KeyboardEvent) => {
			const cmdOrCtrlKey = isMacintosh ? e.metaKey : e.ctrlKey;
			// Cmd/Ctrl+Enter previews issue and closes window
			if (cmdOrCtrlKey && e.key === 'Enter') {
				this.delayedSubmit.trigger(async () => {
					if (await this.createIssue()) {
						this.close();
					}
				});
			}

			// Cmd/Ctrl + w closes issue window
			if (cmdOrCtrlKey && e.key === 'w') {
				e.stopPropagation();
				e.preventDefault();

				const issueTitle = (<HTMLInputElement>this.getElementById('issue-title'))!.value;
				const { issueDescription } = this.issueReporterModel.getData();
				if (!this.hasBeenSubmitted && (issueTitle || issueDescription)) {
					// fire and forget
					this.issueFormService.showConfirmCloseDialog();
				} else {
					this.close();
				}
			}

			// With latest electron upgrade, cmd+a is no longer propagating correctly for inputs in this window on mac
			// Manually perform the selection
			if (isMacintosh) {
				if (cmdOrCtrlKey && e.key === 'a' && e.target) {
					if (isHTMLInputElement(e.target) || isHTMLTextAreaElement(e.target)) {
						(<HTMLInputElement>e.target).select();
					}
				}
			}
		};
	}

	public updatePerformanceInfo(info: Partial<IssueReporterData>) {
		this.issueReporterModel.update(info);
		this.receivedPerformanceInfo = true;

		const state = this.issueReporterModel.getData();
		this.updateProcessInfo(state);
		this.updateWorkspaceInfo(state);
		this.updatePreviewButtonState();
	}

	private recreateGithubButton(): void {
		const issueReporterElement = this.getElementById('issue-reporter');
		if (!issueReporterElement) {
			return;
		}

		// Dispose of the existing button
		if (this.onGithubButton) {
			this.onGithubButton.dispose();
		}

		// Find the repo name element to insert the button before it
		const issueRepoName = this.getElementById('show-repo-name');

		// Create button based on GitHub access token availability
		if (this.data.githubAccessToken) {
			this.onGithubButton = this._register(new ButtonWithDropdown(issueReporterElement, {
				contextMenuProvider: this.contextMenuService,
				actions: [this.previewAction],
				addPrimaryActionToDropdown: false,
				...unthemedButtonStyles
			}));

			// Set up click handler for primary button (create)
			this._register(this.onGithubButton.onDidClick(() => {
				this.createAction.run();
			}));
		} else {
			// No access token: create simple Button (preview only)
			this.onGithubButton = this._register(new Button(issueReporterElement, unthemedButtonStyles));

			// Set up click handler for preview
			this._register(this.onGithubButton.onDidClick(() => {
				this.previewAction.run();
			}));
		}

		// Ensure button appears before repo name by moving it if necessary
		if (issueRepoName && this.onGithubButton.element.nextSibling !== issueRepoName) {
			issueReporterElement.insertBefore(this.onGithubButton.element, issueRepoName);
		}

		// Update the button state after recreation
		this.updatePreviewButtonState();
	}

	public updatePreviewButtonState() {
		if (!this.acknowledged && this.needsUpdate) {
			this.onGithubButton.label = localize('acknowledge', "Confirm Version Acknowledgement");
			this.onGithubButton.enabled = false;
		} else if (this.isPreviewEnabled()) {
			// Set button label to match the primary action
			if (this.data.githubAccessToken) {
				this.onGithubButton.label = localize('createOnGitHub', "Create on GitHub");
			} else {
				this.onGithubButton.label = localize('previewOnGitHub', "Preview on GitHub");
			}
			this.onGithubButton.enabled = true;
		} else {
			this.onGithubButton.enabled = false;
			this.onGithubButton.label = localize('loadingData', "Loading data...");
		}

		const issueRepoName = this.getElementById('show-repo-name')! as HTMLAnchorElement;
		const selectedExtension = this.issueReporterModel.getData().selectedExtension;
		if (selectedExtension && selectedExtension.uri) {
			const urlString = URI.revive(selectedExtension.uri).toString();
			issueRepoName.href = urlString;
			issueRepoName.addEventListener('click', (e) => this.openLink(e));
			issueRepoName.addEventListener('auxclick', (e) => this.openLink(<MouseEvent>e));
			const gitHubInfo = this.parseGitHubUrl(urlString);
			issueRepoName.textContent = gitHubInfo ? gitHubInfo.owner + '/' + gitHubInfo.repositoryName : urlString;
			Object.assign(issueRepoName.style, {
				alignSelf: 'flex-end',
				display: 'block',
				fontSize: '13px',
				marginBottom: '10px',
				padding: '4px 0px',
				textDecoration: 'none',
				width: 'auto'
			});
			show(issueRepoName);
		} else if (issueRepoName) {
			// clear styles
			issueRepoName.removeAttribute('style');
			hide(issueRepoName);
		}

		// Initial check when first opened.
		this.getExtensionGitHubUrl();
		this.updateInternalActionsVisibility();
	}

	private updateInternalActionsVisibility(): void {
		const container = this.getElementById('internal-actions');
		if (!container) { return; }

		const entitled = this.contextKeyService.getContextKeyValue<boolean>(ChatContextKeys.Entitlement.internal.key);
		if (!entitled) {
			hide(container);
			container.style.display = 'none';
			return;
		}

		const { selectedExtension, fileOnExtension } = this.issueReporterModel.getData();
		const matchesExtension = selectedExtension && selectedExtension.id.toLowerCase() === 'github.copilot-chat';
		// Temporarily ignore entitlement; only gate on explicit selection + extension match
		if (this.hasChosenExtension && fileOnExtension && matchesExtension) {
			show(container);
			container.style.display = '';
			if (this.internalPreviewButton) {
				this.internalPreviewButton.enabled = this.previewButton?.enabled ?? false;
			}
		} else {
			hide(container);
			container.style.display = 'none';
		}
	}

	private isPreviewEnabled() {
		const issueType = this.issueReporterModel.getData().issueType;

		if (this.loadingExtensionData) {
			return false;
		}

		if (this.isWeb) {
			if (issueType === IssueType.FeatureRequest || issueType === IssueType.PerformanceIssue || issueType === IssueType.Bug) {
				return true;
			}
		} else {
			if (issueType === IssueType.Bug && this.receivedSystemInfo) {
				return true;
			}

			if (issueType === IssueType.PerformanceIssue && this.receivedSystemInfo && this.receivedPerformanceInfo) {
				return true;
			}

			if (issueType === IssueType.FeatureRequest) {
				return true;
			}
		}

		return false;
	}

	private getExtensionRepositoryUrl(): string | undefined {
		const selectedExtension = this.issueReporterModel.getData().selectedExtension;
		return selectedExtension && selectedExtension.repositoryUrl;
	}

	public getExtensionBugsUrl(): string | undefined {
		const selectedExtension = this.issueReporterModel.getData().selectedExtension;
		return selectedExtension && selectedExtension.bugsUrl;
	}

	public searchVSCodeIssues(title: string, issueDescription?: string): void {
		if (title) {
			this.searchDuplicates(title, issueDescription);
		} else {
			this.clearSearchResults();
		}
	}

	public searchIssues(title: string, fileOnExtension: boolean | undefined, fileOnMarketplace: boolean | undefined): void {
		if (fileOnExtension) {
			return this.searchExtensionIssues(title);
		}

		if (fileOnMarketplace) {
			return this.searchMarketplaceIssues(title);
		}

		const description = this.issueReporterModel.getData().issueDescription;
		this.searchVSCodeIssues(title, description);
	}

	private searchExtensionIssues(title: string): void {
		const url = this.getExtensionGitHubUrl();
		if (title) {
			const matches = /^https?:\/\/github\.com\/(.*)/.exec(url);
			if (matches && matches.length) {
				const repo = matches[1];
				return this.searchGitHub(repo, title);
			}

			// If the extension has no repository, display empty search results
			if (this.issueReporterModel.getData().selectedExtension) {
				this.clearSearchResults();
				return this.displaySearchResults([]);

			}
		}

		this.clearSearchResults();
	}

	private searchMarketplaceIssues(title: string): void {
		if (title) {
			const gitHubInfo = this.parseGitHubUrl(this.product.reportMarketplaceIssueUrl!);
			if (gitHubInfo) {
				return this.searchGitHub(`${gitHubInfo.owner}/${gitHubInfo.repositoryName}`, title);
			}
		}
	}

	public async close(): Promise<void> {
		await this.issueFormService.closeReporter();
	}

	public clearSearchResults(): void {
		const similarIssues = this.getElementById('similar-issues')!;
		similarIssues.innerText = '';
		this.numberOfSearchResultsDisplayed = 0;
	}

	@debounce(300)
	private searchGitHub(repo: string, title: string): void {
		const query = `is:issue+repo:${repo}+${title}`;
		const similarIssues = this.getElementById('similar-issues')!;

		fetch(`https://api.github.com/search/issues?q=${query}`).then((response) => {
			response.json().then(result => {
				similarIssues.innerText = '';
				if (result && result.items) {
					this.displaySearchResults(result.items);
				}
			}).catch(_ => {
				console.warn('Timeout or query limit exceeded');
			});
		}).catch(_ => {
			console.warn('Error fetching GitHub issues');
		});
	}

	@debounce(300)
	private searchDuplicates(title: string, body?: string): void {
		const url = 'https://vscode-probot.westus.cloudapp.azure.com:7890/duplicate_candidates';
		const init = {
			method: 'POST',
			body: JSON.stringify({
				title,
				body
			}),
			headers: new Headers({
				'Content-Type': 'application/json'
			})
		};

		fetch(url, init).then((response) => {
			response.json().then(result => {
				this.clearSearchResults();

				if (result && result.candidates) {
					this.displaySearchResults(result.candidates);
				} else {
					throw new Error('Unexpected response, no candidates property');
				}
			}).catch(_ => {
				// Ignore
			});
		}).catch(_ => {
			// Ignore
		});
	}

	private displaySearchResults(results: SearchResult[]) {
		const similarIssues = this.getElementById('similar-issues')!;
		if (results.length) {
			const issues = $('div.issues-container');
			const issuesText = $('div.list-title');
			issuesText.textContent = localize('similarIssues', "Similar issues");

			this.numberOfSearchResultsDisplayed = results.length < 5 ? results.length : 5;
			for (let i = 0; i < this.numberOfSearchResultsDisplayed; i++) {
				const issue = results[i];
				const link = $('a.issue-link', { href: issue.html_url });
				link.textContent = issue.title;
				link.title = issue.title;
				link.addEventListener('click', (e) => this.openLink(e));
				link.addEventListener('auxclick', (e) => this.openLink(<MouseEvent>e));

				let issueState: HTMLElement;
				let item: HTMLElement;
				if (issue.state) {
					issueState = $('span.issue-state');

					const issueIcon = $('span.issue-icon');
					issueIcon.appendChild(renderIcon(issue.state === 'open' ? Codicon.issueOpened : Codicon.issueClosed));

					const issueStateLabel = $('span.issue-state.label');
					issueStateLabel.textContent = issue.state === 'open' ? localize('open', "Open") : localize('closed', "Closed");

					issueState.title = issue.state === 'open' ? localize('open', "Open") : localize('closed', "Closed");
					issueState.appendChild(issueIcon);
					issueState.appendChild(issueStateLabel);

					item = $('div.issue', undefined, issueState, link);
				} else {
					item = $('div.issue', undefined, link);
				}

				issues.appendChild(item);
			}

			similarIssues.appendChild(issuesText);
			similarIssues.appendChild(issues);
		}
	}

	private setUpTypes(): void {
		const makeOption = (issueType: IssueType, description: string) => $('option', { 'value': issueType.valueOf() }, escape(description));

		const typeSelect = this.getElementById('issue-type')! as HTMLSelectElement;
		const { issueType } = this.issueReporterModel.getData();
		reset(typeSelect,
			makeOption(IssueType.Bug, localize('bugReporter', "Bug Report")),
			makeOption(IssueType.FeatureRequest, localize('featureRequest', "Feature Request")),
			makeOption(IssueType.PerformanceIssue, localize('performanceIssue', "Performance Issue (freeze, slow, crash)"))
		);

		typeSelect.value = issueType.toString();

		this.setSourceOptions();
	}

	public makeOption(value: string, description: string, disabled: boolean): HTMLOptionElement {
		const option: HTMLOptionElement = document.createElement('option');
		option.disabled = disabled;
		option.value = value;
		option.textContent = description;

		return option;
	}

	public setSourceOptions(): void {
		const sourceSelect = this.getElementById('issue-source')! as HTMLSelectElement;
		const { issueType, fileOnExtension, selectedExtension, fileOnMarketplace, fileOnProduct } = this.issueReporterModel.getData();
		let selected = sourceSelect.selectedIndex;
		if (selected === -1) {
			if (fileOnExtension !== undefined) {
				selected = fileOnExtension ? 2 : 1;
			} else if (selectedExtension?.isBuiltin) {
				selected = 1;
			} else if (fileOnMarketplace) {
				selected = 3;
			} else if (fileOnProduct) {
				selected = 1;
			}
		}

		sourceSelect.innerText = '';
		sourceSelect.append(this.makeOption('', localize('selectSource', "Select source"), true));
		sourceSelect.append(this.makeOption(IssueSource.VSCode, localize('vscode', "Visual Studio Code"), false));
		sourceSelect.append(this.makeOption(IssueSource.Extension, localize('extension', "A VS Code extension"), false));
		if (this.product.reportMarketplaceIssueUrl) {
			sourceSelect.append(this.makeOption(IssueSource.Marketplace, localize('marketplace', "Extensions Marketplace"), false));
		}

		if (issueType !== IssueType.FeatureRequest) {
			sourceSelect.append(this.makeOption(IssueSource.Unknown, localize('unknown', "Don't know"), false));
		}

		if (selected !== -1 && selected < sourceSelect.options.length) {
			sourceSelect.selectedIndex = selected;
		} else {
			sourceSelect.selectedIndex = 0;
			hide(this.getElementById('problem-source-help-text'));
		}
	}

	public async renderBlocks(): Promise<void> {
		// Depending on Issue Type, we render different blocks and text
		const { issueType, fileOnExtension, fileOnMarketplace, selectedExtension } = this.issueReporterModel.getData();
		const blockContainer = this.getElementById('block-container');
		const systemBlock = this.window.document.querySelector('.block-system');
		const processBlock = this.window.document.querySelector('.block-process');
		const workspaceBlock = this.window.document.querySelector('.block-workspace');
		const extensionsBlock = this.window.document.querySelector('.block-extensions');
		const experimentsBlock = this.window.document.querySelector('.block-experiments');
		const extensionDataBlock = this.window.document.querySelector('.block-extension-data');

		const problemSource = this.getElementById('problem-source')!;
		const descriptionTitle = this.getElementById('issue-description-label')!;
		const descriptionSubtitle = this.getElementById('issue-description-subtitle')!;
		const extensionSelector = this.getElementById('extension-selection')!;
		const downloadExtensionDataLink = <HTMLAnchorElement>this.getElementById('extension-data-download')!;

		const titleTextArea = this.getElementById('issue-title-container')!;
		const descriptionTextArea = this.getElementById('description')!;
		const extensionDataTextArea = this.getElementById('extension-data')!;

		// Hide all by default
		hide(blockContainer);
		hide(systemBlock);
		hide(processBlock);
		hide(workspaceBlock);
		hide(extensionsBlock);
		hide(experimentsBlock);
		hide(extensionSelector);
		hide(extensionDataTextArea);
		hide(extensionDataBlock);
		hide(downloadExtensionDataLink);

		show(problemSource);
		show(titleTextArea);
		show(descriptionTextArea);

		if (fileOnExtension) {
			show(extensionSelector);
		}

		const extensionData = this.issueReporterModel.getData().extensionData;
		if (extensionData && extensionData.length > MAX_EXTENSION_DATA_LENGTH) {
			show(downloadExtensionDataLink);
			const date = new Date();
			const formattedDate = date.toISOString().split('T')[0]; // YYYY-MM-DD
			const formattedTime = date.toTimeString().split(' ')[0].replace(/:/g, '-'); // HH-MM-SS
			const fileName = `extensionData_${formattedDate}_${formattedTime}.md`;
			const handleLinkClick = async () => {
				const downloadPath = await this.fileDialogService.showSaveDialog({
					title: localize('saveExtensionData', "Save Extension Data"),
					availableFileSystems: [Schemas.file],
					defaultUri: joinPath(await this.fileDialogService.defaultFilePath(Schemas.file), fileName),
				});

				if (downloadPath) {
					await this.fileService.writeFile(downloadPath, VSBuffer.fromString(extensionData));
				}
			};

			downloadExtensionDataLink.addEventListener('click', handleLinkClick);

			this._register({
				dispose: () => downloadExtensionDataLink.removeEventListener('click', handleLinkClick)
			});
		}

		if (selectedExtension && this.nonGitHubIssueUrl) {
			hide(titleTextArea);
			hide(descriptionTextArea);
			reset(descriptionTitle, localize('handlesIssuesElsewhere', "This extension handles issues outside of VS Code"));
			reset(descriptionSubtitle, localize('elsewhereDescription', "The '{0}' extension prefers to use an external issue reporter. To be taken to that issue reporting experience, click the button below.", selectedExtension.displayName));
			this.onGithubButton.label = localize('openIssueReporter', "Open External Issue Reporter");
			return;
		}

		if (fileOnExtension && selectedExtension?.data) {
			const data = selectedExtension?.data;
			(extensionDataTextArea as HTMLElement).innerText = data.toString();
			(extensionDataTextArea as HTMLTextAreaElement).readOnly = true;
			show(extensionDataBlock);
		}

		// only if we know comes from the open reporter command
		if (fileOnExtension && this.openReporter) {
			(extensionDataTextArea as HTMLTextAreaElement).readOnly = true;
			setTimeout(() => {
				// delay to make sure from command or not
				if (this.openReporter) {
					show(extensionDataBlock);
				}
			}, 100);
			show(extensionDataBlock);
		}

		if (issueType === IssueType.Bug) {
			if (!fileOnMarketplace) {
				show(blockContainer);
				show(systemBlock);
				show(experimentsBlock);
				if (!fileOnExtension) {
					show(extensionsBlock);
				}
			}

			reset(descriptionTitle, localize('stepsToReproduce', "Steps to Reproduce") + ' ', $('span.required-input', undefined, '*'));
			reset(descriptionSubtitle, localize('bugDescription', "Share the steps needed to reliably reproduce the problem. Please include actual and expected results. We support GitHub-flavored Markdown. You will be able to edit your issue and add screenshots when we preview it on GitHub."));
		} else if (issueType === IssueType.PerformanceIssue) {
			if (!fileOnMarketplace) {
				show(blockContainer);
				show(systemBlock);
				show(processBlock);
				show(workspaceBlock);
				show(experimentsBlock);
			}

			if (fileOnExtension) {
				show(extensionSelector);
			} else if (!fileOnMarketplace) {
				show(extensionsBlock);
			}

			reset(descriptionTitle, localize('stepsToReproduce', "Steps to Reproduce") + ' ', $('span.required-input', undefined, '*'));
			reset(descriptionSubtitle, localize('performanceIssueDesciption', "When did this performance issue happen? Does it occur on startup or after a specific series of actions? We support GitHub-flavored Markdown. You will be able to edit your issue and add screenshots when we preview it on GitHub."));
		} else if (issueType === IssueType.FeatureRequest) {
			reset(descriptionTitle, localize('description', "Description") + ' ', $('span.required-input', undefined, '*'));
			reset(descriptionSubtitle, localize('featureRequestDescription', "Please describe the feature you would like to see. We support GitHub-flavored Markdown. You will be able to edit your issue and add screenshots when we preview it on GitHub."));
		}
	}

	public validateInput(inputId: string): boolean {
		const inputElement = (<HTMLInputElement>this.getElementById(inputId));
		const inputValidationMessage = this.getElementById(`${inputId}-empty-error`);
		const descriptionShortMessage = this.getElementById(`description-short-error`);
		if (inputId === 'description' && this.nonGitHubIssueUrl && this.data.extensionId) {
			return true;
		} else if (!inputElement.value) {
			inputElement.classList.add('invalid-input');
			inputValidationMessage?.classList.remove('hidden');
			descriptionShortMessage?.classList.add('hidden');
			return false;
		} else if (inputId === 'description' && inputElement.value.length < 10) {
			inputElement.classList.add('invalid-input');
			descriptionShortMessage?.classList.remove('hidden');
			inputValidationMessage?.classList.add('hidden');
			return false;
		} else {
			inputElement.classList.remove('invalid-input');
			inputValidationMessage?.classList.add('hidden');
			if (inputId === 'description') {
				descriptionShortMessage?.classList.add('hidden');
			}
			return true;
		}
	}

	public validateInputs(): boolean {
		let isValid = true;
		['issue-title', 'description', 'issue-source'].forEach(elementId => {
			isValid = this.validateInput(elementId) && isValid;
		});

		if (this.issueReporterModel.fileOnExtension()) {
			isValid = this.validateInput('extension-selector') && isValid;
		}

		return isValid;
	}

	public async submitToGitHub(issueTitle: string, issueBody: string, gitHubDetails: { owner: string; repositoryName: string }): Promise<boolean> {
		const url = `https://api.github.com/repos/${gitHubDetails.owner}/${gitHubDetails.repositoryName}/issues`;
		const init = {
			method: 'POST',
			body: JSON.stringify({
				title: issueTitle,
				body: issueBody
			}),
			headers: new Headers({
				'Content-Type': 'application/json',
				'Authorization': `Bearer ${this.data.githubAccessToken}`,
				'User-Agent': 'request'
			})
		};

		const response = await fetch(url, init);
		if (!response.ok) {
			console.error('Invalid GitHub URL provided.');
			return false;
		}
		const result = await response.json();
		mainWindow.open(result.html_url, '_blank');
		this.close();
		return true;
	}

	public async createIssue(preview?: boolean): Promise<boolean> {
		const selectedExtension = this.issueReporterModel.getData().selectedExtension;
		const hasUri = this.nonGitHubIssueUrl;
		// Short circuit if the extension provides a custom issue handler
		if (hasUri) {
			const url = this.getExtensionBugsUrl();
			if (url) {
				this.hasBeenSubmitted = true;
				return true;
			}
		}

		if (!this.validateInputs()) {
			// If inputs are invalid, set focus to the first one and add listeners on them
			// to detect further changes
			const invalidInput = this.window.document.getElementsByClassName('invalid-input');
			if (invalidInput.length) {
				(<HTMLInputElement>invalidInput[0]).focus();
			}

			this.addEventListener('issue-title', 'input', _ => {
				this.validateInput('issue-title');
			});

			this.addEventListener('description', 'input', _ => {
				this.validateInput('description');
			});

			this.addEventListener('issue-source', 'change', _ => {
				this.validateInput('issue-source');
			});

			if (this.issueReporterModel.fileOnExtension()) {
				this.addEventListener('extension-selector', 'change', _ => {
					this.validateInput('extension-selector');
				});
			}

			return false;
		}

		this.hasBeenSubmitted = true;

		const issueTitle = (<HTMLInputElement>this.getElementById('issue-title')).value;
		const issueBody = this.issueReporterModel.serialize();

		let issueUrl = this.getIssueUrl();
		if (!issueUrl) {
			console.error('No issue url found');
			return false;
		}

		if (selectedExtension?.uri) {
			const uri = URI.revive(selectedExtension.uri);
			issueUrl = uri.toString();
		}

		const gitHubDetails = this.parseGitHubUrl(issueUrl);
		if (this.data.githubAccessToken && gitHubDetails && !preview) {
			return this.submitToGitHub(issueTitle, issueBody, gitHubDetails);
		}

		const baseUrl = this.getIssueUrlWithTitle((<HTMLInputElement>this.getElementById('issue-title')).value, issueUrl);
		let url = baseUrl + `&body=${encodeURIComponent(issueBody)}`;

		url = this.addTemplateToUrl(url, gitHubDetails?.owner, gitHubDetails?.repositoryName);

		if (url.length > MAX_URL_LENGTH) {
			try {
				url = await this.writeToClipboard(baseUrl, issueBody);
				url = this.addTemplateToUrl(url, gitHubDetails?.owner, gitHubDetails?.repositoryName);
			} catch (_) {
				console.error('Writing to clipboard failed');
				return false;
			}
		}

		this.window.open(url, '_blank');

		return true;
	}

	public async writeToClipboard(baseUrl: string, issueBody: string): Promise<string> {
		const shouldWrite = await this.issueFormService.showClipboardDialog();
		if (!shouldWrite) {
			throw new CancellationError();
		}

		return baseUrl + `&body=${encodeURIComponent(localize('pasteData', "We have written the needed data into your clipboard because it was too large to send. Please paste."))}`;
	}

	public addTemplateToUrl(baseUrl: string, owner?: string, repositoryName?: string): string {
		const isVscode = this.issueReporterModel.getData().fileOnProduct;
		const isMicrosoft = owner?.toLowerCase() === 'microsoft';
		const needsTemplate = isVscode || (isMicrosoft && (repositoryName === 'vscode' || repositoryName === 'vscode-python'));

		if (needsTemplate) {
			try {
				const url = new URL(baseUrl);
				url.searchParams.set('template', 'bug_report.md');
				return url.toString();
			} catch {
				// fallback if baseUrl is not a valid URL
				return baseUrl + '&template=bug_report.md';
			}
		}
		return baseUrl;
	}

	public getIssueUrl(): string {
		return this.issueReporterModel.fileOnExtension()
			? this.getExtensionGitHubUrl()
			: this.issueReporterModel.getData().fileOnMarketplace
				? this.product.reportMarketplaceIssueUrl!
				: this.product.reportIssueUrl!;
	}

	public parseGitHubUrl(url: string): undefined | { repositoryName: string; owner: string } {
		// Assumes a GitHub url to a particular repo, https://github.com/repositoryName/owner.
		// Repository name and owner cannot contain '/'
		const match = /^https?:\/\/github\.com\/([^\/]*)\/([^\/]*).*/.exec(url);
		if (match && match.length) {
			return {
				owner: match[1],
				repositoryName: match[2]
			};
		} else {
			console.error('No GitHub issues match');
		}

		return undefined;
	}

	private getExtensionGitHubUrl(): string {
		let repositoryUrl = '';
		const bugsUrl = this.getExtensionBugsUrl();
		const extensionUrl = this.getExtensionRepositoryUrl();
		// If given, try to match the extension's bug url
		if (bugsUrl && bugsUrl.match(/^https?:\/\/github\.com\/([^\/]*)\/([^\/]*)\/?(\/issues)?$/)) {
			// matches exactly: https://github.com/owner/repo/issues
			repositoryUrl = normalizeGitHubUrl(bugsUrl);
		} else if (extensionUrl && extensionUrl.match(/^https?:\/\/github\.com\/([^\/]*)\/([^\/]*)$/)) {
			// matches exactly: https://github.com/owner/repo
			repositoryUrl = normalizeGitHubUrl(extensionUrl);
		} else {
			this.nonGitHubIssueUrl = true;
			repositoryUrl = bugsUrl || extensionUrl || '';
		}

		return repositoryUrl;
	}

	public getIssueUrlWithTitle(issueTitle: string, repositoryUrl: string): string {
		if (this.issueReporterModel.fileOnExtension()) {
			repositoryUrl = repositoryUrl + '/issues/new';
		}

		const queryStringPrefix = repositoryUrl.indexOf('?') === -1 ? '?' : '&';
		return `${repositoryUrl}${queryStringPrefix}title=${encodeURIComponent(issueTitle)}`;
	}

	public clearExtensionData(): void {
		this.nonGitHubIssueUrl = false;
		this.issueReporterModel.update({ extensionData: undefined });
		this.data.issueBody = this.data.issueBody || '';
		this.data.data = undefined;
		this.data.uri = undefined;
	}

	public async updateExtensionStatus(extension: IssueReporterExtensionData) {
		this.issueReporterModel.update({ selectedExtension: extension });

		// uses this.configuuration.data to ensure that data is coming from `openReporter` command.
		const template = this.data.issueBody;
		if (template) {
			const descriptionTextArea = this.getElementById('description')!;
			const descriptionText = (descriptionTextArea as HTMLTextAreaElement).value;
			if (descriptionText === '' || !descriptionText.includes(template.toString())) {
				const fullTextArea = descriptionText + (descriptionText === '' ? '' : '\n') + template.toString();
				(descriptionTextArea as HTMLTextAreaElement).value = fullTextArea;
				this.issueReporterModel.update({ issueDescription: fullTextArea });
			}
		}

		const data = this.data.data;
		if (data) {
			this.issueReporterModel.update({ extensionData: data });
			extension.data = data;
			const extensionDataBlock = this.window.document.querySelector('.block-extension-data')!;
			show(extensionDataBlock);
			this.renderBlocks();
		}

		const uri = this.data.uri;
		if (uri) {
			extension.uri = uri;
			this.updateIssueReporterUri(extension);
		}

		this.validateSelectedExtension();
		const title = (<HTMLInputElement>this.getElementById('issue-title')).value;
		this.searchExtensionIssues(title);

		this.updatePreviewButtonState();
		this.renderBlocks();
	}

	public validateSelectedExtension(): void {
		const extensionValidationMessage = this.getElementById('extension-selection-validation-error')!;
		const extensionValidationNoUrlsMessage = this.getElementById('extension-selection-validation-error-no-url')!;
		hide(extensionValidationMessage);
		hide(extensionValidationNoUrlsMessage);

		const extension = this.issueReporterModel.getData().selectedExtension;
		if (!extension) {
			this.onGithubButton.enabled = true;
			return;
		}

		if (this.loadingExtensionData) {
			return;
		}

		const hasValidGitHubUrl = this.getExtensionGitHubUrl();
		if (hasValidGitHubUrl) {
			this.onGithubButton.enabled = true;
		} else {
			this.setExtensionValidationMessage();
			this.onGithubButton.enabled = false;
		}
	}

	public setLoading(element: HTMLElement) {
		// Show loading
		this.openReporter = true;
		this.loadingExtensionData = true;
		this.updatePreviewButtonState();

		const extensionDataCaption = this.getElementById('extension-id')!;
		hide(extensionDataCaption);

		const extensionDataCaption2 = Array.from(this.window.document.querySelectorAll('.ext-parens'));
		extensionDataCaption2.forEach(extensionDataCaption2 => hide(extensionDataCaption2));

		const showLoading = this.getElementById('ext-loading')!;
		show(showLoading);
		while (showLoading.firstChild) {
			showLoading.firstChild.remove();
		}
		showLoading.append(element);

		this.renderBlocks();
	}

	public removeLoading(element: HTMLElement, fromReporter: boolean = false) {
		this.openReporter = fromReporter;
		this.loadingExtensionData = false;
		this.updatePreviewButtonState();

		const extensionDataCaption = this.getElementById('extension-id')!;
		show(extensionDataCaption);

		const extensionDataCaption2 = Array.from(this.window.document.querySelectorAll('.ext-parens'));
		extensionDataCaption2.forEach(extensionDataCaption2 => show(extensionDataCaption2));

		const hideLoading = this.getElementById('ext-loading')!;
		hide(hideLoading);
		if (hideLoading.firstChild) {
			element.remove();
		}
		this.renderBlocks();
	}

	private setExtensionValidationMessage(): void {
		const extensionValidationMessage = this.getElementById('extension-selection-validation-error')!;
		const extensionValidationNoUrlsMessage = this.getElementById('extension-selection-validation-error-no-url')!;
		const bugsUrl = this.getExtensionBugsUrl();
		if (bugsUrl) {
			show(extensionValidationMessage);
			const link = this.getElementById('extensionBugsLink')!;
			link.textContent = bugsUrl;
			return;
		}

		const extensionUrl = this.getExtensionRepositoryUrl();
		if (extensionUrl) {
			show(extensionValidationMessage);
			const link = this.getElementById('extensionBugsLink');
			link!.textContent = extensionUrl;
			return;
		}

		show(extensionValidationNoUrlsMessage);
	}

	private updateProcessInfo(state: IssueReporterModelData) {
		const target = this.window.document.querySelector('.block-process .block-info') as HTMLElement;
		if (target) {
			reset(target, $('code', undefined, state.processInfo ?? ''));
		}
	}

	private updateWorkspaceInfo(state: IssueReporterModelData) {
		this.window.document.querySelector('.block-workspace .block-info code')!.textContent = '\n' + state.workspaceInfo;
	}

	public updateExtensionTable(extensions: IssueReporterExtensionData[], numThemeExtensions: number): void {
		const target = this.window.document.querySelector<HTMLElement>('.block-extensions .block-info');
		if (target) {
			if (this.disableExtensions) {
				reset(target, localize('disabledExtensions', "Extensions are disabled"));
				return;
			}

			const themeExclusionStr = numThemeExtensions ? `\n(${numThemeExtensions} theme extensions excluded)` : '';
			extensions = extensions || [];

			if (!extensions.length) {
				target.innerText = 'Extensions: none' + themeExclusionStr;
				return;
			}

			reset(target, this.getExtensionTableHtml(extensions), document.createTextNode(themeExclusionStr));
		}
	}

	private getExtensionTableHtml(extensions: IssueReporterExtensionData[]): HTMLTableElement {
		return $('table', undefined,
			$('tr', undefined,
				$('th', undefined, 'Extension'),
				$('th', undefined, 'Author (truncated)' as string),
				$('th', undefined, 'Version')
			),
			...extensions.map(extension => $('tr', undefined,
				$('td', undefined, extension.name),
				$('td', undefined, extension.publisher?.substr(0, 3) ?? 'N/A'),
				$('td', undefined, extension.version)
			))
		);
	}

	private openLink(event: MouseEvent): void {
		event.preventDefault();
		event.stopPropagation();
		// Exclude right click
		if (event.which < 3) {
			windowOpenNoOpener((<HTMLAnchorElement>event.target).href);
		}
	}

	public getElementById<T extends HTMLElement = HTMLElement>(elementId: string): T | undefined {
		const element = this.window.document.getElementById(elementId) as T | undefined;
		if (element) {
			return element;
		} else {
			return undefined;
		}
	}

	public addEventListener(elementId: string, eventType: string, handler: (event: Event) => void): void {
		const element = this.getElementById(elementId);
		element?.addEventListener(eventType, handler);
	}
}

// helper functions

export function hide(el: Element | undefined | null) {
	el?.classList.add('hidden');
}
export function show(el: Element | undefined | null) {
	el?.classList.remove('hidden');
}<|MERGE_RESOLUTION|>--- conflicted
+++ resolved
@@ -31,12 +31,9 @@
 import { IIssueFormService, IssueReporterData, IssueReporterExtensionData, IssueType } from '../common/issue.js';
 import { normalizeGitHubUrl } from '../common/issueReporterUtil.js';
 import { IssueReporterModel, IssueReporterData as IssueReporterModelData } from './issueReporterModel.js';
-<<<<<<< HEAD
 import { IContextKeyService } from '../../../../platform/contextkey/common/contextkey.js';
 import { ChatContextKeys } from '../../chat/common/chatContextKeys.js';
-=======
 import { IAuthenticationService } from '../../../services/authentication/common/authentication.js';
->>>>>>> d2ff8d16
 
 const MAX_URL_LENGTH = 7500;
 
@@ -71,21 +68,13 @@
 	public loadingExtensionData = false;
 	public selectedExtension = '';
 	public delayedSubmit = new Delayer<void>(300);
-<<<<<<< HEAD
-	public previewButton!: Button;
-	private internalPreviewButton: Button | undefined;
+	public onGithubButton!: Button | ButtonWithDropdown;
 	public nonGitHubIssueUrl = false;
 	public needsUpdate = false;
 	public acknowledged = false;
 	private hasChosenExtension = false;
-=======
-	public onGithubButton!: Button | ButtonWithDropdown;
-	public nonGitHubIssueUrl = false;
-	public needsUpdate = false;
-	public acknowledged = false;
 	private createAction: Action;
 	private previewAction: Action;
->>>>>>> d2ff8d16
 
 	constructor(
 		public disableExtensions: boolean,
@@ -102,12 +91,9 @@
 		@IThemeService public readonly themeService: IThemeService,
 		@IFileService public readonly fileService: IFileService,
 		@IFileDialogService public readonly fileDialogService: IFileDialogService,
-<<<<<<< HEAD
 		@IContextKeyService private readonly contextKeyService: IContextKeyService,
-=======
 		@IContextMenuService public readonly contextMenuService: IContextMenuService,
 		@IAuthenticationService public readonly authenticationService: IAuthenticationService
->>>>>>> d2ff8d16
 	) {
 		super();
 		const targetExtension = data.extensionId ? data.enabledExtensions.find(extension => extension.id.toLocaleLowerCase() === data.extensionId?.toLocaleLowerCase()) : undefined;
