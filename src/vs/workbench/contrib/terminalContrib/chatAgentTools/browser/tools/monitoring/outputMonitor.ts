--- conflicted
+++ resolved
@@ -144,16 +144,10 @@
 
 	private async _handleIdleState(token: CancellationToken): Promise<{ resources?: ILinkLocation[]; modelOutputEvalResponse?: string; shouldContinuePollling: boolean }> {
 		const confirmationPrompt = await this._determineUserInputOptions(this._execution, token);
-<<<<<<< HEAD
-		const selectedOption = await this._selectAndHandleOption(confirmationPrompt, token);
-
-		if (confirmationPrompt && confirmationPrompt.options.length) {
-			const confirmed = await this._confirmRunInTerminal(selectedOption ?? confirmationPrompt.options[0], this._execution, confirmationPrompt);
-=======
 		const suggestedOption = await this._selectAndHandleOption(confirmationPrompt, token);
-		if (confirmationPrompt && confirmationPrompt.options.length) {
-			const confirmed = await this._confirmRunInTerminal(suggestedOption || confirmationPrompt.options[0], this._execution, confirmationPrompt);
->>>>>>> 1a8469fe
+
+		if (confirmationPrompt?.options.length) {
+			const confirmed = await this._confirmRunInTerminal(suggestedOption ?? confirmationPrompt.options[0], this._execution, confirmationPrompt);
 			if (confirmed) {
 				const changed = await this._waitForNextDataOrActivityChange();
 				if (!changed) {
