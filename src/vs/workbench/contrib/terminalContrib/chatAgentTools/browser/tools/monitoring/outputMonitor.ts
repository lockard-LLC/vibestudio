/*---------------------------------------------------------------------------------------------
 *  Copyright (c) Microsoft Corporation. All rights reserved.
 *  Licensed under the MIT License. See License.txt in the project root for license information.
 *--------------------------------------------------------------------------------------------*/

import { timeout } from '../../../../../../../base/common/async.js';
import { CancellationToken } from '../../../../../../../base/common/cancellation.js';
import { Emitter, Event } from '../../../../../../../base/common/event.js';
import { MarkdownString } from '../../../../../../../base/common/htmlContent.js';
import { Disposable } from '../../../../../../../base/common/lifecycle.js';
import { localize } from '../../../../../../../nls.js';
import { ExtensionIdentifier } from '../../../../../../../platform/extensions/common/extensions.js';
import { ChatElicitationRequestPart } from '../../../../../chat/browser/chatElicitationRequestPart.js';
import { ChatModel } from '../../../../../chat/common/chatModel.js';
import { IChatService } from '../../../../../chat/common/chatService.js';
import { ILanguageModelsService, ChatMessageRole } from '../../../../../chat/common/languageModels.js';
import { IToolInvocationContext } from '../../../../../chat/common/languageModelToolsService.js';
import { ITaskService } from '../../../../../tasks/common/taskService.js';
import { PollingConsts } from '../../bufferOutputPolling.js';
import { IPollingResult, OutputMonitorState, IExecution, IRacePollingOrPromptResult, IConfirmationPrompt } from './types.js';
import { getTextResponseFromStream } from './utils.js';
import { IChatWidgetService } from '../../../../../chat/browser/chat.js';
import { ChatAgentLocation } from '../../../../../chat/common/constants.js';

export interface IOutputMonitor extends Disposable {
	readonly isIdle: boolean;

	readonly onDidFinishCommand: Event<void>;
	readonly onDidIdle: Event<void>;
	readonly onDidTimeout: Event<void>;

	startMonitoring(
		command: string,
		invocationContext: any,
		token: CancellationToken
	): Promise<IPollingResult>;
}

export class OutputMonitor extends Disposable implements IOutputMonitor {
	private _isIdle = false;
	get isIdle(): boolean { return this._isIdle; }

	private _state: OutputMonitorState = OutputMonitorState.Initial;
	get state(): OutputMonitorState { return this._state; }

	private _lastAutoReply: string | undefined;

	private readonly _onDidFinishCommand = this._register(new Emitter<void>());
	readonly onDidFinishCommand = this._onDidFinishCommand.event;
	private readonly _onDidIdle = this._register(new Emitter<void>());
	readonly onDidIdle = this._onDidIdle.event;
	private readonly _onDidTimeout = this._register(new Emitter<void>());
	readonly onDidTimeout = this._onDidTimeout.event;

	constructor(
		private readonly _execution: IExecution,
		private readonly _pollFn: ((execution: IExecution, token: CancellationToken, taskService: ITaskService) => Promise<IPollingResult | undefined>) | undefined,
		@ILanguageModelsService private readonly _languageModelsService: ILanguageModelsService,
		@ITaskService private readonly _taskService: ITaskService,
		@IChatService private readonly _chatService: IChatService,
		@IChatWidgetService private readonly _chatWidgetService: IChatWidgetService
	) {
		super();
	}

	async startMonitoring(
		command: string,
		invocationContext: any,
		token: CancellationToken
	): Promise<IPollingResult & { pollDurationMs: number }> {

		const pollStartTime = Date.now();

		let result = await this._pollForOutputAndIdle(this._execution, false, token, this._pollFn);

		if (this._state === OutputMonitorState.Timeout) {
			result = await this._racePollingOrPrompt(
				() => this._pollForOutputAndIdle(this._execution, true, token, this._pollFn),
				() => this._promptForMorePolling(command, token, invocationContext),
				result,
			);
		}

		return { ...result, pollDurationMs: Date.now() - pollStartTime };
	}

	/**
	 * Waits for either polling to complete (terminal idle or timeout) or for the user to respond to a prompt.
	 * If polling completes first, the prompt is removed. If the prompt completes first and is accepted, polling continues.
	 */
	private async _racePollingOrPrompt(
		pollFn: () => Promise<IRacePollingOrPromptResult>,
		promptFn: () => Promise<{ promise: Promise<boolean>; part?: Pick<ChatElicitationRequestPart, 'hide' | 'dispose'> }>,
		originalResult: IPollingResult,
	): Promise<IRacePollingOrPromptResult> {
		type Winner =
			| { kind: 'poll'; result: IRacePollingOrPromptResult }
			| { kind: 'prompt'; continuePolling: boolean };

		const { promise: promptP, part } = await promptFn();

		const pollPromise = pollFn().then<Winner>(result => ({ kind: 'poll', result }));
		const promptPromise = promptP.then<Winner>(continuePolling => ({ kind: 'prompt', continuePolling }));

		let winner: Winner;
		try {
			winner = await Promise.race([pollPromise, promptPromise]);
		} finally {
			part?.hide();
			part?.dispose?.();
		}

		if (winner.kind === 'poll') {
			return winner.result;
		}

		if (winner.kind === 'prompt' && !winner.continuePolling) {
			this._state = OutputMonitorState.Cancelled;
			return { ...originalResult, state: this._state };
		}
		return await pollFn();
	}


	private async _promptForMorePolling(command: string, token: CancellationToken, context: IToolInvocationContext): Promise<{ promise: Promise<boolean>; part?: ChatElicitationRequestPart }> {
		if (token.isCancellationRequested || this._state === OutputMonitorState.Cancelled) {
			return { promise: Promise.resolve(false) };
		}
		this._state = OutputMonitorState.Prompting;
		const chatModel = this._chatService.getSession(context.sessionId);
		if (chatModel instanceof ChatModel) {
			const request = chatModel.getRequests().at(-1);
			if (request) {
				let part: ChatElicitationRequestPart | undefined = undefined;
				const promise = new Promise<boolean>(resolve => {
					const thePart = part = this._register(new ChatElicitationRequestPart(
						new MarkdownString(localize('poll.terminal.waiting', "Continue waiting for \`{0}\`?", command)),
						new MarkdownString(localize('poll.terminal.polling', "This will continue to poll for output to determine when the terminal becomes idle for up to 2 minutes.")),
						'',
						localize('poll.terminal.accept', 'Yes'),
						localize('poll.terminal.reject', 'No'),
						async () => {
							thePart.state = 'accepted';
							thePart.hide();
							thePart.dispose();
							resolve(true);
						},
						async () => {
							thePart.state = 'rejected';
							thePart.hide();
							this._state = OutputMonitorState.Cancelled;
							resolve(false);
						}
					));
					chatModel.acceptResponseProgress(request, thePart);
				});

				return { promise, part };
			}
		}
		return { promise: Promise.resolve(false) };
	}

	private async _pollForOutputAndIdle(
		execution: IExecution,
		extendedPolling: boolean,
		token: CancellationToken,
		pollFn?: (execution: IExecution, token: CancellationToken, taskService: ITaskService) => Promise<IPollingResult | undefined> | undefined,
		recursionDepth: number = 0
	): Promise<IPollingResult> {
		this._state = OutputMonitorState.Polling;
		const maxWaitMs = extendedPolling ? PollingConsts.ExtendedPollingMaxDuration : PollingConsts.FirstPollingMaxDuration;
		const maxInterval = PollingConsts.MaxPollingIntervalDuration;
		let currentInterval = PollingConsts.MinPollingDuration;

		let lastBufferLength = 0;
		let noNewDataCount = 0;
		let buffer = '';

		let pollDuration = 0;
		while (true) {
			if (token.isCancellationRequested) {
				this._state = OutputMonitorState.Cancelled;
				return { output: buffer, state: this._state };
			}

			if (pollDuration >= maxWaitMs) {
				this._state = OutputMonitorState.Timeout;
				break;
			}

			const waitTime = Math.min(currentInterval, maxWaitMs - pollDuration);
			await timeout(waitTime, token);
			pollDuration += waitTime;

			currentInterval = Math.min(currentInterval * 2, maxInterval);

			buffer = execution.getOutput();
			const currentBufferLength = buffer.length;

			if (currentBufferLength === lastBufferLength) {
				noNewDataCount++;
			} else {
				noNewDataCount = 0;
				lastBufferLength = currentBufferLength;
			}

			const noNewData = noNewDataCount >= PollingConsts.MinNoDataEvents;
			const isInactive = noNewData || execution.isActive && ((await execution.isActive()) === false);
			const isActive = execution.isActive && ((await execution.isActive()) === true);

			if (isInactive) {
				this._state = OutputMonitorState.Idle;
				break;
			}
			if (noNewData && isActive) {
				noNewDataCount = 0;
				lastBufferLength = currentBufferLength;
				continue;
			}
		}

		const customPollingResult = await pollFn?.(execution, token, this._taskService);
		if (customPollingResult) {
			return customPollingResult;
		}
		const modelOutputEvalResponse = await this._assessOutputForErrors(buffer, token);
		const confirmationPrompt = await this._determineUserInputOptions(execution, token);
<<<<<<< HEAD
		const executedOption = await this._selectAndRunOptionInTerminal(confirmationPrompt, execution, token);
		if (executedOption) {
			if (recursionDepth >= PollingConsts.MaxRecursionCount) {
				return { state: OutputMonitorState.Timeout, modelOutputEvalResponse, output: buffer };
			}
			return this._pollForOutputAndIdle(execution, true, token, pollFn, recursionDepth + 1);
=======
		const selectedOption = await this._selectAndHandleOption(confirmationPrompt, token);
		if (selectedOption) {
			if (recursionDepth >= PollingConsts.MaxRecursionCount) {
				return { state: OutputMonitorState.Timeout, modelOutputEvalResponse, output: buffer };
			}
			const confirmed = await this._confirmRunInTerminal(selectedOption, execution);
			if (confirmed) {
				return this._pollForOutputAndIdle(execution, true, token, pollFn, recursionDepth + 1);
			}
>>>>>>> d6f1c7ad
		}
		return { state: this._state, modelOutputEvalResponse, output: buffer, autoReplyCount: recursionDepth };
	}


	private async _assessOutputForErrors(buffer: string, token: CancellationToken): Promise<string> {
		const models = await this._languageModelsService.selectLanguageModels({ vendor: 'copilot', family: 'gpt-4o-mini' });
		if (!models.length) {
			return 'No models available';
		}

		const response = await this._languageModelsService.sendChatRequest(models[0], new ExtensionIdentifier('github.copilot-chat'), [{ role: ChatMessageRole.User, content: [{ type: 'text', value: `Evaluate this terminal output to determine if there were errors or if the command ran successfully: ${buffer}.` }] }], {}, token);

		try {
			const responseFromStream = getTextResponseFromStream(response);
			await Promise.all([response.result, responseFromStream]);
			return await responseFromStream;
		} catch (err) {
			return 'Error occurred ' + err;
		}
	}

	private async _determineUserInputOptions(execution: IExecution, token: CancellationToken): Promise<IConfirmationPrompt | undefined> {
		if (token.isCancellationRequested) {
			return;
		}
		const models = await this._languageModelsService.selectLanguageModels({ vendor: 'copilot', family: 'gpt-4o-mini' });
		if (!models.length) {
			return undefined;
		}
		const lastFiveLines = execution.getOutput().trimEnd().split('\n').slice(-5).join('\n');
		const promptText =
			`Analyze the following terminal output. If it contains a prompt requesting user input (such as a confirmation, selection, or yes/no question) and that prompt has NOT already been answered, extract the prompt text and the possible options as a JSON object with keys 'prompt' and 'options' (an array of strings). If there is no such prompt, return null.
			Examples:
			1. Output: "Do you want to overwrite? (y/n)"
				Response: {"prompt": "Do you want to overwrite?", "options": ["y", "n"]}

			2. Output: "Confirm: [Y] Yes  [A] Yes to All  [N] No  [L] No to All  [C] Cancel"
				Response: {"prompt": "Confirm", "options": ["Y", "A", "N", "L", "C"]}

			3. Output: "Accept license terms? (yes/no)"
				Response: {"prompt": "Accept license terms?", "options": ["yes", "no"]}

			4. Output: "Press Enter to continue"
				Response: {"prompt": "Press Enter to continue", "options": ["Enter"]}

			5. Output: "Type Yes to proceed"
				Response: {"prompt": "Type Yes to proceed", "options": ["Yes"]}

			6. Output: "Continue [y/N]"
				Response: {"prompt": "Continue", "options": ["y", "N"]}

			Now, analyze this output:
			${lastFiveLines}
			`;
		const response = await this._languageModelsService.sendChatRequest(models[0], new ExtensionIdentifier('github.copilot-chat'), [
			{ role: ChatMessageRole.User, content: [{ type: 'text', value: promptText }] }
		], {}, token);

		const responseText = await getTextResponseFromStream(response);
		try {
			const match = responseText.match(/\{[\s\S]*\}/);
			if (match) {
				const obj = JSON.parse(match[0]);
<<<<<<< HEAD
				if (obj && typeof obj.prompt === 'string' && Array.isArray(obj.options)) {
=======
				if (obj && obj satisfies IConfirmationPrompt) {
>>>>>>> d6f1c7ad
					return obj;
				}
			}
		} catch {
		}
		return undefined;
	}

<<<<<<< HEAD
	private async _selectAndRunOptionInTerminal(
		confirmationPrompt: IConfirmationPrompt | undefined,
		execution: IExecution,
=======
	private async _selectAndHandleOption(
		confirmationPrompt: IConfirmationPrompt | undefined,
>>>>>>> d6f1c7ad
		token: CancellationToken,
	): Promise<string | undefined> {
		if (!confirmationPrompt?.options.length) {
			return Promise.resolve(undefined);
		}
		const model = this._chatWidgetService.getWidgetsByLocations(ChatAgentLocation.Panel)[0]?.input.currentLanguageModel;
		if (!model) {
			return Promise.resolve(undefined);
		}
<<<<<<< HEAD
		const models = await this._languageModelsService.selectLanguageModels({ vendor: 'copilot', id: model });
=======

		const models = await this._languageModelsService.selectLanguageModels({ vendor: 'copilot', family: model.replaceAll('copilot/', '') });
>>>>>>> d6f1c7ad
		if (!models.length) {
			return Promise.resolve(undefined);
		}
		const sanitizedPrompt = confirmationPrompt.prompt;
		const sanitizedOptions = confirmationPrompt.options.map(opt => opt);
		const promptText = `Given the following confirmation prompt and options from a terminal output, which option should be selected to proceed safely and correctly?\nPrompt: "${sanitizedPrompt}"\nOptions: ${JSON.stringify(sanitizedOptions)}\nRespond with only the option string.`;
		const response = await this._languageModelsService.sendChatRequest(models[0], new ExtensionIdentifier('github.copilot-chat'), [
			{ role: ChatMessageRole.User, content: [{ type: 'text', value: promptText }] }
		], {}, token);

		const selectedOption = (await getTextResponseFromStream(response)).trim();
		if (selectedOption) {
			// Validate that the selectedOption matches one of the original options
			const validOption = confirmationPrompt.options.find(opt => selectedOption.replace(/['"`]/g, '').trim() === opt.replace(/['"`]/g, '').trim());
			if (selectedOption && validOption && validOption !== this._lastAutoReply) {
<<<<<<< HEAD
				await execution.instance.sendText(validOption, true);
				this._lastAutoReply = validOption;
=======
>>>>>>> d6f1c7ad
				return Promise.resolve(validOption);
			}
		}
		return Promise.resolve(undefined);
	}
<<<<<<< HEAD
=======

	private async _confirmRunInTerminal(selectedOption: string, execution: IExecution): Promise<boolean> {
		const chatModel = this._chatService.getSession(execution.sessionId);
		if (chatModel instanceof ChatModel) {
			const request = chatModel.getRequests().at(-1);
			if (request) {
				const userPrompt = new Promise<boolean>(resolve => {
					const thePart = this._register(new ChatElicitationRequestPart(
						new MarkdownString(localize('poll.terminal.confirmRun', "Run \`{0}\` in the terminal?", selectedOption)),
						new MarkdownString(localize('poll.terminal.confirmRunDetail', "The terminal output appears to require a response. Do you want to send \`{0}\` to the terminal?", selectedOption)),
						'',
						localize('poll.terminal.acceptRun', 'Yes'),
						localize('poll.terminal.rejectRun', 'No'),
						async () => {
							thePart.state = 'accepted';
							thePart.hide();
							thePart.dispose();
							resolve(true);
						},
						async () => {
							thePart.state = 'rejected';
							thePart.hide();
							this._state = OutputMonitorState.Cancelled;
							resolve(false);
						}
					));
					chatModel.acceptResponseProgress(request, thePart);
				});

				const shouldRun = await userPrompt;
				if (shouldRun) {
					this._lastAutoReply = selectedOption;
					await execution.instance.sendText(selectedOption, true);
					this._lastAutoReply = selectedOption;
				}
				return shouldRun;
			}
		}
		return false;
	}
>>>>>>> d6f1c7ad
}<|MERGE_RESOLUTION|>--- conflicted
+++ resolved
@@ -226,14 +226,7 @@
 		}
 		const modelOutputEvalResponse = await this._assessOutputForErrors(buffer, token);
 		const confirmationPrompt = await this._determineUserInputOptions(execution, token);
-<<<<<<< HEAD
-		const executedOption = await this._selectAndRunOptionInTerminal(confirmationPrompt, execution, token);
-		if (executedOption) {
-			if (recursionDepth >= PollingConsts.MaxRecursionCount) {
-				return { state: OutputMonitorState.Timeout, modelOutputEvalResponse, output: buffer };
-			}
-			return this._pollForOutputAndIdle(execution, true, token, pollFn, recursionDepth + 1);
-=======
+
 		const selectedOption = await this._selectAndHandleOption(confirmationPrompt, token);
 		if (selectedOption) {
 			if (recursionDepth >= PollingConsts.MaxRecursionCount) {
@@ -243,7 +236,6 @@
 			if (confirmed) {
 				return this._pollForOutputAndIdle(execution, true, token, pollFn, recursionDepth + 1);
 			}
->>>>>>> d6f1c7ad
 		}
 		return { state: this._state, modelOutputEvalResponse, output: buffer, autoReplyCount: recursionDepth };
 	}
@@ -308,11 +300,7 @@
 			const match = responseText.match(/\{[\s\S]*\}/);
 			if (match) {
 				const obj = JSON.parse(match[0]);
-<<<<<<< HEAD
-				if (obj && typeof obj.prompt === 'string' && Array.isArray(obj.options)) {
-=======
 				if (obj && obj satisfies IConfirmationPrompt) {
->>>>>>> d6f1c7ad
 					return obj;
 				}
 			}
@@ -321,14 +309,8 @@
 		return undefined;
 	}
 
-<<<<<<< HEAD
-	private async _selectAndRunOptionInTerminal(
-		confirmationPrompt: IConfirmationPrompt | undefined,
-		execution: IExecution,
-=======
 	private async _selectAndHandleOption(
 		confirmationPrompt: IConfirmationPrompt | undefined,
->>>>>>> d6f1c7ad
 		token: CancellationToken,
 	): Promise<string | undefined> {
 		if (!confirmationPrompt?.options.length) {
@@ -338,12 +320,8 @@
 		if (!model) {
 			return Promise.resolve(undefined);
 		}
-<<<<<<< HEAD
-		const models = await this._languageModelsService.selectLanguageModels({ vendor: 'copilot', id: model });
-=======
 
 		const models = await this._languageModelsService.selectLanguageModels({ vendor: 'copilot', family: model.replaceAll('copilot/', '') });
->>>>>>> d6f1c7ad
 		if (!models.length) {
 			return Promise.resolve(undefined);
 		}
@@ -359,18 +337,11 @@
 			// Validate that the selectedOption matches one of the original options
 			const validOption = confirmationPrompt.options.find(opt => selectedOption.replace(/['"`]/g, '').trim() === opt.replace(/['"`]/g, '').trim());
 			if (selectedOption && validOption && validOption !== this._lastAutoReply) {
-<<<<<<< HEAD
-				await execution.instance.sendText(validOption, true);
-				this._lastAutoReply = validOption;
-=======
->>>>>>> d6f1c7ad
 				return Promise.resolve(validOption);
 			}
 		}
 		return Promise.resolve(undefined);
 	}
-<<<<<<< HEAD
-=======
 
 	private async _confirmRunInTerminal(selectedOption: string, execution: IExecution): Promise<boolean> {
 		const chatModel = this._chatService.getSession(execution.sessionId);
@@ -411,5 +382,4 @@
 		}
 		return false;
 	}
->>>>>>> d6f1c7ad
 }