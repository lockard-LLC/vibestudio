--- conflicted
+++ resolved
@@ -14,12 +14,9 @@
 import { ITaskService, TasksAvailableContext } from '../../../../../tasks/common/taskService.js';
 import { ITerminalService } from '../../../../../terminal/browser/terminal.js';
 import { collectTerminalResults, getTaskDefinition, getTaskForTool, resolveDependencyTasks } from '../../taskHelpers.js';
-<<<<<<< HEAD
 import { toolResultDetailsFromResponse } from './taskUtils.js';
-=======
 import { Location } from '../../../../../../../editor/common/languages.js';
 import { URI } from '../../../../../../../base/common/uri.js';
->>>>>>> f6875c05
 
 export const GetTaskOutputToolData: IToolData = {
 	id: 'get_task_output',
@@ -114,23 +111,7 @@
 		return {
 			content: [{ kind: 'text', value: uniqueDetails }],
 			toolResultMessage: new MarkdownString(localize('copilotChat.checkedTerminalOutput', 'Checked output for task `{0}`', taskLabel)),
-<<<<<<< HEAD
 			toolResultDetails: toolResultDetailsFromResponse(terminalResults)
-=======
-			toolResultDetails: Array.from(new Map(
-				terminalResults
-					.flatMap(r =>
-						r.resources?.filter(res => res.uri).map(res => {
-							const range = res.range;
-							const item = range !== undefined ? { uri: res.uri, range } : res.uri;
-							const key = range !== undefined
-								? `${res.uri.toString()}-${range.toString()}`
-								: `${res.uri.toString()}`;
-							return [key, item] as [string, URI | Location];
-						}) ?? []
-					)
-			).values())
->>>>>>> f6875c05
 		};
 	}
 }