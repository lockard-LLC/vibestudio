/*---------------------------------------------------------------------------------------------
 *  Copyright (c) Microsoft Corporation. All rights reserved.
 *  Licensed under the MIT License. See License.txt in the project root for license information.
 *--------------------------------------------------------------------------------------------*/

import type { ITerminalAddon, Terminal } from '@xterm/xterm';
import { Disposable, IReference } from '../../../../../base/common/lifecycle.js';
import { ITerminalCompletionProvider, type TerminalCompletionList } from './terminalCompletionService.js';
import type { CancellationToken } from '../../../../../base/common/cancellation.js';
import { ITerminalCompletion, mapLspKindToTerminalKind, TerminalCompletionItemKind } from './terminalCompletionItem.js';
import { IResolvedTextEditorModel } from '../../../../../editor/common/services/resolverService.js';
import { Position } from '../../../../../editor/common/core/position.js';
import { CompletionItemLabel, CompletionItemProvider, CompletionTriggerKind } from '../../../../../editor/common/languages.js';
import { LspTerminalModelContentProvider } from './lspTerminalModelContentProvider.js';
import { MarkdownString } from '../../../../../base/common/htmlContent.js';

export class LspCompletionProviderAddon extends Disposable implements ITerminalAddon, ITerminalCompletionProvider {
	readonly isBuiltin = true;
	readonly triggerCharacters?: string[];
	id: string;
	private _provider: CompletionItemProvider;
	private _textVirtualModel: IReference<IResolvedTextEditorModel>;
	private _lspTerminalModelContentProvider: LspTerminalModelContentProvider;

	constructor(
		provider: CompletionItemProvider,
		textVirtualModel: IReference<IResolvedTextEditorModel>,
		lspTerminalModelContentProvider: LspTerminalModelContentProvider,
	) {
		super();
		this._provider = provider;
		this._textVirtualModel = textVirtualModel;
		this._lspTerminalModelContentProvider = lspTerminalModelContentProvider;
<<<<<<< HEAD
		this.triggerCharacters = provider.triggerCharacters ? [...provider.triggerCharacters, ' '] : [' '];
		this.id = `lsp:${this._provider._debugDisplayName}`;
=======
		this.triggerCharacters = provider.triggerCharacters ? [...provider.triggerCharacters, ' ', '('] : [' ', '('];
>>>>>>> 3cef167a
	}

	activate(terminal: Terminal): void {
		// console.log('activate');
	}

	async provideCompletions(value: string, cursorPosition: number, allowFallbackCompletions: false, token: CancellationToken): Promise<ITerminalCompletion[] | TerminalCompletionList<ITerminalCompletion> | undefined> {

		// Apply edit for non-executed current commandline --> Pretend we are typing in the real-document.
		this._lspTerminalModelContentProvider.trackPromptInputToVirtualFile(value);

		const textBeforeCursor = value.substring(0, cursorPosition);
		const lines = textBeforeCursor.split('\n');
		const column = lines[lines.length - 1].length + 1;

		// Get line from virtualDocument, not from terminal
		const lineNum = this._textVirtualModel.object.textEditorModel.getLineCount();
		const positionVirtualDocument = new Position(lineNum, column);

		const completions: ITerminalCompletion[] = [];
		if (this._provider && this._provider._debugDisplayName !== 'wordbasedCompletions') {

			const result = await this._provider.provideCompletionItems(this._textVirtualModel.object.textEditorModel, positionVirtualDocument, { triggerKind: CompletionTriggerKind.TriggerCharacter }, token);
			for (const item of (result?.suggestions || [])) {
				// TODO: Support more terminalCompletionItemKind for [different LSP providers](https://github.com/microsoft/vscode/issues/249479)
				const convertedKind = item.kind ? mapLspKindToTerminalKind(item.kind) : TerminalCompletionItemKind.Method;
				const completionItemTemp = createCompletionItemPython(cursorPosition, textBeforeCursor, convertedKind, 'lspCompletionItem', undefined);
				const terminalCompletion: ITerminalCompletion = {
					label: item.label,
					provider: `lsp:${this._provider._debugDisplayName}`,
					detail: item.detail,
					documentation: item.documentation,
					kind: convertedKind,
					replacementIndex: completionItemTemp.replacementIndex,
					replacementLength: completionItemTemp.replacementLength,
				};

				// Store unresolved item and provider for lazy resolution if needed
				if (this._provider.resolveCompletionItem && (!item.detail || !item.documentation)) {
					terminalCompletion._unresolvedItem = item;
					terminalCompletion._resolveProvider = this._provider;
				}

				completions.push(terminalCompletion);
			}
		}

		return completions;
	}
}

export function createCompletionItemPython(
	cursorPosition: number,
	prefix: string,
	kind: TerminalCompletionItemKind,
	label: string | CompletionItemLabel,
	detail: string | undefined
): TerminalCompletionItem {
	const lastWord = getLastWord(prefix);

	return {
		label,
		detail: detail ?? '',
		replacementIndex: cursorPosition - lastWord.length,
		replacementLength: lastWord.length,
		kind: kind ?? TerminalCompletionItemKind.Method
	};
}

function getLastWord(prefix: string): string {
	if (prefix.endsWith(' ')) {
		return '';
	}

	if (prefix.endsWith('.')) {
		return '';
	}

	const lastSpaceIndex = prefix.lastIndexOf(' ');
	const lastDotIndex = prefix.lastIndexOf('.');
	const lastParenIndex = prefix.lastIndexOf('(');

	// Get the maximum index (most recent delimiter)
	const lastDelimiterIndex = Math.max(lastSpaceIndex, lastDotIndex, lastParenIndex);

	// If no delimiter found, return the entire prefix
	if (lastDelimiterIndex === -1) {
		return prefix;
	}

	// Return the substring after the last delimiter
	return prefix.substring(lastDelimiterIndex + 1);
}

export interface TerminalCompletionItem {
	/**
	 * The label of the completion.
	 */
	label: string | CompletionItemLabel;

	/**
	 * The index of the start of the range to replace.
	 */
	replacementIndex: number;

	/**
	 * The length of the range to replace.
	 */
	replacementLength: number;

	/**
	 * The completion's detail which appears on the right of the list.
	 */
	detail?: string;

	/**
	 * A human-readable string that represents a doc-comment.
	 */
	documentation?: string | MarkdownString;

	/**
	 * The completion's kind. Note that this will map to an icon.
	 */
	kind?: TerminalCompletionItemKind;
}<|MERGE_RESOLUTION|>--- conflicted
+++ resolved
@@ -31,12 +31,8 @@
 		this._provider = provider;
 		this._textVirtualModel = textVirtualModel;
 		this._lspTerminalModelContentProvider = lspTerminalModelContentProvider;
-<<<<<<< HEAD
-		this.triggerCharacters = provider.triggerCharacters ? [...provider.triggerCharacters, ' '] : [' '];
-		this.id = `lsp:${this._provider._debugDisplayName}`;
-=======
 		this.triggerCharacters = provider.triggerCharacters ? [...provider.triggerCharacters, ' ', '('] : [' ', '('];
->>>>>>> 3cef167a
+    this.id = `lsp:${this._provider._debugDisplayName}`;
 	}
 
 	activate(terminal: Terminal): void {
