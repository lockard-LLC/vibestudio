--- conflicted
+++ resolved
@@ -47,11 +47,6 @@
 	hideSuggestWidget(cancelAnyRequests: boolean, wasClosedByUser?: boolean): void;
 }
 
-<<<<<<< HEAD
-=======
-
-let firstShownTracker: { shell: Set<TerminalShellType>; window: boolean } | undefined = undefined;
-
 export function isInlineCompletionSupported(shellType: TerminalShellType | undefined): boolean {
 	if (!shellType) {
 		return false;
@@ -63,7 +58,6 @@
 		shellType === WindowsShellType.GitBash;
 }
 
->>>>>>> aae9b00a
 export class SuggestAddon extends Disposable implements ITerminalAddon, ISuggestController {
 	private _terminal?: Terminal;
 
