/*---------------------------------------------------------------------------------------------
 *  Copyright (c) Microsoft Corporation. All rights reserved.
 *  Licensed under the MIT License. See License.txt in the project root for license information.
 *--------------------------------------------------------------------------------------------*/

import { KeyCode } from 'vs/base/common/keyCodes';
import { DisposableStore } from 'vs/base/common/lifecycle';
import { URI } from 'vs/base/common/uri';
import { IEditorConstructionOptions } from 'vs/editor/browser/config/editorConfiguration';
import { EditorExtensionsRegistry } from 'vs/editor/browser/editorExtensions';
import { CodeEditorWidget, ICodeEditorWidgetOptions } from 'vs/editor/browser/widget/codeEditorWidget';
import { ITextModel } from 'vs/editor/common/model';
import { IModelService } from 'vs/editor/common/services/model';
import { LinkDetector } from 'vs/editor/contrib/links/browser/links';
import { localize } from 'vs/nls';
import { IConfigurationService } from 'vs/platform/configuration/common/configuration';
import { IInstantiationService } from 'vs/platform/instantiation/common/instantiation';
import { TerminalSettingId } from 'vs/platform/terminal/common/terminal';
import { SelectionClipboardContributionID } from 'vs/workbench/contrib/codeEditor/browser/selectionClipboard';
import { getSimpleEditorOptions } from 'vs/workbench/contrib/codeEditor/browser/simpleEditorOptions';
import { ITerminalFont } from 'vs/workbench/contrib/terminal/common/terminal';
import { IXtermTerminal } from 'vs/workbench/contrib/terminal/browser/terminal';
import type { Terminal } from 'xterm';

const enum AccessibleBufferConstants {
	Scheme = 'terminal-accessible-buffer',
	Active = 'active',
	Hide = 'hide'
}

export class AccessibleBufferWidget extends DisposableStore {
	public static ID: string = AccessibleBufferConstants.Scheme;
	private _accessibleBuffer: HTMLElement;
	private _bufferEditor: CodeEditorWidget;
	private _editorContainer: HTMLElement;
	private _font: ITerminalFont;
	private _xtermElement: HTMLElement;

	constructor(
		private readonly _instanceId: number,
		private readonly _xterm: IXtermTerminal & { raw: Terminal },
		@IInstantiationService private readonly _instantiationService: IInstantiationService,
		@IModelService private readonly _modelService: IModelService,
		@IConfigurationService private readonly _configurationService: IConfigurationService
	) {
		super();
		const codeEditorWidgetOptions: ICodeEditorWidgetOptions = {
			isSimpleWidget: true,
			contributions: EditorExtensionsRegistry.getSomeEditorContributions([LinkDetector.ID, SelectionClipboardContributionID])
		};
		this._font = _xterm.getFont();
		// this will be defined because we await the container opening
		this._xtermElement = _xterm.raw.element!;
		const editorOptions: IEditorConstructionOptions = {
			...getSimpleEditorOptions(),
			lineDecorationsWidth: 6,
			dragAndDrop: true,
			cursorWidth: 1,
			fontSize: this._font.fontSize,
			lineHeight: this._font.charHeight ? this._font.charHeight * this._font.lineHeight : 1,
			fontFamily: this._font.fontFamily,
			wrappingStrategy: 'advanced',
			wrappingIndent: 'none',
			padding: { top: 2, bottom: 2 },
			quickSuggestions: false,
			renderWhitespace: 'none',
			dropIntoEditor: { enabled: true },
			accessibilitySupport: this._configurationService.getValue<'auto' | 'off' | 'on'>('editor.accessibilitySupport'),
			cursorBlinking: this._configurationService.getValue('terminal.integrated.cursorBlinking'),
			readOnly: true
		};
		this._accessibleBuffer = document.createElement('div');
		this._accessibleBuffer.setAttribute('role', 'document');
		this._accessibleBuffer.ariaRoleDescription = localize('terminal.integrated.accessibleBuffer', 'Terminal buffer');
		this._accessibleBuffer.classList.add('accessible-buffer');
		this._editorContainer = document.createElement('div');
		this._bufferEditor = this._instantiationService.createInstance(CodeEditorWidget, this._editorContainer, editorOptions, codeEditorWidgetOptions);
		this._accessibleBuffer.replaceChildren(this._editorContainer);
		this._xtermElement.insertAdjacentElement('beforebegin', this._accessibleBuffer);
		this._bufferEditor.layout({ width: this._xtermElement.clientWidth, height: this._xtermElement.clientHeight });
		this.add(this._bufferEditor);
		this.add(this._bufferEditor.onKeyDown((e) => {
			if (e.keyCode === KeyCode.Escape || e.keyCode === KeyCode.Tab) {
				this._hide();
			}
		}));
		this.add(this._configurationService.onDidChangeConfiguration(e => {
			if (e.affectedKeys.has(TerminalSettingId.FontFamily)) {
				this._font = _xterm.getFont();
			}
		}));
		this.add(this._xterm.raw.onWriteParsed(async () => {
			if (this._accessibleBuffer.classList.contains(AccessibleBufferConstants.Active)) {
				await this._updateEditor(true);
			}
		}));
	}

	private _hide(): void {
<<<<<<< HEAD
		this._accessibleBuffer.classList.remove(AccessibleBufferConstants.Active);
		this._xtermElement.classList.remove(AccessibleBufferConstants.Hide);
=======
		this._accessibleBuffer.classList.remove('active');
>>>>>>> a0ee69b1
		this._xterm.raw.focus();
	}

	private async _updateModel(insertion?: boolean): Promise<void> {
		let model = this._bufferEditor.getModel();
		const lineCount = model?.getLineCount() ?? 0;
		if (insertion && model && lineCount > this._xterm.raw.rows) {
			const selection = this._bufferEditor.getSelection();
			const lineNumber = lineCount + 1;
			model.pushEditOperations(selection ? [selection] : null, [{ range: { startLineNumber: lineNumber, endLineNumber: lineNumber, startColumn: 1, endColumn: 1 }, text: await this._getContent(lineNumber - 1) }], () => []);
			return;
		}
<<<<<<< HEAD
		model = await this._getTextModel(URI.from({ scheme: `${AccessibleBufferConstants.Scheme}-${this._instanceId}`, fragment: await this._getContent() }));
		if (!model) {
			throw new Error('Could not create accessible buffer editor model');
		}
		this._bufferEditor.setModel(model);
	}

	private async _updateEditor(insertion?: boolean): Promise<void> {
		await this._updateModel(insertion);
		const model = this._bufferEditor.getModel();
		if (!model) {
			return;
		}
		const lineNumber = model.getLineCount() - 1;
		const selection = this._bufferEditor.getSelection();
		// If the selection is at the top of the buffer, IE the default when not set, move it to the bottom
		if (selection?.startColumn === 1 && selection.endColumn === 1 && selection.startLineNumber === 1 && selection.endLineNumber === 1) {
=======
		this._bufferEditor.onDidFocusEditorText(() => this._accessibleBuffer.classList.add('active'));
		if (!this._registered) {
			this._bufferEditor.layout({ width: this._xtermElement.clientWidth, height: this._xtermElement.clientHeight });
			this._bufferEditor.onKeyDown((e) => {
				// tab moves focus mode will prematurely move focus to the next element before
				// xterm can be focused
				if (e.keyCode === KeyCode.Escape || e.keyCode === KeyCode.Tab) {
					e.stopPropagation();
					e.preventDefault();
					this._hide();
				}
			});
			if (commandDetection) {
				this._commandFinishedDisposable = commandDetection.onCommandFinished(() => this._refreshSelection = true);
				this.add(this._commandFinishedDisposable);
			}
			this._registered = true;
		}
		this._accessibleBuffer.tabIndex = -1;
		this._accessibleBuffer.classList.add('active');
		if (this._lastContentLength !== fragment.length || this._refreshSelection) {
			let lineNumber = 1;
			const lineCount = model?.getLineCount();
			if (lineCount && model) {
				lineNumber = commandDetection ? lineCount - 1 : lineCount > 2 ? lineCount - 2 : 1;
			}
>>>>>>> a0ee69b1
			this._bufferEditor.setSelection({ startLineNumber: lineNumber, startColumn: 1, endLineNumber: lineNumber, endColumn: 1 });
		}
		this._bufferEditor.setScrollTop(this._bufferEditor.getScrollHeight());
		this._bufferEditor.focus();
	}

	async show(): Promise<void> {
		await this._updateEditor();
		this._accessibleBuffer.tabIndex = -1;
		this._accessibleBuffer.classList.add(AccessibleBufferConstants.Active);
		this._xtermElement.classList.add(AccessibleBufferConstants.Hide);
	}

	private async _getTextModel(resource: URI): Promise<ITextModel | null> {
		const existing = this._modelService.getModel(resource);
		if (existing && !existing.isDisposed()) {
			return existing;
		}

		return this._modelService.createModel(resource.fragment, null, resource, false);
	}

	private _getContent(startLine?: number): string {
		const lines: string[] = [];
		let currentLine: string = '';
		const buffer = this._xterm?.raw.buffer.active;
		if (!buffer) {
			return '';
		}
		const end = buffer.length;
		for (let i = startLine ?? 0; i <= end; i++) {
			const line = buffer.getLine(i);
			if (!line) {
				continue;
			}
			const isWrapped = buffer.getLine(i + 1)?.isWrapped;
			currentLine += line.translateToString(!isWrapped);
			if (currentLine && !isWrapped || i === end - 1) {
				lines.push(currentLine.replace(new RegExp(' ', 'g'), '\xA0'));
				currentLine = '';
			}
		}
		return lines.join('\n');
	}
}<|MERGE_RESOLUTION|>--- conflicted
+++ resolved
@@ -24,8 +24,7 @@
 
 const enum AccessibleBufferConstants {
 	Scheme = 'terminal-accessible-buffer',
-	Active = 'active',
-	Hide = 'hide'
+	Active = 'active'
 }
 
 export class AccessibleBufferWidget extends DisposableStore {
@@ -79,11 +78,15 @@
 		this._xtermElement.insertAdjacentElement('beforebegin', this._accessibleBuffer);
 		this._bufferEditor.layout({ width: this._xtermElement.clientWidth, height: this._xtermElement.clientHeight });
 		this.add(this._bufferEditor);
-		this.add(this._bufferEditor.onKeyDown((e) => {
+		this._bufferEditor.onKeyDown((e) => {
+			// tab moves focus mode will prematurely move focus to the next element before
+			// xterm can be focused
 			if (e.keyCode === KeyCode.Escape || e.keyCode === KeyCode.Tab) {
+				e.stopPropagation();
+				e.preventDefault();
 				this._hide();
 			}
-		}));
+		});
 		this.add(this._configurationService.onDidChangeConfiguration(e => {
 			if (e.affectedKeys.has(TerminalSettingId.FontFamily)) {
 				this._font = _xterm.getFont();
@@ -94,15 +97,11 @@
 				await this._updateEditor(true);
 			}
 		}));
+		this.add(this._bufferEditor.onDidFocusEditorText(() => this._accessibleBuffer.classList.add('active')));
 	}
 
 	private _hide(): void {
-<<<<<<< HEAD
 		this._accessibleBuffer.classList.remove(AccessibleBufferConstants.Active);
-		this._xtermElement.classList.remove(AccessibleBufferConstants.Hide);
-=======
-		this._accessibleBuffer.classList.remove('active');
->>>>>>> a0ee69b1
 		this._xterm.raw.focus();
 	}
 
@@ -115,7 +114,6 @@
 			model.pushEditOperations(selection ? [selection] : null, [{ range: { startLineNumber: lineNumber, endLineNumber: lineNumber, startColumn: 1, endColumn: 1 }, text: await this._getContent(lineNumber - 1) }], () => []);
 			return;
 		}
-<<<<<<< HEAD
 		model = await this._getTextModel(URI.from({ scheme: `${AccessibleBufferConstants.Scheme}-${this._instanceId}`, fragment: await this._getContent() }));
 		if (!model) {
 			throw new Error('Could not create accessible buffer editor model');
@@ -133,34 +131,6 @@
 		const selection = this._bufferEditor.getSelection();
 		// If the selection is at the top of the buffer, IE the default when not set, move it to the bottom
 		if (selection?.startColumn === 1 && selection.endColumn === 1 && selection.startLineNumber === 1 && selection.endLineNumber === 1) {
-=======
-		this._bufferEditor.onDidFocusEditorText(() => this._accessibleBuffer.classList.add('active'));
-		if (!this._registered) {
-			this._bufferEditor.layout({ width: this._xtermElement.clientWidth, height: this._xtermElement.clientHeight });
-			this._bufferEditor.onKeyDown((e) => {
-				// tab moves focus mode will prematurely move focus to the next element before
-				// xterm can be focused
-				if (e.keyCode === KeyCode.Escape || e.keyCode === KeyCode.Tab) {
-					e.stopPropagation();
-					e.preventDefault();
-					this._hide();
-				}
-			});
-			if (commandDetection) {
-				this._commandFinishedDisposable = commandDetection.onCommandFinished(() => this._refreshSelection = true);
-				this.add(this._commandFinishedDisposable);
-			}
-			this._registered = true;
-		}
-		this._accessibleBuffer.tabIndex = -1;
-		this._accessibleBuffer.classList.add('active');
-		if (this._lastContentLength !== fragment.length || this._refreshSelection) {
-			let lineNumber = 1;
-			const lineCount = model?.getLineCount();
-			if (lineCount && model) {
-				lineNumber = commandDetection ? lineCount - 1 : lineCount > 2 ? lineCount - 2 : 1;
-			}
->>>>>>> a0ee69b1
 			this._bufferEditor.setSelection({ startLineNumber: lineNumber, startColumn: 1, endLineNumber: lineNumber, endColumn: 1 });
 		}
 		this._bufferEditor.setScrollTop(this._bufferEditor.getScrollHeight());
@@ -171,7 +141,6 @@
 		await this._updateEditor();
 		this._accessibleBuffer.tabIndex = -1;
 		this._accessibleBuffer.classList.add(AccessibleBufferConstants.Active);
-		this._xtermElement.classList.add(AccessibleBufferConstants.Hide);
 	}
 
 	private async _getTextModel(resource: URI): Promise<ITextModel | null> {
