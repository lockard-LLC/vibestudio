--- conflicted
+++ resolved
@@ -119,18 +119,12 @@
 						strictEqual(getMatchActions(createCommand(portCommand, `invalid output`, FreePortOutputRegex), expected), undefined);
 					});
 				});
-				test.skip('returns actions', () => {
+				test('returns actions', () => {
 					assertMatchOptions(getMatchActions(createCommand(portCommand, output, FreePortOutputRegex), expected), actionOptions);
 				});
 			});
-<<<<<<< HEAD
 		}
-=======
-			test('returns actions', () => {
-				assertMatchOptions(getMatchActions(createCommand(portCommand, output, FreePortOutputRegex), expected), actionOptions);
-			});
-		});
->>>>>>> 1723a56b
+
 		suite('gitPushSetUpstream', () => {
 			const expectedMap = new Map();
 			const command = `git push`;
