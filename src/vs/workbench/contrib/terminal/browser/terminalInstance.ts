--- conflicted
+++ resolved
@@ -707,12 +707,8 @@
 		if (!this.xterm) {
 			throw new Error('no xterm');
 		}
-		let i = this.xterm.raw.buffer.active.length - 1;
 		let links;
-<<<<<<< HEAD
-=======
 		let i = this.xterm.raw.buffer.active.length;
->>>>>>> 77530830
 		while ((!links || links.length === 0) && i >= this.xterm.raw.buffer.active.viewportY) {
 			links = await this._linkManager.getLinksForType(i, type);
 			i--;
