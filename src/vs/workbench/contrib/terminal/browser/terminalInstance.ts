--- conflicted
+++ resolved
@@ -596,11 +596,7 @@
 		this.xterm = xterm;
 		this._xtermCore = (xterm as any)._core as IXtermCore;
 		const lineDataEventAddon = new LineDataEventAddon();
-<<<<<<< HEAD
-		this._xterm.loadAddon(lineDataEventAddon);
-=======
 		this.xterm.raw.loadAddon(lineDataEventAddon);
->>>>>>> f30beef8
 		this.updateAccessibilitySupport();
 		// Write initial text, deferring onLineFeed listener when applicable to avoid firing
 		// onLineData events containing initialText
@@ -640,27 +636,14 @@
 				this._linkManager.processCwd = await this._processManager.getInitialCwd();
 			}
 		});
+		// Init winpty compat and link handler after process creation as they rely on the
+		// underlying process OS
 		this._processManager.onProcessReady((processTraits) => {
-			// Update unicode after process is ready to ensure this._processManager.setUnicodeVersion
-			// is not silently ignored
-			this._updateUnicodeVersion();
-
-<<<<<<< HEAD
-			// Init winpty compat and link handler after process creation as they rely on the
-			// underlying process OS
 			// If links are ready, do not re-create the manager.
-			if (!this._areLinksReady) {
-				this._areLinksReady = true;
-				if (this._processManager.os) {
-					lineDataEventAddon.setOperatingSystem(this._processManager.os);
-				}
-				if (this._processManager.os === OperatingSystem.Windows) {
-					xterm.setOption('windowsMode', processTraits.requiresWindowsMode || false);
-				}
-				this._linkManager = this._instantiationService.createInstance(TerminalLinkManager, xterm, this._processManager!);
-				this._onLinksReady.fire(this);
-			}
-=======
+			if (this._areLinksReady) {
+				return;
+			}
+
 			if (this._processManager.os) {
 				lineDataEventAddon.setOperatingSystem(this._processManager.os);
 			}
@@ -670,7 +653,6 @@
 			this._linkManager = this._instantiationService.createInstance(TerminalLinkManager, xterm.raw, this._processManager!);
 			this._areLinksReady = true;
 			this._onLinksReady.fire(this);
->>>>>>> f30beef8
 		});
 
 		this._xtermTypeAhead = this._register(this._instantiationService.createInstance(TypeAheadAddon, this._processManager, this._configHelper));
