/*---------------------------------------------------------------------------------------------
 *  Copyright (c) Microsoft Corporation. All rights reserved.
 *  Licensed under the MIT License. See License.txt in the project root for license information.
 *--------------------------------------------------------------------------------------------*/

import * as nls from 'vs/nls';
import * as DOM from 'vs/base/browser/dom';
import { Action, IAction, Separator, SubmenuAction } from 'vs/base/common/actions';
import { IConfigurationService } from 'vs/platform/configuration/common/configuration';
import { IContextMenuService, IContextViewService } from 'vs/platform/contextview/browser/contextView';
import { IInstantiationService } from 'vs/platform/instantiation/common/instantiation';
import { ITelemetryService } from 'vs/platform/telemetry/common/telemetry';
import { IThemeService, IColorTheme, registerThemingParticipant, ICssStyleCollector } from 'vs/platform/theme/common/themeService';
import { configureTerminalSettingsTitle, ContextMenuTabsGroup, selectDefaultProfileTitle, switchTerminalActionViewItemSeparator } from 'vs/workbench/contrib/terminal/browser/terminalActions';
import { TERMINAL_BACKGROUND_COLOR, TERMINAL_BORDER_COLOR } from 'vs/workbench/contrib/terminal/common/terminalColorRegistry';
import { INotificationService, IPromptChoice, Severity } from 'vs/platform/notification/common/notification';
import { ITerminalService, TerminalConnectionState } from 'vs/workbench/contrib/terminal/browser/terminal';
import { ViewPane, IViewPaneOptions } from 'vs/workbench/browser/parts/views/viewPane';
import { IKeybindingService } from 'vs/platform/keybinding/common/keybinding';
import { IContextKeyService } from 'vs/platform/contextkey/common/contextkey';
import { IViewDescriptorService } from 'vs/workbench/common/views';
import { IOpenerService } from 'vs/platform/opener/common/opener';
import { PANEL_BACKGROUND, SIDE_BAR_BACKGROUND } from 'vs/workbench/common/theme';
import { IMenu, IMenuService, MenuId, MenuItemAction } from 'vs/platform/actions/common/actions';
import { ITerminalProfile, TERMINAL_COMMAND_ID } from 'vs/workbench/contrib/terminal/common/terminal';
import { ActionViewItem, BaseActionViewItem, SelectActionViewItem } from 'vs/base/browser/ui/actionbar/actionViewItems';
import { ITerminalContributionService } from 'vs/workbench/contrib/terminal/common/terminalExtensionPoints';
import { attachSelectBoxStyler, attachStylerCallback } from 'vs/platform/theme/common/styler';
import { selectBorder } from 'vs/platform/theme/common/colorRegistry';
import { ISelectOptionItem } from 'vs/base/browser/ui/selectBox/selectBox';
import { IActionViewItem } from 'vs/base/browser/ui/actionbar/actionbar';
import { TerminalTabbedView } from 'vs/workbench/contrib/terminal/browser/terminalTabbedView';
import { DropdownMenuActionViewItem } from 'vs/base/browser/ui/dropdown/dropdownActionViewItem';
import { Codicon } from 'vs/base/common/codicons';
import { ICommandService } from 'vs/platform/commands/common/commands';
import { IContextMenuProvider } from 'vs/base/browser/contextmenu';

export class TerminalViewPane extends ViewPane {
	private _actions: IAction[] | undefined;
	private _fontStyleElement: HTMLElement | undefined;
	private _parentDomElement: HTMLElement | undefined;
	private _tabsViewWrapper: HTMLElement | undefined;
	private _terminalTabbedView?: TerminalTabbedView;
	public get terminalTabbedView(): TerminalTabbedView | undefined { return this._terminalTabbedView; }
	private _terminalsInitialized = false;
	private _bodyDimensions: { width: number, height: number } = { width: 0, height: 0 };
	private _isWelcomeShowing: boolean = false;
	private _tabButtons: DropdownWithPrimaryActionViewItem | undefined;
	private _dropdownMenu: IMenu;

	constructor(
		options: IViewPaneOptions,
		@IKeybindingService keybindingService: IKeybindingService,
		@IContextKeyService private readonly _contextKeyService: IContextKeyService,
		@IViewDescriptorService viewDescriptorService: IViewDescriptorService,
		@IConfigurationService configurationService: IConfigurationService,
		@IContextMenuService private readonly _contextMenuService: IContextMenuService,
		@IInstantiationService private readonly _instantiationService: IInstantiationService,
		@ITerminalService private readonly _terminalService: ITerminalService,
		@IThemeService themeService: IThemeService,
		@ITelemetryService telemetryService: ITelemetryService,
		@INotificationService private readonly _notificationService: INotificationService,
		@IOpenerService openerService: IOpenerService,
		@IMenuService private readonly _menuService: IMenuService,
		@ICommandService private readonly _commandService: ICommandService,
		@ITerminalContributionService private readonly _terminalContributionService: ITerminalContributionService
	) {
		super(options, keybindingService, _contextMenuService, configurationService, _contextKeyService, viewDescriptorService, _instantiationService, openerService, themeService, telemetryService);
		this._terminalService.onDidRegisterProcessSupport(() => {
			if (this._actions) {
				for (const action of this._actions) {
					action.enabled = true;
				}
			}
			this._onDidChangeViewWelcomeState.fire();
		});
		this._terminalService.onInstanceCreated(() => {
			if (!this._isWelcomeShowing) {
				return;
			}
			this._isWelcomeShowing = true;
			this._onDidChangeViewWelcomeState.fire();
			if (!this._terminalTabbedView && this._parentDomElement) {
				this._createTabsView();
				this.layoutBody(this._parentDomElement.offsetHeight, this._parentDomElement.offsetWidth);
			}
		});

		this._dropdownMenu = this._menuService.createMenu(MenuId.TerminalToolbarContext, this._contextKeyService);
		this._terminalService.onDidChangeAvailableProfiles(profiles => this._updateTabActionBar(profiles));
	}

	public override renderBody(container: HTMLElement): void {
		super.renderBody(container);

		this._parentDomElement = container;
		this._parentDomElement.classList.add('integrated-terminal');
		this._fontStyleElement = document.createElement('style');

		if (!this.shouldShowWelcome()) {
			this._createTabsView();
		}

		this._parentDomElement.appendChild(this._fontStyleElement);

		this._register(this.configurationService.onDidChangeConfiguration(e => {
			if (e.affectsConfiguration('terminal.integrated.fontFamily') || e.affectsConfiguration('editor.fontFamily')) {
				const configHelper = this._terminalService.configHelper;
				if (!configHelper.configFontIsMonospace()) {
					const choices: IPromptChoice[] = [{
						label: nls.localize('terminal.useMonospace', "Use 'monospace'"),
						run: () => this.configurationService.updateValue('terminal.integrated.fontFamily', 'monospace'),
					}];
					this._notificationService.prompt(Severity.Warning, nls.localize('terminal.monospaceOnly', "The terminal only supports monospace fonts. Be sure to restart VS Code if this is a newly installed font."), choices);
				}
			}
		}));

		this._register(this.onDidChangeBodyVisibility(visible => {
			if (visible) {
				const hadTerminals = !!this._terminalService.terminalTabs.length;
				if (this._terminalService.isProcessSupportRegistered) {
					if (this._terminalsInitialized) {
						if (!hadTerminals) {
							this._terminalService.createTerminal();
						}
					} else {
						this._terminalsInitialized = true;
						this._terminalService.initializeTerminals();
					}
				}

				if (hadTerminals) {
					this._terminalService.getActiveTab()?.setVisible(visible);
				} else {
					// TODO@Tyriar - this call seems unnecessary
					this.layoutBody(this._bodyDimensions.height, this._bodyDimensions.width);
				}
				this._terminalService.showPanel(true);
			} else {
				this._terminalService.getActiveTab()?.setVisible(false);
			}
		}));
		this.layoutBody(this._parentDomElement.offsetHeight, this._parentDomElement.offsetWidth);
	}

	private _createTabsView(): void {
		if (!this._parentDomElement) {
			return;
		}
		this._tabsViewWrapper = document.createElement('div');
		this._tabsViewWrapper.classList.add('tabs-view-wrapper');
		this._terminalTabbedView = this.instantiationService.createInstance(TerminalTabbedView, this._parentDomElement);
		this._parentDomElement.append(this._tabsViewWrapper);
	}

	protected override layoutBody(height: number, width: number): void {
		super.layoutBody(height, width);

		if (this._terminalTabbedView) {
			this._bodyDimensions.width = width;
			this._bodyDimensions.height = height;

			this._terminalTabbedView.layout(width, height);
		}
	}

	public override getActionViewItem(action: Action): IActionViewItem | undefined {
		if (action.id === TERMINAL_COMMAND_ID.SWITCH_TERMINAL) {
			return this._instantiationService.createInstance(SwitchTerminalActionViewItem, action);
		} else if (action.id === TERMINAL_COMMAND_ID.CREATE_WITH_PROFILE_BUTTON) {
			if (this._tabButtons) {
				this._tabButtons.dispose();
			}
<<<<<<< HEAD
			const actions = this._getTabActionBarArgs(this._terminalService.availableProfiles);
			this._tabButtons = new DropdownWithPrimaryActionViewItem(actions.primaryAction, actions.dropdownAction, actions.dropdownMenuActions, actions.className, this._contextMenuService, this._keybindingService, this._notificationService);
			this._updateTabActionBar(this._terminalService.availableProfiles);
=======
			const actions = this._getInitialTabActionBarArgs();
			this._tabButtons = new DropdownWithPrimaryActionViewItem(actions.primaryAction, actions.dropdownAction, actions.dropdownMenuActions, actions.className, this._contextMenuService, actions.dropdownIcon || 'codicon-chevron-down');
>>>>>>> 264ccd16
			return this._tabButtons;
		}
		return super.getActionViewItem(action);
	}

	private _updateTabActionBar(profiles: ITerminalProfile[]): void {
		const actions = this._getTabActionBarArgs(profiles);
		this._tabButtons?.update(actions.dropdownAction, actions.dropdownMenuActions, actions.dropdownIcon);
	}

	private _getTabActionBarArgs(profiles: ITerminalProfile[]): {
		primaryAction: MenuItemAction,
		dropdownAction: IAction,
		dropdownMenuActions: IAction[],
		className: string,
		dropdownIcon?: string
	} {
		const dropdownActions: IAction[] = [];
		const submenuActions: IAction[] = [];

		for (const p of profiles) {
			dropdownActions.push(new MenuItemAction({ id: TERMINAL_COMMAND_ID.NEW_WITH_PROFILE, title: p.profileName, category: ContextMenuTabsGroup.Profile }, undefined, { arg: p, shouldForwardArgs: true }, this._contextKeyService, this._commandService));
			submenuActions.push(new MenuItemAction({ id: TERMINAL_COMMAND_ID.SPLIT, title: p.profileName, category: ContextMenuTabsGroup.Profile }, undefined, { arg: p, shouldForwardArgs: true }, this._contextKeyService, this._commandService));
		}

		for (const contributed of this._terminalContributionService.terminalTypes) {
			dropdownActions.push(new MenuItemAction({ id: contributed.command, title: contributed.title, category: ContextMenuTabsGroup.Profile }, undefined, undefined, this._contextKeyService, this._commandService));
		}

		if (dropdownActions.length > 0) {
			dropdownActions.push(new SubmenuAction('split.profile', 'Split...', submenuActions));
			dropdownActions.push(new Separator());
		}

		for (const [, configureActions] of this._dropdownMenu.getActions()) {
			for (const action of configureActions) {
				// make sure the action is a MenuItemAction
				if ('alt' in action) {
					dropdownActions.push(action);
				}
			}
		}

		const primaryAction = this._instantiationService.createInstance(MenuItemAction, { id: TERMINAL_COMMAND_ID.NEW, title: nls.localize('terminal.new', "New Terminal"), icon: Codicon.plus }, undefined, undefined);
		const dropdownAction = new Action('refresh profiles', 'Launch Profile...', 'codicon-chevron-down', true);
		return { primaryAction, dropdownAction, dropdownMenuActions: dropdownActions, className: 'terminal-tab-actions' };
	}

	public override focus() {
		if (this._terminalService.connectionState === TerminalConnectionState.Connecting) {
			// If the terminal is waiting to reconnect to remote terminals, then there is no TerminalInstance yet that can
			// be focused. So wait for connection to finish, then focus.
			const activeElement = document.activeElement;
			this._register(this._terminalService.onDidChangeConnectionState(() => {
				// Only focus the terminal if the activeElement has not changed since focus() was called
				// TODO hack
				if (document.activeElement === activeElement) {
					this._focus();
				}
			}));

			return;
		}
		this._focus();
	}

	private _focus() {
		this._terminalService.getActiveInstance()?.focusWhenReady();
	}

	override shouldShowWelcome(): boolean {
		this._isWelcomeShowing = !this._terminalService.isProcessSupportRegistered && this._terminalService.terminalInstances.length === 0;
		return this._isWelcomeShowing;
	}
}

registerThemingParticipant((theme: IColorTheme, collector: ICssStyleCollector) => {
	const panelBackgroundColor = theme.getColor(TERMINAL_BACKGROUND_COLOR) || theme.getColor(PANEL_BACKGROUND);
	collector.addRule(`.monaco-workbench .part.panel .pane-body.integrated-terminal .terminal-outer-container { background-color: ${panelBackgroundColor ? panelBackgroundColor.toString() : ''}; }`);

	const sidebarBackgroundColor = theme.getColor(TERMINAL_BACKGROUND_COLOR) || theme.getColor(SIDE_BAR_BACKGROUND);
	collector.addRule(`.monaco-workbench .part.sidebar .pane-body.integrated-terminal .terminal-outer-container { background-color: ${sidebarBackgroundColor ? sidebarBackgroundColor.toString() : ''}; }`);

	const borderColor = theme.getColor(TERMINAL_BORDER_COLOR);
	if (borderColor) {
		collector.addRule(`.monaco-workbench .pane-body.integrated-terminal .split-view-view:not(:first-child) { border-color: ${borderColor.toString()}; }`);
	}
});


class SwitchTerminalActionViewItem extends SelectActionViewItem {
	constructor(
		action: IAction,
		@ITerminalService private readonly _terminalService: ITerminalService,
		@IThemeService private readonly _themeService: IThemeService,
		@ITerminalContributionService private readonly _contributions: ITerminalContributionService,
		@IContextViewService contextViewService: IContextViewService
	) {
		super(null, action, getTerminalSelectOpenItems(_terminalService, _contributions), _terminalService.activeTabIndex, contextViewService, { ariaLabel: nls.localize('terminals', 'Open Terminals.'), optionsAsChildren: true });
		this._register(_terminalService.onInstancesChanged(() => this._updateItems(), this));
		this._register(_terminalService.onActiveTabChanged(() => this._updateItems(), this));
		this._register(_terminalService.onInstanceTitleChanged(() => this._updateItems(), this));
		this._register(_terminalService.onTabDisposed(() => this._updateItems(), this));
		this._register(_terminalService.onDidChangeConnectionState(() => this._updateItems(), this));
		this._register(_terminalService.onDidChangeAvailableProfiles(() => this._updateItems(), this));
		this._register(attachSelectBoxStyler(this.selectBox, this._themeService));
	}

	override render(container: HTMLElement): void {
		super.render(container);
		container.classList.add('switch-terminal');
		this._register(attachStylerCallback(this._themeService, { selectBorder }, colors => {
			container.style.borderColor = colors.selectBorder ? `${colors.selectBorder}` : '';
		}));
	}

	private _updateItems(): void {
		const options = getTerminalSelectOpenItems(this._terminalService, this._contributions);
		this.setOptions(options, this._terminalService.activeTabIndex);
	}
}

function getTerminalSelectOpenItems(terminalService: ITerminalService, contributions: ITerminalContributionService): ISelectOptionItem[] {
	let items: ISelectOptionItem[];
	if (terminalService.connectionState === TerminalConnectionState.Connected) {
		items = terminalService.getTabLabels().map(label => {
			return { text: label };
		});
	} else {
		items = [{ text: nls.localize('terminalConnectingLabel', "Starting...") }];
	}

	items.push({ text: switchTerminalActionViewItemSeparator, isDisabled: true });

	items.push(...getProfileSelectOptionItems(terminalService));

	for (const contributed of contributions.terminalTypes) {
		items.push({ text: contributed.title });
	}
	items.push({ text: switchTerminalActionViewItemSeparator, isDisabled: true });
	if (terminalService.isProcessSupportRegistered) {
		items.push({ text: selectDefaultProfileTitle });
	}
	items.push({ text: configureTerminalSettingsTitle });
	return items;
}

function getProfileSelectOptionItems(terminalService: ITerminalService): ISelectOptionItem[] {
	const detectedProfiles = terminalService.availableProfiles;
	return detectedProfiles.map((shell: { profileName: string; }) => ({ text: 'New ' + shell.profileName } as ISelectOptionItem)) || [];
}

export class DropdownWithPrimaryActionViewItem extends BaseActionViewItem {
	private _primaryAction: ActionViewItem;
	private _dropdown: DropdownMenuActionViewItem;
	private _container: HTMLElement | null = null;

	constructor(
<<<<<<< HEAD
		primaryAction: MenuItemAction,
		dropdownAction: IAction,
		dropdownMenuActions: IAction[],
		private readonly _className: string,
		@IContextMenuService private readonly _contextMenuService: IContextMenuService,
		@IKeybindingService private readonly _keybindingService: IKeybindingService,
		@INotificationService private readonly _notificationService: INotificationService
	) {
		super(null, primaryAction);
		this._primaryAction = new MenuEntryActionViewItem(primaryAction, this._keybindingService, this._notificationService);
		this._dropdown = new DropdownMenuActionViewItem(dropdownAction, dropdownMenuActions, _contextMenuService, { menuAsChild: true });
=======
		primaryAction: IAction,
		dropdownAction: IAction,
		dropdownMenuActions: IAction[],
		private readonly _className: string,
		private readonly _contextMenuProvider: IContextMenuProvider,
		dropdownIcon?: string
	) {
		super(null, primaryAction);
		this._primaryAction = new ActionViewItem(undefined, primaryAction, {
			icon: true,
			label: false
		});
		this._dropdown = new DropdownMenuActionViewItem(dropdownAction, dropdownMenuActions, this._contextMenuProvider, {
			menuAsChild: true,
			classNames: ['codicon', dropdownIcon || 'codicon-chevron-down']
		});
>>>>>>> 264ccd16
	}

	override render(container: HTMLElement): void {
		this._container = container;
		super.render(this._container);
		this.element = DOM.append(this._container, DOM.$(''));
		this.element.className = this._className;
		this.element.classList.add('monaco-dropdown-with-primary');
		this._primaryAction.render(this.element);
		this._dropdown.render(this.element);
	}

	update(dropdownAction: IAction, dropdownMenuActions: IAction[], dropdownIcon?: string): void {
		this._dropdown?.dispose();
		this._dropdown = new DropdownMenuActionViewItem(dropdownAction, dropdownMenuActions, this._contextMenuProvider, {
			menuAsChild: true,
			classNames: ['codicon', dropdownIcon || 'codicon-chevron-down']
		});
		if (this.element) {
			this._dropdown.render(this.element);
		}
	}
}<|MERGE_RESOLUTION|>--- conflicted
+++ resolved
@@ -172,14 +172,9 @@
 			if (this._tabButtons) {
 				this._tabButtons.dispose();
 			}
-<<<<<<< HEAD
 			const actions = this._getTabActionBarArgs(this._terminalService.availableProfiles);
-			this._tabButtons = new DropdownWithPrimaryActionViewItem(actions.primaryAction, actions.dropdownAction, actions.dropdownMenuActions, actions.className, this._contextMenuService, this._keybindingService, this._notificationService);
+			this._tabButtons = new DropdownWithPrimaryActionViewItem(actions.primaryAction, actions.dropdownAction, actions.dropdownMenuActions, actions.className, this._contextMenuService);
 			this._updateTabActionBar(this._terminalService.availableProfiles);
-=======
-			const actions = this._getInitialTabActionBarArgs();
-			this._tabButtons = new DropdownWithPrimaryActionViewItem(actions.primaryAction, actions.dropdownAction, actions.dropdownMenuActions, actions.className, this._contextMenuService, actions.dropdownIcon || 'codicon-chevron-down');
->>>>>>> 264ccd16
 			return this._tabButtons;
 		}
 		return super.getActionViewItem(action);
@@ -338,25 +333,11 @@
 	private _container: HTMLElement | null = null;
 
 	constructor(
-<<<<<<< HEAD
-		primaryAction: MenuItemAction,
-		dropdownAction: IAction,
-		dropdownMenuActions: IAction[],
-		private readonly _className: string,
-		@IContextMenuService private readonly _contextMenuService: IContextMenuService,
-		@IKeybindingService private readonly _keybindingService: IKeybindingService,
-		@INotificationService private readonly _notificationService: INotificationService
-	) {
-		super(null, primaryAction);
-		this._primaryAction = new MenuEntryActionViewItem(primaryAction, this._keybindingService, this._notificationService);
-		this._dropdown = new DropdownMenuActionViewItem(dropdownAction, dropdownMenuActions, _contextMenuService, { menuAsChild: true });
-=======
 		primaryAction: IAction,
 		dropdownAction: IAction,
 		dropdownMenuActions: IAction[],
 		private readonly _className: string,
-		private readonly _contextMenuProvider: IContextMenuProvider,
-		dropdownIcon?: string
+		private readonly _contextMenuProvider: IContextMenuProvider
 	) {
 		super(null, primaryAction);
 		this._primaryAction = new ActionViewItem(undefined, primaryAction, {
@@ -364,10 +345,8 @@
 			label: false
 		});
 		this._dropdown = new DropdownMenuActionViewItem(dropdownAction, dropdownMenuActions, this._contextMenuProvider, {
-			menuAsChild: true,
-			classNames: ['codicon', dropdownIcon || 'codicon-chevron-down']
-		});
->>>>>>> 264ccd16
+			menuAsChild: true
+		});
 	}
 
 	override render(container: HTMLElement): void {
