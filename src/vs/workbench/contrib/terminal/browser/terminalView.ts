/*---------------------------------------------------------------------------------------------
 *  Copyright (c) Microsoft Corporation. All rights reserved.
 *  Licensed under the MIT License. See License.txt in the project root for license information.
 *--------------------------------------------------------------------------------------------*/

import * as nls from 'vs/nls';
import * as dom from 'vs/base/browser/dom';
import { Action, IAction, Separator, SubmenuAction } from 'vs/base/common/actions';
import { IConfigurationService } from 'vs/platform/configuration/common/configuration';
import { IContextMenuService, IContextViewService } from 'vs/platform/contextview/browser/contextView';
import { IInstantiationService } from 'vs/platform/instantiation/common/instantiation';
import { ITelemetryService } from 'vs/platform/telemetry/common/telemetry';
import { IThemeService, IColorTheme, registerThemingParticipant, ICssStyleCollector, ThemeIcon, Themable } from 'vs/platform/theme/common/themeService';
import { switchTerminalActionViewItemSeparator, switchTerminalShowTabsTitle } from 'vs/workbench/contrib/terminal/browser/terminalActions';
import { TERMINAL_BACKGROUND_COLOR, TERMINAL_BORDER_COLOR, TERMINAL_DRAG_AND_DROP_BACKGROUND } from 'vs/workbench/contrib/terminal/common/terminalColorRegistry';
import { INotificationService, IPromptChoice, Severity } from 'vs/platform/notification/common/notification';
import { ITerminalGroupService, ITerminalInstance, ITerminalService, TerminalConnectionState } from 'vs/workbench/contrib/terminal/browser/terminal';
import { ViewPane, IViewPaneOptions } from 'vs/workbench/browser/parts/views/viewPane';
import { IKeybindingService } from 'vs/platform/keybinding/common/keybinding';
import { IContextKeyService } from 'vs/platform/contextkey/common/contextkey';
import { IViewDescriptorService } from 'vs/workbench/common/views';
import { IOpenerService } from 'vs/platform/opener/common/opener';
import { PANEL_BACKGROUND, SIDE_BAR_BACKGROUND, EDITOR_DRAG_AND_DROP_BACKGROUND } from 'vs/workbench/common/theme';
import { IMenu, IMenuActionOptions, IMenuService, MenuId, MenuItemAction } from 'vs/platform/actions/common/actions';
import { ITerminalProfileResolverService, TerminalCommandId } from 'vs/workbench/contrib/terminal/common/terminal';
import { TerminalSettingId, ITerminalProfile, TerminalLocation, ICreateTerminalOptions } from 'vs/platform/terminal/common/terminal';
import { ActionViewItem, SelectActionViewItem } from 'vs/base/browser/ui/actionbar/actionViewItems';
import { ITerminalContributionService } from 'vs/workbench/contrib/terminal/common/terminalExtensionPoints';
import { attachSelectBoxStyler, attachStylerCallback } from 'vs/platform/theme/common/styler';
import { selectBorder } from 'vs/platform/theme/common/colorRegistry';
import { ISelectOptionItem } from 'vs/base/browser/ui/selectBox/selectBox';
import { IActionViewItem } from 'vs/base/browser/ui/actionbar/actionbar';
import { TerminalTabbedView } from 'vs/workbench/contrib/terminal/browser/terminalTabbedView';
import { Codicon } from 'vs/base/common/codicons';
import { ICommandService } from 'vs/platform/commands/common/commands';
<<<<<<< HEAD
import { DropdownWithPrimaryActionViewItem } from 'vs/base/browser/ui/dropdown/dropdownWithPrimaryActionViewItem';
import { renderIcon } from 'vs/base/browser/ui/iconLabel/iconLabels';
import { separateIconAndText } from 'vs/base/common/iconLabels';
import * as dom from 'vs/base/browser/dom';
=======
import { renderLabelWithIcons } from 'vs/base/browser/ui/iconLabel/iconLabels';
>>>>>>> f0c2301c
import { getColorForSeverity } from 'vs/workbench/contrib/terminal/browser/terminalStatusList';
import { createAndFillInContextMenuActions, MenuEntryActionViewItem } from 'vs/platform/actions/browser/menuEntryActionViewItem';
import { TerminalTabContextMenuGroup } from 'vs/workbench/contrib/terminal/browser/terminalMenus';
import { DropdownWithPrimaryActionViewItem } from 'vs/platform/actions/browser/dropdownWithPrimaryActionViewItem';
import { dispose, IDisposable, toDisposable } from 'vs/base/common/lifecycle';
import { URI } from 'vs/base/common/uri';
import { ColorScheme } from 'vs/platform/theme/common/theme';
import { getColorClass, getUriClasses } from 'vs/workbench/contrib/terminal/browser/terminalIcon';
import { terminalStrings } from 'vs/workbench/contrib/terminal/common/terminalStrings';
import { withNullAsUndefined } from 'vs/base/common/types';
import { DataTransfers } from 'vs/base/browser/dnd';

export class TerminalViewPane extends ViewPane {
	private _actions: IAction[] | undefined;
	private _fontStyleElement: HTMLElement | undefined;
	private _parentDomElement: HTMLElement | undefined;
	private _terminalTabbedView?: TerminalTabbedView;
	get terminalTabbedView(): TerminalTabbedView | undefined { return this._terminalTabbedView; }
	private _terminalsInitialized = false;
	private _bodyDimensions: { width: number, height: number } = { width: 0, height: 0 };
	private _isWelcomeShowing: boolean = false;
	private _tabButtons: DropdownWithPrimaryActionViewItem | undefined;
	private readonly _dropdownMenu: IMenu;
	private readonly _singleTabMenu: IMenu;

	constructor(
		options: IViewPaneOptions,
		@IKeybindingService keybindingService: IKeybindingService,
		@IContextKeyService private readonly _contextKeyService: IContextKeyService,
		@IViewDescriptorService viewDescriptorService: IViewDescriptorService,
		@IConfigurationService configurationService: IConfigurationService,
		@IContextMenuService private readonly _contextMenuService: IContextMenuService,
		@IInstantiationService private readonly _instantiationService: IInstantiationService,
		@ITerminalService private readonly _terminalService: ITerminalService,
		@ITerminalGroupService private readonly _terminalGroupService: ITerminalGroupService,
		@IThemeService themeService: IThemeService,
		@ITelemetryService telemetryService: ITelemetryService,
		@INotificationService private readonly _notificationService: INotificationService,
		@IKeybindingService private readonly _keybindingService: IKeybindingService,
		@IOpenerService openerService: IOpenerService,
		@IMenuService private readonly _menuService: IMenuService,
		@ICommandService private readonly _commandService: ICommandService,
		@ITerminalContributionService private readonly _terminalContributionService: ITerminalContributionService,
		@ITerminalProfileResolverService private readonly _terminalProfileResolverService: ITerminalProfileResolverService,
	) {
		super(options, keybindingService, _contextMenuService, configurationService, _contextKeyService, viewDescriptorService, _instantiationService, openerService, themeService, telemetryService);
		this._terminalService.onDidRegisterProcessSupport(() => {
			if (this._actions) {
				for (const action of this._actions) {
					action.enabled = true;
				}
			}
			this._onDidChangeViewWelcomeState.fire();
		});
		this._terminalService.onDidCreateInstance(() => {
			if (!this._isWelcomeShowing) {
				return;
			}
			this._isWelcomeShowing = true;
			this._onDidChangeViewWelcomeState.fire();
			if (!this._terminalTabbedView && this._parentDomElement) {
				this._createTabsView();
				this.layoutBody(this._parentDomElement.offsetHeight, this._parentDomElement.offsetWidth);
			}
		});
		this._dropdownMenu = this._register(this._menuService.createMenu(MenuId.TerminalNewDropdownContext, this._contextKeyService));
		this._singleTabMenu = this._register(this._menuService.createMenu(MenuId.TerminalInlineTabContext, this._contextKeyService));
		this._register(this._terminalService.onDidChangeAvailableProfiles(profiles => this._updateTabActionBar(profiles)));
	}

	override renderBody(container: HTMLElement): void {
		super.renderBody(container);

		this._parentDomElement = container;
		this._parentDomElement.classList.add('integrated-terminal');
		this._fontStyleElement = document.createElement('style');
		this._instantiationService.createInstance(TerminalThemeIconStyle, this._parentDomElement);

		if (!this.shouldShowWelcome()) {
			this._createTabsView();
		}

		this._parentDomElement.appendChild(this._fontStyleElement);

		this._register(this.configurationService.onDidChangeConfiguration(e => {
			if (e.affectsConfiguration(TerminalSettingId.FontFamily) || e.affectsConfiguration('editor.fontFamily')) {
				const configHelper = this._terminalService.configHelper;
				if (!configHelper.configFontIsMonospace()) {
					const choices: IPromptChoice[] = [{
						label: nls.localize('terminal.useMonospace', "Use 'monospace'"),
						run: () => this.configurationService.updateValue(TerminalSettingId.FontFamily, 'monospace'),
					}];
					this._notificationService.prompt(Severity.Warning, nls.localize('terminal.monospaceOnly', "The terminal only supports monospace fonts. Be sure to restart VS Code if this is a newly installed font."), choices);
				}
			}
		}));

		this._register(this.onDidChangeBodyVisibility(visible => {
			if (visible) {
				const hadTerminals = !!this._terminalGroupService.groups.length;
				if (this._terminalService.isProcessSupportRegistered) {
					if (this._terminalsInitialized) {
						if (!hadTerminals) {
							this._terminalService.createTerminal({ target: TerminalLocation.TerminalView });
						}
					} else {
						this._terminalsInitialized = true;
						this._terminalService.initializeTerminals();
					}
				}

				if (hadTerminals) {
					this._terminalGroupService.activeGroup?.setVisible(visible);
				} else {
					// TODO@Tyriar - this call seems unnecessary
					this.layoutBody(this._bodyDimensions.height, this._bodyDimensions.width);
				}
				this._terminalGroupService.showPanel(true);
			} else {
				this._terminalGroupService.activeGroup?.setVisible(false);
			}
		}));
		this.layoutBody(this._parentDomElement.offsetHeight, this._parentDomElement.offsetWidth);
	}

	private _createTabsView(): void {
		if (!this._parentDomElement) {
			return;
		}
		this._terminalTabbedView = this.instantiationService.createInstance(TerminalTabbedView, this._parentDomElement);
	}

	// eslint-disable-next-line @typescript-eslint/naming-convention
	protected override layoutBody(height: number, width: number): void {
		super.layoutBody(height, width);

		if (this._terminalTabbedView) {
			this._bodyDimensions.width = width;
			this._bodyDimensions.height = height;

			this._terminalTabbedView.layout(width, height);
		}
	}

	override getActionViewItem(action: Action): IActionViewItem | undefined {
		switch (action.id) {
			case TerminalCommandId.Split: {
				// Split needs to be special cased to force splitting within the panel, not the editor
				const panelOnlySplitAction: IAction = {
					id: action.id,
					checked: action.checked,
					class: action.class,
					enabled: action.enabled,
					label: action.label,
					dispose: action.dispose.bind(action),
					tooltip: action.tooltip,
					run: () => {
						const instance = this._terminalGroupService.activeInstance;
						if (instance) {
							return this._terminalService.splitInstance(instance);
						}
						return;
					}
				};
				return new ActionViewItem(action, panelOnlySplitAction, { icon: true, label: false, keybinding: this._getKeybindingLabel(action) });
			}
			case TerminalCommandId.SwitchTerminal: {
				return this._instantiationService.createInstance(SwitchTerminalActionViewItem, action);
			}
			case TerminalCommandId.Focus: {
				const actions: IAction[] = [];
				createAndFillInContextMenuActions(this._singleTabMenu, undefined, actions);
				return this._instantiationService.createInstance(SingleTerminalTabActionViewItem, action, actions);
			}
			case TerminalCommandId.CreateWithProfileButton: {
				if (this._tabButtons) {
					this._tabButtons.dispose();
				}
				const actions = this._getTabActionBarArgs(this._terminalService.availableProfiles);

				this._tabButtons = new DropdownWithPrimaryActionViewItem(actions.primaryAction, actions.dropdownAction, actions.dropdownMenuActions, actions.className, this._contextMenuService, this._keybindingService, this._notificationService);
				this._updateTabActionBar(this._terminalService.availableProfiles);
				return this._tabButtons;
			}
		}
		return super.getActionViewItem(action);
	}

	private _getKeybindingLabel(action: IAction): string | undefined {
		return withNullAsUndefined(this._keybindingService.lookupKeybinding(action.id)?.getLabel());
	}

	private _updateTabActionBar(profiles: ITerminalProfile[]): void {
		const actions = this._getTabActionBarArgs(profiles);
		this._tabButtons?.update(actions.dropdownAction, actions.dropdownMenuActions);
	}

	private _getTabActionBarArgs(profiles: ITerminalProfile[]): {
		primaryAction: MenuItemAction,
		dropdownAction: IAction,
		dropdownMenuActions: IAction[],
		className: string,
		dropdownIcon?: string
	} {
		const dropdownActions: IAction[] = [];
		const submenuActions: IAction[] = [];

		const defaultProfileName = this._terminalProfileResolverService.defaultProfileName;
		for (const p of profiles) {
			const isDefault = p.profileName === defaultProfileName;
			const options: IMenuActionOptions = {
				arg: {
					config: p,
					target: TerminalLocation.TerminalView
				} as ICreateTerminalOptions,
				shouldForwardArgs: true
			};
			if (isDefault) {
				dropdownActions.unshift(new MenuItemAction({ id: TerminalCommandId.NewWithProfile, title: nls.localize('defaultTerminalProfile', "{0} (Default)", p.profileName), category: TerminalTabContextMenuGroup.Profile }, undefined, options, this._contextKeyService, this._commandService));
				submenuActions.unshift(new MenuItemAction({ id: TerminalCommandId.Split, title: nls.localize('defaultTerminalProfile', "{0} (Default)", p.profileName), category: TerminalTabContextMenuGroup.Profile }, undefined, options, this._contextKeyService, this._commandService));
			} else {
				dropdownActions.push(new MenuItemAction({ id: TerminalCommandId.NewWithProfile, title: p.profileName.replace(/[\n\r\t]/g, ''), category: TerminalTabContextMenuGroup.Profile }, undefined, options, this._contextKeyService, this._commandService));
				submenuActions.push(new MenuItemAction({ id: TerminalCommandId.Split, title: p.profileName.replace(/[\n\r\t]/g, ''), category: TerminalTabContextMenuGroup.Profile }, undefined, options, this._contextKeyService, this._commandService));
			}
		}

		for (const contributed of this._terminalContributionService.terminalProfiles) {
			dropdownActions.push(new Action(TerminalCommandId.NewWithProfile, contributed.title.replace(/[\n\r\t]/g, ''), undefined, true, () => this._terminalService.createContributedTerminalProfile(contributed.extensionIdentifier, contributed.id, { isSplitTerminal: false })));
			submenuActions.push(new Action(TerminalCommandId.NewWithProfile, contributed.title.replace(/[\n\r\t]/g, ''), undefined, true, () => this._terminalService.createContributedTerminalProfile(contributed.extensionIdentifier, contributed.id, { isSplitTerminal: true })));
		}

		if (dropdownActions.length > 0) {
			dropdownActions.push(new SubmenuAction('split.profile', 'Split...', submenuActions));
			dropdownActions.push(new Separator());
		}

		for (const [, configureActions] of this._dropdownMenu.getActions()) {
			for (const action of configureActions) {
				// make sure the action is a MenuItemAction
				if ('alt' in action) {
					dropdownActions.push(action);
				}
			}
		}

		const primaryAction = this._instantiationService.createInstance(
			MenuItemAction,
			{
				id: TerminalCommandId.New,
				title: nls.localize('terminal.new', "New Terminal"),
				icon: Codicon.plus
			},
			{
				id: TerminalCommandId.Split,
				title: terminalStrings.split.value,
				icon: Codicon.splitHorizontal
			},
			{
				shouldForwardArgs: true,
				arg: { target: TerminalLocation.TerminalView } as ICreateTerminalOptions,
			});

		const dropdownAction = new Action('refresh profiles', 'Launch Profile...', 'codicon-chevron-down', true);
		return { primaryAction, dropdownAction, dropdownMenuActions: dropdownActions, className: 'terminal-tab-actions' };
	}

	override focus() {
		if (this._terminalService.connectionState === TerminalConnectionState.Connecting) {
			// If the terminal is waiting to reconnect to remote terminals, then there is no TerminalInstance yet that can
			// be focused. So wait for connection to finish, then focus.
			const activeElement = document.activeElement;
			this._register(this._terminalService.onDidChangeConnectionState(() => {
				// Only focus the terminal if the activeElement has not changed since focus() was called
				// TODO hack
				if (document.activeElement === activeElement) {
					this._focus();
				}
			}));

			return;
		}
		this._focus();
	}

	private _focus() {
		this._terminalService.activeInstance?.focusWhenReady();
	}

	override shouldShowWelcome(): boolean {
		this._isWelcomeShowing = !this._terminalService.isProcessSupportRegistered && this._terminalService.instances.length === 0;
		return this._isWelcomeShowing;
	}
}

registerThemingParticipant((theme: IColorTheme, collector: ICssStyleCollector) => {
	const panelBackgroundColor = theme.getColor(TERMINAL_BACKGROUND_COLOR) || theme.getColor(PANEL_BACKGROUND);
	collector.addRule(`.monaco-workbench .part.panel .pane-body.integrated-terminal .terminal-outer-container { background-color: ${panelBackgroundColor ? panelBackgroundColor.toString() : ''}; }`);

	const sidebarBackgroundColor = theme.getColor(TERMINAL_BACKGROUND_COLOR) || theme.getColor(SIDE_BAR_BACKGROUND);
	collector.addRule(`.monaco-workbench .part.sidebar .pane-body.integrated-terminal .terminal-outer-container { background-color: ${sidebarBackgroundColor ? sidebarBackgroundColor.toString() : ''}; }`);

	const borderColor = theme.getColor(TERMINAL_BORDER_COLOR);
	if (borderColor) {
		collector.addRule(`.monaco-workbench .pane-body.integrated-terminal .split-view-view:not(:first-child) { border-color: ${borderColor.toString()}; }`);
		collector.addRule(`.monaco-workbench .pane-body.integrated-terminal .tabs-container { border-color: ${borderColor.toString()}; }`);
	}

	const dndBackgroundColor = theme.getColor(TERMINAL_DRAG_AND_DROP_BACKGROUND) || theme.getColor(EDITOR_DRAG_AND_DROP_BACKGROUND);
	if (dndBackgroundColor) {
		collector.addRule(`.monaco-workbench .pane-body.integrated-terminal .terminal-drop-overlay { background-color: ${dndBackgroundColor.toString()}; }`);
	}
});


class SwitchTerminalActionViewItem extends SelectActionViewItem {
	constructor(
		action: IAction,
		@ITerminalService private readonly _terminalService: ITerminalService,
		@ITerminalGroupService private readonly _terminalGroupService: ITerminalGroupService,
		@IThemeService private readonly _themeService: IThemeService,
		@IContextViewService contextViewService: IContextViewService
	) {
		super(null, action, getTerminalSelectOpenItems(_terminalService, _terminalGroupService), _terminalGroupService.activeGroupIndex, contextViewService, { ariaLabel: nls.localize('terminals', 'Open Terminals.'), optionsAsChildren: true });
		this._register(_terminalService.onDidChangeInstances(() => this._updateItems(), this));
		this._register(_terminalService.onActiveGroupChanged(() => this._updateItems(), this));
		this._register(_terminalService.onDidChangeActiveInstance(() => this._updateItems(), this));
		this._register(_terminalService.onInstanceTitleChanged(() => this._updateItems(), this));
		this._register(_terminalGroupService.onDidChangeGroups(() => this._updateItems(), this));
		this._register(_terminalService.onDidChangeConnectionState(() => this._updateItems(), this));
		this._register(_terminalService.onDidChangeAvailableProfiles(() => this._updateItems(), this));
		this._register(attachSelectBoxStyler(this.selectBox, this._themeService));
	}

	override render(container: HTMLElement): void {
		super.render(container);
		container.classList.add('switch-terminal');
		this._register(attachStylerCallback(this._themeService, { selectBorder }, colors => {
			container.style.borderColor = colors.selectBorder ? `${colors.selectBorder}` : '';
		}));
	}

	private _updateItems(): void {
		const options = getTerminalSelectOpenItems(this._terminalService, this._terminalGroupService);
		this.setOptions(options, this._terminalGroupService.activeGroupIndex);
	}
}

function getTerminalSelectOpenItems(terminalService: ITerminalService, terminalGroupService: ITerminalGroupService): ISelectOptionItem[] {
	let items: ISelectOptionItem[];
	if (terminalService.connectionState === TerminalConnectionState.Connected) {
		items = terminalGroupService.getGroupLabels().map(label => {
			return { text: label };
		});
	} else {
		items = [{ text: nls.localize('terminalConnectingLabel', "Starting...") }];
	}
	items.push({ text: switchTerminalActionViewItemSeparator, isDisabled: true });
	items.push({ text: switchTerminalShowTabsTitle });
	return items;
}

class SingleTerminalTabActionViewItem extends MenuEntryActionViewItem {
	private _color: string | undefined;
	private _altCommand: string | undefined;
	private _class: string | undefined;
	private readonly _elementDisposables: IDisposable[] = [];

	constructor(
		action: IAction,
		private readonly _actions: IAction[],
		@IKeybindingService keybindingService: IKeybindingService,
		@INotificationService notificationService: INotificationService,
		@IContextKeyService contextKeyService: IContextKeyService,
		@ITerminalService private readonly _terminalService: ITerminalService,
		@ITerminalGroupService private readonly _terminalGroupService: ITerminalGroupService,
		@IThemeService private readonly _themeService: IThemeService,
		@IContextMenuService private readonly _contextMenuService: IContextMenuService,
		@ICommandService private readonly _commandService: ICommandService,
	) {
		super(new MenuItemAction(
			{
				id: action.id,
				title: getSingleTabLabel(_terminalGroupService.activeInstance),
				tooltip: getSingleTabTooltip(_terminalGroupService.activeInstance)
			},
			{
				id: TerminalCommandId.Split,
				title: terminalStrings.split.value,
				icon: Codicon.splitHorizontal
			},
			undefined,
			contextKeyService,
			_commandService
		), {
			draggable: true
		}, keybindingService, notificationService);

		// Register listeners to update the tab
		this._register(this._terminalService.onInstancePrimaryStatusChanged(e => this.updateLabel(e)));
		this._register(this._terminalGroupService.onDidChangeActiveInstance(() => this.updateLabel()));
		this._register(this._terminalService.onInstanceIconChanged(e => this.updateLabel(e)));
		this._register(this._terminalService.onInstanceColorChanged(e => this.updateLabel(e)));
		this._register(this._terminalService.onInstanceTitleChanged(e => {
			if (e === this._terminalGroupService.activeInstance) {
				this._action.tooltip = getSingleTabTooltip(e);
				this.updateLabel();
			}
		}));

		// Clean up on dispose
		this._register(toDisposable(() => dispose(this._elementDisposables)));
	}

	override async onClick(event: MouseEvent): Promise<void> {
		if (event.altKey && this._menuItemAction.alt) {
			this._commandService.executeCommand(this._menuItemAction.alt.id, { target: TerminalLocation.TerminalView } as ICreateTerminalOptions);
		} else {
			this._openContextMenu();
		}
	}

	override updateLabel(e?: ITerminalInstance): void {
		// Only update if it's the active instance
		if (e && e !== this._terminalGroupService.activeInstance) {
			return;
		}

		if (this._elementDisposables.length === 0 && this.element && this.label) {
			// Right click opens context menu
			this._elementDisposables.push(dom.addDisposableListener(this.element, dom.EventType.CONTEXT_MENU, e => {
				if (e.button === 2) {
					this._openContextMenu();
					e.preventDefault();
				}
			}));
			// Middle click kills
			this._elementDisposables.push(dom.addDisposableListener(this.element, dom.EventType.AUXCLICK, e => {
				if (e.button === 1) {
					this._terminalGroupService.activeInstance?.dispose();
					e.preventDefault();
				}
			}));
			// Drag and drop
			this._elementDisposables.push(dom.addDisposableListener(this.element, dom.EventType.DRAG_START, e => {
				const instance = this._terminalGroupService.activeInstance;
				if (e.dataTransfer && instance) {
					e.dataTransfer.setData(DataTransfers.RESOURCES, JSON.stringify([instance.resource.toString()]));
					e.dataTransfer.setData(DataTransfers.TERMINALS, JSON.stringify([instance.instanceId]));
				}
			}));
		}
		if (this.label) {
			const label = this.label;
			const instance = this._terminalGroupService.activeInstance;
			if (!instance) {
				dom.reset(label, '');
				return;
			}
			label.classList.add('single-terminal-tab');
			let colorStyle = '';
			const primaryStatus = instance.statusList.primary;
			if (primaryStatus) {
				const colorKey = getColorForSeverity(primaryStatus.severity);
				this._themeService.getColorTheme();
				const foundColor = this._themeService.getColorTheme().getColor(colorKey);
				if (foundColor) {
					colorStyle = foundColor.toString();
				}
			}
			label.style.color = colorStyle;
<<<<<<< HEAD

			const elements = new Array<HTMLSpanElement | string>();
			const [[, codicon], labelText] = separateIconAndText(getSingleTabLabel(instance));
			elements.push(renderIcon({ id: codicon }));
			const node = dom.$(`span`);
			node.classList.add('label-text');
			node.innerText = labelText;
			elements.push(node);
			dom.reset(label, ...elements);
=======
			dom.reset(label, ...renderLabelWithIcons(getSingleTabLabel(instance, ThemeIcon.isThemeIcon(this._commandAction.item.icon) ? this._commandAction.item.icon : undefined)));

			if (this._altCommand) {
				label.classList.remove(this._altCommand);
				this._altCommand = undefined;
			}
			if (this._color) {
				label.classList.remove(this._color);
				this._color = undefined;
			}
			if (this._class) {
				label.classList.remove(this._class);
				label.classList.remove('terminal-uri-icon');
				this._class = undefined;
			}
			const colorClass = getColorClass(instance);
			if (colorClass) {
				this._color = colorClass;
				label.classList.add(colorClass);
			}
			const uriClasses = getUriClasses(instance, this._themeService.getColorTheme().type);
			if (uriClasses) {
				this._class = uriClasses?.[0];
				label.classList.add(...uriClasses);
			}
			if (this._commandAction.item.icon) {
				this._altCommand = `alt-command`;
				label.classList.add(this._altCommand);
			}
			this.updateTooltip();
>>>>>>> f0c2301c
		}
	}

	private _openContextMenu() {
		this._contextMenuService.showContextMenu({
			getAnchor: () => this.element!,
			getActions: () => this._actions,
			getActionsContext: () => this.label
		});
	}
}

function getSingleTabLabel(instance: ITerminalInstance | undefined, icon?: ThemeIcon) {
	// Don't even show the icon if there is no title as the icon would shift around when the title
	// is added
	if (!instance || !instance.title) {
		return '';
	}
	let iconClass = ThemeIcon.isThemeIcon(instance.icon) ? instance.icon?.id : Codicon.terminal.id;
	const label = `$(${icon?.id || iconClass}) ${getSingleTabTooltip(instance)}`;

	const primaryStatus = instance.statusList.primary;
	if (!primaryStatus?.icon) {
		return label;
	}
	return `${label} $(${primaryStatus.icon.id})`;
}

function getSingleTabTooltip(instance: ITerminalInstance | undefined): string {
	if (!instance) {
		return '';
	}
	if (!instance.shellLaunchConfig.description) {
		return instance.title;
	}
	return `${instance.title} ${instance.shellLaunchConfig.description}`;
}

class TerminalThemeIconStyle extends Themable {
	private _styleElement: HTMLElement;
	constructor(
		container: HTMLElement,
		@IThemeService private readonly _themeService: IThemeService,
		@ITerminalService private readonly _terminalService: ITerminalService,
		@ITerminalGroupService private readonly _terminalGroupService: ITerminalGroupService
	) {
		super(_themeService);
		this._registerListeners();
		this._styleElement = document.createElement('style');
		container.appendChild(this._styleElement);
		this._register(toDisposable(() => container.removeChild(this._styleElement)));
		this.updateStyles();
	}

	private _registerListeners(): void {
		this._register(this._terminalService.onInstanceIconChanged(() => this.updateStyles()));
		this._register(this._terminalService.onInstanceColorChanged(() => this.updateStyles()));
		this._register(this._terminalService.onDidChangeInstances(() => this.updateStyles()));
		this._register(this._terminalGroupService.onDidChangeGroups(() => this.updateStyles()));
	}

	override updateStyles(): void {
		super.updateStyles();
		const colorTheme = this._themeService.getColorTheme();

		// TODO: add a rule collector to avoid duplication
		let css = '';

		// Add icons
		for (const instance of this._terminalService.instances) {
			const icon = instance.icon;
			if (!icon) {
				continue;
			}
			let uri = undefined;
			if (icon instanceof URI) {
				uri = icon;
			} else if (icon instanceof Object && 'light' in icon && 'dark' in icon) {
				uri = colorTheme.type === ColorScheme.LIGHT ? icon.light : icon.dark;
			}
			const iconClasses = getUriClasses(instance, colorTheme.type);
			if (uri instanceof URI && iconClasses && iconClasses.length > 1) {
				css += (
					`.monaco-workbench .${iconClasses[0]} .monaco-highlighted-label .codicon, .monaco-action-bar .terminal-uri-icon.single-terminal-tab.action-label:not(.alt-command) .codicon,` +
					`{background-image: ${dom.asCSSUrl(uri)};}`
				);
			}
		}

		// Add colors
		for (const instance of this._terminalService.instances) {
			const colorClass = getColorClass(instance);
			if (!colorClass || !instance.color) {
				continue;
			}
			const color = colorTheme.getColor(instance.color);
			if (color) {
				// exclude status icons (file-icon) and inline action icons (trashcan and horizontalSplit)
				css += (
					`.monaco-workbench .${colorClass} .codicon:first-child:not(.codicon-split-horizontal):not(.codicon-trashcan):not(.file-icon)` +
					`{ color: ${color} !important; }`
				);
			}
		}

		this._styleElement.textContent = css;
	}
}<|MERGE_RESOLUTION|>--- conflicted
+++ resolved
@@ -33,14 +33,10 @@
 import { TerminalTabbedView } from 'vs/workbench/contrib/terminal/browser/terminalTabbedView';
 import { Codicon } from 'vs/base/common/codicons';
 import { ICommandService } from 'vs/platform/commands/common/commands';
-<<<<<<< HEAD
 import { DropdownWithPrimaryActionViewItem } from 'vs/base/browser/ui/dropdown/dropdownWithPrimaryActionViewItem';
 import { renderIcon } from 'vs/base/browser/ui/iconLabel/iconLabels';
-import { separateIconAndText } from 'vs/base/common/iconLabels';
 import * as dom from 'vs/base/browser/dom';
-=======
-import { renderLabelWithIcons } from 'vs/base/browser/ui/iconLabel/iconLabels';
->>>>>>> f0c2301c
+import { renderLabelWithIcons, separateIconAndText} from 'vs/base/browser/ui/iconLabel/iconLabels';
 import { getColorForSeverity } from 'vs/workbench/contrib/terminal/browser/terminalStatusList';
 import { createAndFillInContextMenuActions, MenuEntryActionViewItem } from 'vs/platform/actions/browser/menuEntryActionViewItem';
 import { TerminalTabContextMenuGroup } from 'vs/workbench/contrib/terminal/browser/terminalMenus';
@@ -511,7 +507,6 @@
 				}
 			}
 			label.style.color = colorStyle;
-<<<<<<< HEAD
 
 			const elements = new Array<HTMLSpanElement | string>();
 			const [[, codicon], labelText] = separateIconAndText(getSingleTabLabel(instance));
@@ -520,8 +515,6 @@
 			node.classList.add('label-text');
 			node.innerText = labelText;
 			elements.push(node);
-			dom.reset(label, ...elements);
-=======
 			dom.reset(label, ...renderLabelWithIcons(getSingleTabLabel(instance, ThemeIcon.isThemeIcon(this._commandAction.item.icon) ? this._commandAction.item.icon : undefined)));
 
 			if (this._altCommand) {
@@ -552,7 +545,6 @@
 				label.classList.add(this._altCommand);
 			}
 			this.updateTooltip();
->>>>>>> f0c2301c
 		}
 	}
 
