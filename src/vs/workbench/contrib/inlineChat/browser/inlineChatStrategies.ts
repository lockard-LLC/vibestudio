/*---------------------------------------------------------------------------------------------
 *  Copyright (c) Microsoft Corporation. All rights reserved.
 *  Licensed under the MIT License. See License.txt in the project root for license information.
 *--------------------------------------------------------------------------------------------*/

import { disposableWindowInterval } from 'vs/base/browser/dom';
import { $window } from 'vs/base/browser/window';
import { IAction, toAction } from 'vs/base/common/actions';
import { coalesceInPlace, equals, tail } from 'vs/base/common/arrays';
import { AsyncIterableObject, AsyncIterableSource } from 'vs/base/common/async';
import { CancellationToken } from 'vs/base/common/cancellation';
import { Codicon } from 'vs/base/common/codicons';
import { Emitter, Event } from 'vs/base/common/event';
import { Iterable } from 'vs/base/common/iterator';
import { Lazy } from 'vs/base/common/lazy';
import { DisposableStore, IDisposable, toDisposable } from 'vs/base/common/lifecycle';
import { ThemeIcon, themeColorFromId } from 'vs/base/common/themables';
import { ICodeEditor, IViewZone, IViewZoneChangeAccessor } from 'vs/editor/browser/editorBrowser';
import { IBulkEditService } from 'vs/editor/browser/services/bulkEditService';
import { StableEditorScrollState } from 'vs/editor/browser/stableEditorScroll';
import { LineSource, RenderOptions, renderLines } from 'vs/editor/browser/widget/diffEditor/components/diffEditorViewZones/renderLines';
import { EditOperation, ISingleEditOperation } from 'vs/editor/common/core/editOperation';
import { LineRange } from 'vs/editor/common/core/lineRange';
import { Position } from 'vs/editor/common/core/position';
import { IRange, Range } from 'vs/editor/common/core/range';
import { Selection } from 'vs/editor/common/core/selection';
import { DetailedLineRangeMapping, LineRangeMapping, RangeMapping } from 'vs/editor/common/diff/rangeMapping';
import { IEditorDecorationsCollection } from 'vs/editor/common/editorCommon';
import { TextEdit } from 'vs/editor/common/languages';
import { ICursorStateComputer, IIdentifiedSingleEditOperation, IModelDecorationsChangeAccessor, IModelDeltaDecoration, ITextModel, IValidEditOperation, OverviewRulerLane, TrackedRangeStickiness } from 'vs/editor/common/model';
import { ModelDecorationOptions } from 'vs/editor/common/model/textModel';
import { IEditorWorkerService } from 'vs/editor/common/services/editorWorker';
import { InlineDecoration, InlineDecorationType } from 'vs/editor/common/viewModel';
import { localize } from 'vs/nls';
import { IContextKey, IContextKeyService } from 'vs/platform/contextkey/common/contextkey';
import { IInstantiationService } from 'vs/platform/instantiation/common/instantiation';
import { IProgress, Progress } from 'vs/platform/progress/common/progress';
import { IStorageService } from 'vs/platform/storage/common/storage';
import { SaveReason } from 'vs/workbench/common/editor';
import { countWords, getNWords } from 'vs/workbench/contrib/chat/common/chatWordCounter';
import { InlineChatFileCreatePreviewWidget, InlineChatLivePreviewWidget } from 'vs/workbench/contrib/inlineChat/browser/inlineChatLivePreviewWidget';
import { ReplyResponse, Session } from 'vs/workbench/contrib/inlineChat/browser/inlineChatSession';
import { InlineChatZoneWidget } from 'vs/workbench/contrib/inlineChat/browser/inlineChatWidget';
import { CTX_INLINE_CHAT_CHANGE_HAS_DIFF, CTX_INLINE_CHAT_CHANGE_SHOWS_DIFF, CTX_INLINE_CHAT_DOCUMENT_CHANGED, overviewRulerInlineChatDiffInserted } from 'vs/workbench/contrib/inlineChat/common/inlineChat';

export abstract class EditModeStrategy {

	protected static _decoBlock = ModelDecorationOptions.register({
		description: 'inline-chat',
		showIfCollapsed: false,
		isWholeLine: true,
		className: 'inline-chat-block-selection',
	});


	protected readonly _onDidAccept = new Emitter<void>();
	protected readonly _onDidDiscard = new Emitter<void>();

	readonly onDidAccept: Event<void> = this._onDidAccept.event;
	readonly onDidDiscard: Event<void> = this._onDidDiscard.event;

	toggleDiff?: () => any;

	constructor(
		protected readonly _session: Session,
		protected readonly _zone: InlineChatZoneWidget,
	) { }

	dispose(): void {
		this._onDidAccept.dispose();
		this._onDidDiscard.dispose();
	}

	abstract start(): Promise<void>;

	abstract apply(): Promise<void>;

	abstract cancel(): Promise<void>;

	abstract makeProgressiveChanges(edits: ISingleEditOperation[], timings: ProgressingEditsOptions): Promise<void>;

	abstract makeChanges(edits: ISingleEditOperation[]): Promise<void>;

	abstract undoChanges(altVersionId: number): Promise<void>;

	abstract renderChanges(response: ReplyResponse): Promise<Position | undefined>;

	abstract hasFocus(): boolean;
<<<<<<< HEAD

	abstract needsMargin(): boolean;

	getWholeRangeDecoration(): IModelDeltaDecoration[] {
		const ranges = [this._session.wholeRange.value];
		const newDecorations = ranges.map(range => range.isEmpty() ? undefined : ({ range, options: EditModeStrategy._decoBlock }));
		coalesceInPlace(newDecorations);
		return newDecorations;
	}
=======
>>>>>>> 7f21faa4
}

export class PreviewStrategy extends EditModeStrategy {

	private readonly _ctxDocumentChanged: IContextKey<boolean>;
	private readonly _listener: IDisposable;

	constructor(
		session: Session,
		zone: InlineChatZoneWidget,
		@IContextKeyService contextKeyService: IContextKeyService,
	) {
		super(session, zone);

		this._ctxDocumentChanged = CTX_INLINE_CHAT_DOCUMENT_CHANGED.bindTo(contextKeyService);
		this._listener = Event.debounce(session.textModelN.onDidChangeContent.bind(session.textModelN), () => { }, 350)(_ => {
			if (!session.textModelN.isDisposed() && !session.textModel0.isDisposed()) {
				this._ctxDocumentChanged.set(session.hasChangedText);
			}
		});
	}

	override dispose(): void {
		this._listener.dispose();
		this._ctxDocumentChanged.reset();
		super.dispose();
	}

	async start() {
		// nothing to do
	}

	async apply() {

		if (!(this._session.lastExchange?.response instanceof ReplyResponse)) {
			return;
		}
		const editResponse = this._session.lastExchange?.response;
		const { textModelN: modelN } = this._session;

		if (modelN.equalsTextBuffer(this._session.textModel0.getTextBuffer())) {
			modelN.pushStackElement();
			for (const edits of editResponse.allLocalEdits) {
				modelN.pushEditOperations(null, edits.map(TextEdit.asEditOperation), () => null);
			}
			modelN.pushStackElement();
		}

		const { untitledTextModel } = this._session.lastExchange.response;
		if (untitledTextModel && !untitledTextModel.isDisposed() && untitledTextModel.isDirty()) {
			await untitledTextModel.save({ reason: SaveReason.EXPLICIT });
		}
	}

	async cancel(): Promise<void> {
		// nothing to do
	}

	override async makeChanges(_edits: ISingleEditOperation[]): Promise<void> {
		// nothing to do
	}

	override async undoChanges(_altVersionId: number): Promise<void> {
		// nothing to do
	}

	override async makeProgressiveChanges(): Promise<void> {
		// nothing to do
	}

	override async renderChanges(response: ReplyResponse): Promise<undefined> {
		if (response.allLocalEdits.length > 0) {
			const allEditOperation = response.allLocalEdits.map(edits => edits.map(TextEdit.asEditOperation));
			await this._zone.widget.showEditsPreview(this._session.textModel0, this._session.textModelN, allEditOperation);
		} else {
			this._zone.widget.hideEditsPreview();
		}

		if (response.untitledTextModel) {
			this._zone.widget.showCreatePreview(response.untitledTextModel);
		} else {
			this._zone.widget.hideCreatePreview();
		}
	}

	hasFocus(): boolean {
		return this._zone.widget.hasFocus();
	}
}


export interface ProgressingEditsOptions {
	duration: number;
	token: CancellationToken;
}

export class LivePreviewStrategy extends EditModeStrategy {

	private readonly _previewZone: Lazy<InlineChatFileCreatePreviewWidget>;
	private readonly _diffZonePool: InlineChatLivePreviewWidget[] = [];
	private _currentLineRangeGroups: LineRangeMapping[][] = [];
	private _editCount: number = 0;

	constructor(
		session: Session,
		private readonly _editor: ICodeEditor,
		zone: InlineChatZoneWidget,
		@IStorageService storageService: IStorageService,
		@IBulkEditService bulkEditService: IBulkEditService,
		@IEditorWorkerService private readonly _editorWorkerService: IEditorWorkerService,
		@IInstantiationService private readonly _instaService: IInstantiationService,
	) {
		super(session, zone);

		this._previewZone = new Lazy(() => _instaService.createInstance(InlineChatFileCreatePreviewWidget, _editor));
	}

	override dispose(): void {
		for (const zone of this._diffZonePool) {
			zone.hide();
			zone.dispose();
		}
		this._previewZone.rawValue?.hide();
		this._previewZone.rawValue?.dispose();
		super.dispose();
	}
	async start() {
		// nothing to do
	}

	async apply() {
		if (this._editCount > 0) {
			this._editor.pushUndoStop();
		}
		if (!(this._session.lastExchange?.response instanceof ReplyResponse)) {
			return;
		}
		const { untitledTextModel } = this._session.lastExchange.response;
		if (untitledTextModel && !untitledTextModel.isDisposed() && untitledTextModel.isDirty()) {
			await untitledTextModel.save({ reason: SaveReason.EXPLICIT });
		}
	}

	async cancel() {
		const { textModelN: modelN, textModelNAltVersion, textModelNSnapshotAltVersion } = this._session;
		if (modelN.isDisposed()) {
			return;
		}
		const targetAltVersion = textModelNSnapshotAltVersion ?? textModelNAltVersion;
		await undoModelUntil(modelN, targetAltVersion);
	}
	override async makeChanges(edits: ISingleEditOperation[]): Promise<void> {
		const cursorStateComputerAndInlineDiffCollection: ICursorStateComputer = (undoEdits) => {
			let last: Position | null = null;
			for (const edit of undoEdits) {
				last = !last || last.isBefore(edit.range.getEndPosition()) ? edit.range.getEndPosition() : last;
			}
			return last && [Selection.fromPositions(last)];
		};

		// push undo stop before first edit
		if (++this._editCount === 1) {
			this._editor.pushUndoStop();
		}
		this._editor.executeEdits('inline-chat-live', edits, cursorStateComputerAndInlineDiffCollection);
	}

	override async undoChanges(altVersionId: number): Promise<void> {
		const { textModelN } = this._session;
		await undoModelUntil(textModelN, altVersionId);
		await this._updateDiffZones();
	}

	override async makeProgressiveChanges(edits: ISingleEditOperation[], opts: ProgressingEditsOptions): Promise<void> {

		// push undo stop before first edit
		if (++this._editCount === 1) {
			this._editor.pushUndoStop();
		}

		//add a listener that shows the diff zones as soon as the first edit is applied
		let renderTask = Promise.resolve();
		const changeListener = this._session.textModelN.onDidChangeContent(() => {
			changeListener.dispose();
			renderTask = this._updateDiffZones();
		});

		const durationInSec = opts.duration / 1000;
		for (const edit of edits) {
			const wordCount = countWords(edit.text ?? '');
			const speed = wordCount / durationInSec;
			// console.log({ durationInSec, wordCount, speed: wordCount / durationInSec });
			await performAsyncTextEdit(this._session.textModelN, asProgressiveEdit(edit, speed, opts.token));
		}

		await renderTask;
		changeListener.dispose();
	}

	override async renderChanges(response: ReplyResponse): Promise<undefined> {

		await this._updateDiffZones();

		if (response.untitledTextModel && !response.untitledTextModel.isDisposed()) {
			this._previewZone.value.showCreation(this._session.wholeRange.value.getStartPosition().delta(-1), response.untitledTextModel);
		} else {
			this._previewZone.value.hide();
		}
	}

	protected _updateSummaryMessage(mappings: readonly LineRangeMapping[]) {
		let linesChanged = 0;
		for (const change of mappings) {
			linesChanged += change.changedLineCount;
		}
		let message: string;
		if (linesChanged === 0) {
			message = localize('lines.0', "Nothing changed");
		} else if (linesChanged === 1) {
			message = localize('lines.1', "Changed 1 line");
		} else {
			message = localize('lines.N', "Changed {0} lines", linesChanged);
		}
		this._zone.widget.updateStatus(message);
	}

	private async _updateDiffZones() {
		const diff = await this._editorWorkerService.computeDiff(this._session.textModel0.uri, this._session.textModelN.uri, { ignoreTrimWhitespace: false, maxComputationTimeMs: 5000, computeMoves: false }, 'advanced');
		if (!diff || diff.changes.length === 0) {
			for (const zone of this._diffZonePool) {
				zone.hide();
			}
			return;
		}

		const originalStartLineNumber = this._session.session.wholeRange?.startLineNumber ?? 1;

		const mainGroup: LineRangeMapping[] = [];
		let lastGroup: LineRangeMapping[] | undefined;
		const groups: LineRangeMapping[][] = [mainGroup];

		for (let i = 0; i < diff.changes.length; i++) {
			const change = diff.changes[i];

			// everything below the original start line is one group
			if (change.original.startLineNumber >= originalStartLineNumber || 'true') { // TODO@jrieken be smarter and fix this
				mainGroup.push(change);
				continue;
			}

			if (!lastGroup) {
				lastGroup = [change];
				groups.push(lastGroup);
				continue;
			}

			// when the distance between the two changes is less than 75% of the total number of lines changed
			// they get merged into the same group
			const last = tail(lastGroup);
			const treshold = Math.ceil((change.modified.length + last.modified.length) * .75);
			if (change.modified.startLineNumber - last.modified.endLineNumberExclusive <= treshold) {
				lastGroup.push(change);
			} else {
				lastGroup = [change];
				groups.push(lastGroup);
			}
		}

		const beforeAndNowAreEqual = equals(this._currentLineRangeGroups, groups, (groupA, groupB) => {
			return equals(groupA, groupB, (mappingA, mappingB) => {
				return mappingA.original.equals(mappingB.original) && mappingA.modified.equals(mappingB.modified);
			});
		});

		if (beforeAndNowAreEqual) {
			return;
		}

		this._updateSummaryMessage(diff.changes);
		this._currentLineRangeGroups = groups;

		const handleDiff = () => {
			this._updateDiffZones();
		};

		// create enough zones
		while (groups.length > this._diffZonePool.length) {
			this._diffZonePool.push(this._instaService.createInstance(InlineChatLivePreviewWidget, this._editor, this._session, {}, this._diffZonePool.length === 0 ? handleDiff : undefined));
		}
		for (let i = 0; i < groups.length; i++) {
			this._diffZonePool[i].showForChanges(groups[i]);
		}
		// hide unused zones
		for (let i = groups.length; i < this._diffZonePool.length; i++) {
			this._diffZonePool[i].hide();
		}
	}

	override hasFocus(): boolean {
		return this._zone.widget.hasFocus()
			|| Boolean(this._previewZone.rawValue?.hasFocus())
			|| this._diffZonePool.some(zone => zone.isVisible && zone.hasFocus());
	}
}

export interface AsyncTextEdit {
	readonly range: IRange;
	readonly newText: AsyncIterable<string>;
}

export async function performAsyncTextEdit(model: ITextModel, edit: AsyncTextEdit, progress?: IProgress<IValidEditOperation[]>) {

	const [id] = model.deltaDecorations([], [{
		range: edit.range,
		options: {
			description: 'asyncTextEdit',
			stickiness: TrackedRangeStickiness.AlwaysGrowsWhenTypingAtEdges
		}
	}]);

	let first = true;
	for await (const part of edit.newText) {

		if (model.isDisposed()) {
			break;
		}

		const range = model.getDecorationRange(id);
		if (!range) {
			throw new Error('FAILED to perform async replace edit because the anchor decoration was removed');
		}

		const edit = first
			? EditOperation.replace(range, part) // first edit needs to override the "anchor"
			: EditOperation.insert(range.getEndPosition(), part);

		model.pushEditOperations(null, [edit], (undoEdits) => {
			progress?.report(undoEdits);
			return null;
		});
		first = false;
	}
}

export function asAsyncEdit(edit: IIdentifiedSingleEditOperation): AsyncTextEdit {
	return {
		range: edit.range,
		newText: AsyncIterableObject.fromArray([edit.text ?? ''])
	} satisfies AsyncTextEdit;
}

export function asProgressiveEdit(edit: IIdentifiedSingleEditOperation, wordsPerSec: number, token: CancellationToken): AsyncTextEdit {

	wordsPerSec = Math.max(10, wordsPerSec);

	const stream = new AsyncIterableSource<string>();
	let newText = edit.text ?? '';
	// const wordCount = countWords(newText);

	const handle = disposableWindowInterval($window, () => {

		const r = getNWords(newText, 1);
		stream.emitOne(r.value);
		newText = newText.substring(r.value.length);
		if (r.isFullString) {
			handle.dispose();
			stream.resolve();
			d.dispose();
		}

	}, 1000 / wordsPerSec);

	// cancel ASAP
	const d = token.onCancellationRequested(() => {
		handle.dispose();
		stream.resolve();
		d.dispose();
	});

	return {
		range: edit.range,
		newText: stream.asyncIterable
	};
}


// ---

class Hunk {
	constructor(
		readonly original: LineRange,
		readonly modified: LineRange,
		readonly changes: RangeMapping[]
	) { }
}

export class LiveStrategy extends EditModeStrategy {

	private readonly _decoInsertedText = ModelDecorationOptions.register({
		description: 'inline-modified-line',
		className: 'inline-chat-inserted-range-linehighlight',
		isWholeLine: true,
		overviewRuler: {
			position: OverviewRulerLane.Full,
			color: themeColorFromId(overviewRulerInlineChatDiffInserted),
		}
	});

	private readonly _decoInsertedTextRange = ModelDecorationOptions.register({
		description: 'inline-chat-inserted-range-linehighlight',
		className: 'inline-chat-inserted-range',
	});

	private readonly _store: DisposableStore = new DisposableStore();
	private readonly _renderStore: DisposableStore = new DisposableStore();
	private readonly _previewZone: Lazy<InlineChatFileCreatePreviewWidget>;

	private readonly _ctxCurrentChangeHasDiff: IContextKey<boolean>;
	private readonly _ctxCurrentChangeShowsDiff: IContextKey<boolean>;

	private readonly _progressiveEditingDecorations: IEditorDecorationsCollection;

	private _editCount: number = 0;

	constructor(
		session: Session,
		protected readonly _editor: ICodeEditor,
		zone: InlineChatZoneWidget,
		@IContextKeyService contextKeyService: IContextKeyService,
		@IEditorWorkerService protected readonly _editorWorkerService: IEditorWorkerService,
		@IInstantiationService protected readonly _instaService: IInstantiationService,
	) {
		super(session, zone);
		this._ctxCurrentChangeHasDiff = CTX_INLINE_CHAT_CHANGE_HAS_DIFF.bindTo(contextKeyService);
		this._ctxCurrentChangeShowsDiff = CTX_INLINE_CHAT_CHANGE_SHOWS_DIFF.bindTo(contextKeyService);

		this._progressiveEditingDecorations = this._editor.createDecorationsCollection();
		this._previewZone = new Lazy(() => _instaService.createInstance(InlineChatFileCreatePreviewWidget, _editor));

	}

	override dispose(): void {
		this._resetDiff();
		this._previewZone.rawValue?.dispose();
		this._store.dispose();
		super.dispose();
	}

	private _resetDiff(): void {
		this._ctxCurrentChangeHasDiff.reset();
		this._ctxCurrentChangeShowsDiff.reset();
		this._renderStore.clear();
		this._zone.widget.updateStatus('');
		this._progressiveEditingDecorations.clear();
	}

	async start() {
		this._resetDiff();
	}

	async apply() {
		this._resetDiff();
		if (this._editCount > 0) {
			this._editor.pushUndoStop();
		}
		if (!(this._session.lastExchange?.response instanceof ReplyResponse)) {
			return;
		}
		const { untitledTextModel } = this._session.lastExchange.response;
		if (untitledTextModel && !untitledTextModel.isDisposed() && untitledTextModel.isDirty()) {
			await untitledTextModel.save({ reason: SaveReason.EXPLICIT });
		}
	}

	async cancel() {
		this._resetDiff();
		const { textModelN: modelN, textModelNAltVersion, textModelNSnapshotAltVersion } = this._session;
		if (modelN.isDisposed()) {
			return;
		}
		const targetAltVersion = textModelNSnapshotAltVersion ?? textModelNAltVersion;
		await undoModelUntil(modelN, targetAltVersion);
	}

	override async undoChanges(altVersionId: number): Promise<void> {
		this._renderStore.clear();

		const { textModelN } = this._session;
		await undoModelUntil(textModelN, altVersionId);
	}

	override async makeChanges(edits: ISingleEditOperation[]): Promise<void> {
		return this._makeChanges(edits, undefined);
	}

	override async makeProgressiveChanges(edits: ISingleEditOperation[], opts: ProgressingEditsOptions): Promise<void> {
		return this._makeChanges(edits, opts);
	}

	private async _makeChanges(edits: ISingleEditOperation[], opts: ProgressingEditsOptions | undefined): Promise<void> {

		// push undo stop before first edit
		if (++this._editCount === 1) {
			this._editor.pushUndoStop();
		}

		// add decorations once per line that got edited
		const progress = new Progress<IValidEditOperation[]>(edits => {

			const newLines = new Set<number>();
			for (const edit of edits) {
				LineRange.fromRange(edit.range).forEach(line => newLines.add(line));
			}
			const existingRanges = this._progressiveEditingDecorations.getRanges().map(LineRange.fromRange);
			for (const existingRange of existingRanges) {
				existingRange.forEach(line => newLines.delete(line));
			}
			const newDecorations: IModelDeltaDecoration[] = [];
			for (const line of newLines) {
				newDecorations.push({ range: new Range(line, 1, line, Number.MAX_VALUE), options: this._decoInsertedText });
			}

			this._progressiveEditingDecorations.append(newDecorations);
		});

		if (opts) {
			// ASYNC
			const durationInSec = opts.duration / 1000;
			for (const edit of edits) {
				const wordCount = countWords(edit.text ?? '');
				const speed = wordCount / durationInSec;
				// console.log({ durationInSec, wordCount, speed: wordCount / durationInSec });
				await performAsyncTextEdit(this._session.textModelN, asProgressiveEdit(edit, speed, opts.token), progress);
			}

		} else {
			// SYNC
			this._editor.executeEdits('inline-chat-live', edits, undoEdits => {
				progress.report(undoEdits);
				return null;
			});
		}
	}

	override async renderChanges(response: ReplyResponse) {

		if (response.untitledTextModel && !response.untitledTextModel.isDisposed()) {
			this._previewZone.value.showCreation(this._session.wholeRange.value.getStartPosition().delta(-1), response.untitledTextModel);
		} else {
			this._previewZone.value.hide();
		}

		this._progressiveEditingDecorations.clear();

		const hunks = await this._computeHunks();

		this._renderStore.clear();

		if (hunks.length === 0) {
			return undefined;
		}

		const enum HunkState {
			Accepted = 1,
			Rejected = 2,
		}

		type HunkDisplayData = {
			acceptedOrRejected: HunkState | undefined;
			decorationIds: string[];

			viewZoneId: string | undefined;
			viewZone: IViewZone;

			distance: number;
			position: Position;
			actions: IAction[];
			toggleDiff?: () => any;
		};

		let widgetData: HunkDisplayData | undefined;
		const hunkDisplayData = new Map<Hunk, HunkDisplayData>();

		const renderHunks = () => {

			changeDecorationsAndViewZones(this._editor, (decorationsAccessor, viewZoneAccessor) => {

				widgetData = undefined;

				for (const hunk of hunks) {

					const { modified } = hunk;

					let data = hunkDisplayData.get(hunk);
					if (!data) {
						// first time -> create decoration
						const decorationIds: string[] = [];
						const modifiedRange = asRange(modified, this._session.textModelN);
						decorationIds.push(decorationsAccessor.addDecoration(modifiedRange, this._decoInsertedText));
						for (const change of hunk.changes) {
							decorationIds.push(decorationsAccessor.addDecoration(change.modifiedRange, this._decoInsertedTextRange));
						}

						const actions = [
							toAction({
								id: 'accept',
								label: localize('accept', "Accept"),
								class: ThemeIcon.asClassName(Codicon.check),
								run: () => {
									// ACCEPT: stop rendering this as inserted
									hunkDisplayData.get(hunk)!.acceptedOrRejected = HunkState.Accepted;
									renderHunks();
								}
							}),
							toAction({
								id: 'discard',
								label: localize('discard', "Discard"),
								class: ThemeIcon.asClassName(Codicon.discard),
								run: () => {
									const edits: ISingleEditOperation[] = [];
									for (let i = 1; i < decorationIds.length; i++) {
										// DISCARD: replace modified range with original value. The modified range is retrieved from a decoration
										// which was created above so that typing in the editor keeps discard working.
										const modifiedRange = this._session.textModelN.getDecorationRange(decorationIds[i])!;
										const originalValue = this._session.textModel0.getValueInRange(hunk.changes[i - 1].originalRange);
										edits.push(EditOperation.replace(modifiedRange, originalValue));
									}
									this._session.textModelN.pushEditOperations(null, edits, () => null);
									hunkDisplayData.get(hunk)!.acceptedOrRejected = HunkState.Rejected;
									renderHunks();
								}
							}),
						];

						// original view zone
						const mightContainNonBasicASCII = this._session.textModel0.mightContainNonBasicASCII() ?? false;
						const mightContainRTL = this._session.textModel0.mightContainRTL() ?? false;
						const renderOptions = RenderOptions.fromEditor(this._editor);
						const source = new LineSource(
							hunk.original.mapToLineArray(l => this._session.textModel0.tokenization.getLineTokens(l)),
							[],
							mightContainNonBasicASCII,
							mightContainRTL,
						);
						const domNode = document.createElement('div');
						domNode.className = 'inline-chat-original-zone2';
						const result = renderLines(source, renderOptions, [new InlineDecoration(new Range(hunk.original.startLineNumber, 1, hunk.original.startLineNumber, 1), '', InlineDecorationType.Regular)], domNode);
						const viewZoneData: IViewZone = {
							afterLineNumber: -1,
							heightInLines: result.heightInLines,
							domNode,
						};

						const toggleDiff = () => {
							const scrollState = StableEditorScrollState.capture(this._editor);
							if (!data!.viewZoneId) {

								this._editor.changeViewZones(accessor => {
									viewZoneData.afterLineNumber = this._session.textModelN.getDecorationRange(decorationIds[0])!.startLineNumber - 1;
									data!.viewZoneId = accessor.addZone(viewZoneData);
								});
								this._ctxCurrentChangeShowsDiff.set(true);
							} else {
								this._editor.changeViewZones(accessor => {
									accessor.removeZone(data!.viewZoneId!);
									data!.viewZoneId = undefined;
								});
								this._ctxCurrentChangeShowsDiff.set(false);
							}
							scrollState.restore(this._editor);
						};

						const zoneLineNumber = this._zone.position!.lineNumber;
						const myDistance = zoneLineNumber <= modifiedRange.startLineNumber
							? modifiedRange.startLineNumber - zoneLineNumber
							: zoneLineNumber - modifiedRange.endLineNumber;

						data = {
							acceptedOrRejected: undefined,
							decorationIds,
							viewZoneId: '',
							viewZone: viewZoneData,
							distance: myDistance,
							position: modifiedRange.getStartPosition().delta(-1),
							toggleDiff: !hunk.original.isEmpty ? toggleDiff : undefined,
							actions
						};

						hunkDisplayData.set(hunk, data);

					} else if (data.acceptedOrRejected !== undefined) {
						// accepted or rejected -> remove decoration
						for (const decorationId of data.decorationIds) {
							decorationsAccessor.removeDecoration(decorationId);
						}
						if (data.viewZoneId) {
							viewZoneAccessor.removeZone(data.viewZoneId);
						}

						data.decorationIds = [];
						data.viewZoneId = undefined;

					} else {
						// update distance and position based on modifiedRange-decoration
						const zoneLineNumber = this._zone.position!.lineNumber;
						const modifiedRangeNow = this._session.textModelN.getDecorationRange(data.decorationIds[0])!;
						data.position = modifiedRangeNow.getStartPosition().delta(-1);
						data.distance = zoneLineNumber <= modifiedRangeNow.startLineNumber
							? modifiedRangeNow.startLineNumber - zoneLineNumber
							: zoneLineNumber - modifiedRangeNow.endLineNumber;
					}

					if (!data.acceptedOrRejected) {
						if (!widgetData || data.distance < widgetData.distance) {
							widgetData = data;
						}
					}
				}
			});

			if (widgetData) {
				this._zone.widget.setExtraButtons(widgetData.actions);
				this._zone.updatePositionAndHeight(widgetData.position);
				this._editor.revealPositionInCenterIfOutsideViewport(widgetData.position);

				const remainingHunks = Iterable.reduce(hunkDisplayData.values(), (p, c) => { return p + (c.acceptedOrRejected ? 0 : 1); }, 0);
				this._updateSummaryMessage(remainingHunks);

				this._ctxCurrentChangeHasDiff.set(Boolean(widgetData.toggleDiff));
				this.toggleDiff = widgetData.toggleDiff;

			} else if (hunkDisplayData.size > 0) {
				// everything accepted or rejected
				let oneAccepted = false;
				for (const data of hunkDisplayData.values()) {
					if (data.acceptedOrRejected === HunkState.Accepted) {
						oneAccepted = true;
						break;
					}
				}
				if (oneAccepted) {
					this._onDidAccept.fire();
				} else {
					this._onDidDiscard.fire();
				}
			}
		};

		renderHunks();

		this._renderStore.add(toDisposable(() => {
			this._zone.widget.setExtraButtons([]);

			changeDecorationsAndViewZones(this._editor, (decorationsAccessor, viewZoneAccessor) => {
				for (const data of hunkDisplayData.values()) {
					// remove decorations
					for (const decorationId of data.decorationIds) {
						decorationsAccessor.removeDecoration(decorationId);
					}
					// remove view zone
					if (data.viewZoneId) {
						viewZoneAccessor.removeZone(data.viewZoneId);
					}
					data.viewZone.domNode.remove();
				}
			});
		}));


		return widgetData?.position;
	}

	private static readonly HUNK_THRESHOLD = 8;

	private async _computeHunks(): Promise<Hunk[]> {
		const diff = await this._editorWorkerService.computeDiff(this._session.textModel0.uri, this._session.textModelN.uri, { ignoreTrimWhitespace: false, maxComputationTimeMs: Number.MAX_SAFE_INTEGER, computeMoves: false }, 'advanced');

		if (!diff || diff.changes.length === 0) {
			return [];
		}

		// merge changes neighboring changes
		const mergedChanges = [diff.changes[0]];
		for (let i = 1; i < diff.changes.length; i++) {
			const lastChange = mergedChanges[mergedChanges.length - 1];
			const thisChange = diff.changes[i];
			if (thisChange.modified.startLineNumber - lastChange.modified.endLineNumberExclusive <= LiveStrategy.HUNK_THRESHOLD) {
				mergedChanges[mergedChanges.length - 1] = new DetailedLineRangeMapping(
					lastChange.original.join(thisChange.original),
					lastChange.modified.join(thisChange.modified),
					(lastChange.innerChanges ?? []).concat(thisChange.innerChanges ?? [])
				);
			} else {
				mergedChanges.push(thisChange);
			}
		}

		return mergedChanges.map(change => new Hunk(change.original, change.modified, change.innerChanges ?? []));
	}


	protected _updateSummaryMessage(hunkCount: number) {
		let message: string;
		if (hunkCount === 0) {
			message = localize('change.0', "Nothing changed");
		} else if (hunkCount === 1) {
			message = localize('change.1', "1 change");
		} else {
			message = localize('lines.NM', "{0} changes", hunkCount);
		}
		this._zone.widget.updateStatus(message);
	}

	hasFocus(): boolean {
		return this._zone.widget.hasFocus();
	}

	override getWholeRangeDecoration(): IModelDeltaDecoration[] {
		// don't render the blue in live mode
		return [];
	}
}


async function undoModelUntil(model: ITextModel, targetAltVersion: number): Promise<void> {
	while (targetAltVersion < model.getAlternativeVersionId() && model.canUndo()) {
		await model.undo();
	}
}


function asRange(lineRange: LineRange, model: ITextModel): Range {
	return lineRange.isEmpty
		? new Range(lineRange.startLineNumber, 1, lineRange.startLineNumber, model.getLineLength(lineRange.startLineNumber))
		: new Range(lineRange.startLineNumber, 1, lineRange.endLineNumberExclusive - 1, model.getLineLength(lineRange.endLineNumberExclusive - 1));
}


function changeDecorationsAndViewZones(editor: ICodeEditor, callback: (accessor: IModelDecorationsChangeAccessor, viewZoneAccessor: IViewZoneChangeAccessor) => void): void {
	editor.changeDecorations(decorationsAccessor => {
		editor.changeViewZones(viewZoneAccessor => {
			callback(decorationsAccessor, viewZoneAccessor);
		});
	});
}<|MERGE_RESOLUTION|>--- conflicted
+++ resolved
@@ -86,9 +86,6 @@
 	abstract renderChanges(response: ReplyResponse): Promise<Position | undefined>;
 
 	abstract hasFocus(): boolean;
-<<<<<<< HEAD
-
-	abstract needsMargin(): boolean;
 
 	getWholeRangeDecoration(): IModelDeltaDecoration[] {
 		const ranges = [this._session.wholeRange.value];
@@ -96,8 +93,6 @@
 		coalesceInPlace(newDecorations);
 		return newDecorations;
 	}
-=======
->>>>>>> 7f21faa4
 }
 
 export class PreviewStrategy extends EditModeStrategy {
