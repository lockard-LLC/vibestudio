--- conflicted
+++ resolved
@@ -41,14 +41,8 @@
 		resource: URI,
 		viewType: string,
 		id: string,
-<<<<<<< HEAD
-		webview: Lazy<WebviewOverlay>,
+		webview: WebviewOverlay,
 		options: { startsDirty?: boolean, backupId?: string, untitledDocumentData?: VSBuffer },
-		@IWebviewService webviewService: IWebviewService,
-=======
-		webview: WebviewOverlay,
-		options: { startsDirty?: boolean, backupId?: string },
->>>>>>> 78cb4cfc
 		@IWebviewWorkbenchService webviewWorkbenchService: IWebviewWorkbenchService,
 		@IInstantiationService private readonly instantiationService: IInstantiationService,
 		@ILabelService private readonly labelService: ILabelService,
