/*---------------------------------------------------------------------------------------------
 *  Copyright (c) Microsoft Corporation. All rights reserved.
 *  Licensed under the MIT License. See License.txt in the project root for license information.
 *--------------------------------------------------------------------------------------------*/

import { VSBuffer } from 'vs/base/common/buffer';
import { CancellationToken } from 'vs/base/common/cancellation';
import { IDiffResult } from 'vs/base/common/diff/diff';
import { Event } from 'vs/base/common/event';
import * as glob from 'vs/base/common/glob';
import { Iterable } from 'vs/base/common/iterator';
import { Mimes } from 'vs/base/common/mime';
import { Schemas } from 'vs/base/common/network';
import { basename } from 'vs/base/common/path';
import { isWindows } from 'vs/base/common/platform';
import { ISplice } from 'vs/base/common/sequence';
import { URI, UriComponents } from 'vs/base/common/uri';
import { ILineChange } from 'vs/editor/common/diff/legacyLinesDiffComputer';
import * as editorCommon from 'vs/editor/common/editorCommon';
import { Command, WorkspaceEditMetadata } from 'vs/editor/common/languages';
import { IReadonlyTextBuffer } from 'vs/editor/common/model';
import { IAccessibilityInformation } from 'vs/platform/accessibility/common/accessibility';
import { RawContextKey } from 'vs/platform/contextkey/common/contextkey';
import { IDisposable } from 'vs/base/common/lifecycle';
import { ExtensionIdentifier } from 'vs/platform/extensions/common/extensions';
import { ThemeColor } from 'vs/base/common/themables';
import { UndoRedoGroup } from 'vs/platform/undoRedo/common/undoRedo';
import { IRevertOptions, ISaveOptions, IUntypedEditorInput } from 'vs/workbench/common/editor';
import { NotebookTextModel } from 'vs/workbench/contrib/notebook/common/model/notebookTextModel';
import { ICellRange } from 'vs/workbench/contrib/notebook/common/notebookRange';
import { IWorkingCopyBackupMeta, IWorkingCopySaveEvent } from 'vs/workbench/services/workingCopy/common/workingCopy';
import { IMarkdownString } from 'vs/base/common/htmlContent';
import { IFileReadLimits } from 'vs/platform/files/common/files';
import { parse as parseUri, generate as generateUri } from 'vs/workbench/services/notebook/common/notebookDocumentService';
import { ICellExecutionError } from 'vs/workbench/contrib/notebook/common/notebookExecutionStateService';

export const NOTEBOOK_EDITOR_ID = 'workbench.editor.notebook';
export const NOTEBOOK_DIFF_EDITOR_ID = 'workbench.editor.notebookTextDiffEditor';
export const INTERACTIVE_WINDOW_EDITOR_ID = 'workbench.editor.interactive';


export enum CellKind {
	Markup = 1,
	Code = 2
}

export const NOTEBOOK_DISPLAY_ORDER: readonly string[] = [
	'application/json',
	'application/javascript',
	'text/html',
	'image/svg+xml',
	Mimes.latex,
	Mimes.markdown,
	'image/png',
	'image/jpeg',
	Mimes.text
];

export const ACCESSIBLE_NOTEBOOK_DISPLAY_ORDER: readonly string[] = [
	Mimes.latex,
	Mimes.markdown,
	'application/json',
	'text/html',
	'image/svg+xml',
	'image/png',
	'image/jpeg',
	Mimes.text,
];

/**
 * A mapping of extension IDs who contain renderers, to notebook ids who they
 * should be treated as the same in the renderer selection logic. This is used
 * to prefer the 1st party Jupyter renderers even though they're in a separate
 * extension, for instance. See #136247.
 */
export const RENDERER_EQUIVALENT_EXTENSIONS: ReadonlyMap<string, ReadonlySet<string>> = new Map([
	['ms-toolsai.jupyter', new Set(['jupyter-notebook', 'interactive'])],
	['ms-toolsai.jupyter-renderers', new Set(['jupyter-notebook', 'interactive'])],
]);

export const RENDERER_NOT_AVAILABLE = '_notAvailable';

export type ContributedNotebookRendererEntrypoint = string | { readonly extends: string; readonly path: string };

export enum NotebookRunState {
	Running = 1,
	Idle = 2
}

export type NotebookDocumentMetadata = Record<string, unknown>;

export enum NotebookCellExecutionState {
	Unconfirmed = 1,
	Pending = 2,
	Executing = 3
}
export enum NotebookExecutionState {
	Unconfirmed = 1,
	Pending = 2,
	Executing = 3
}

export interface NotebookCellExecutionProgress {
	total?: number;
	increment?: number;
	progress?: number;
}

export interface INotebookCellPreviousExecutionResult {
	executionOrder?: number;
	success?: boolean;
	duration?: number;
}

export interface NotebookCellMetadata {
	/**
	 * custom metadata
	 */
	[key: string]: unknown;
}

export interface NotebookCellInternalMetadata {
	executionId?: string;
	executionOrder?: number;
	lastRunSuccess?: boolean;
	runStartTime?: number;
	runStartTimeAdjustment?: number;
	runEndTime?: number;
	renderDuration?: { [key: string]: number };
<<<<<<< HEAD
	total?: number;
	increment?: number;
	progress?: number;
=======
	error?: ICellExecutionError;
>>>>>>> 5486af8f
}

export interface NotebookCellCollapseState {
	inputCollapsed?: boolean;
	outputCollapsed?: boolean;
}

export interface NotebookCellDefaultCollapseConfig {
	codeCell?: NotebookCellCollapseState;
	markupCell?: NotebookCellCollapseState;
}

export type InteractiveWindowCollapseCodeCells = 'always' | 'never' | 'fromEditor';

export type TransientCellMetadata = { readonly [K in keyof NotebookCellMetadata]?: boolean };
export type CellContentMetadata = { readonly [K in keyof NotebookCellMetadata]?: boolean };
export type TransientDocumentMetadata = { readonly [K in keyof NotebookDocumentMetadata]?: boolean };

export interface TransientOptions {
	readonly transientOutputs: boolean;
	readonly transientCellMetadata: TransientCellMetadata;
	readonly transientDocumentMetadata: TransientDocumentMetadata;
	readonly cellContentMetadata: CellContentMetadata;
}

/** Note: enum values are used for sorting */
export const enum NotebookRendererMatch {
	/** Renderer has a hard dependency on an available kernel */
	WithHardKernelDependency = 0,
	/** Renderer works better with an available kernel */
	WithOptionalKernelDependency = 1,
	/** Renderer is kernel-agnostic */
	Pure = 2,
	/** Renderer is for a different mimeType or has a hard dependency which is unsatisfied */
	Never = 3,
}

/**
 * Renderer messaging requirement. While this allows for 'optional' messaging,
 * VS Code effectively treats it the same as true right now. "Partial
 * activation" of extensions is a very tricky problem, which could allow
 * solving this. But for now, optional is mostly only honored for aznb.
 */
export const enum RendererMessagingSpec {
	Always = 'always',
	Never = 'never',
	Optional = 'optional',
}

export type NotebookRendererEntrypoint = { readonly extends: string | undefined; readonly path: URI };

export interface INotebookRendererInfo {
	readonly id: string;
	readonly displayName: string;
	readonly entrypoint: NotebookRendererEntrypoint;
	readonly extensionLocation: URI;
	readonly extensionId: ExtensionIdentifier;
	readonly messaging: RendererMessagingSpec;

	readonly mimeTypes: readonly string[];

	readonly isBuiltin: boolean;

	matchesWithoutKernel(mimeType: string): NotebookRendererMatch;
	matches(mimeType: string, kernelProvides: ReadonlyArray<string>): NotebookRendererMatch;
}

export interface INotebookStaticPreloadInfo {
	readonly type: string;
	readonly entrypoint: URI;
	readonly extensionLocation: URI;
	readonly localResourceRoots: readonly URI[];
}

export interface IOrderedMimeType {
	mimeType: string;
	rendererId: string;
	isTrusted: boolean;
}

export interface IOutputItemDto {
	readonly mime: string;
	readonly data: VSBuffer;
}

export interface IOutputDto {
	outputs: IOutputItemDto[];
	outputId: string;
	metadata?: Record<string, any>;
}

export interface ICellOutput {
	readonly versionId: number;
	outputs: IOutputItemDto[];
	metadata?: Record<string, any>;
	outputId: string;
	/**
	 * Alternative output id that's reused when the output is updated.
	 */
	alternativeOutputId: string;
	onDidChangeData: Event<void>;
	replaceData(items: IOutputDto): void;
	appendData(items: IOutputItemDto[]): void;
	appendedSinceVersion(versionId: number, mime: string): VSBuffer | undefined;
	asDto(): IOutputDto;
	bumpVersion(): void;
	dispose(): void;
}

export interface CellInternalMetadataChangedEvent {
	readonly lastRunSuccessChanged?: boolean;
}

export interface ICell {
	readonly uri: URI;
	handle: number;
	language: string;
	cellKind: CellKind;
	outputs: ICellOutput[];
	metadata: NotebookCellMetadata;
	internalMetadata: NotebookCellInternalMetadata;
	getHashValue(): number;
	textBuffer: IReadonlyTextBuffer;
	onDidChangeOutputs?: Event<NotebookCellOutputsSplice>;
	onDidChangeOutputItems?: Event<void>;
	onDidChangeLanguage: Event<string>;
	onDidChangeMetadata: Event<void>;
	onDidChangeInternalMetadata: Event<CellInternalMetadataChangedEvent>;
}

export interface INotebookTextModel {
	readonly viewType: string;
	metadata: NotebookDocumentMetadata;
	readonly transientOptions: TransientOptions;
	readonly uri: URI;
	readonly versionId: number;
	readonly length: number;
	readonly cells: readonly ICell[];
	reset(cells: ICellDto2[], metadata: NotebookDocumentMetadata, transientOptions: TransientOptions): void;
	applyEdits(rawEdits: ICellEditOperation[], synchronous: boolean, beginSelectionState: ISelectionState | undefined, endSelectionsComputer: () => ISelectionState | undefined, undoRedoGroup: UndoRedoGroup | undefined, computeUndoRedo?: boolean): boolean;
	onDidChangeContent: Event<NotebookTextModelChangedEvent>;
	onWillDispose: Event<void>;
}

export type NotebookCellTextModelSplice<T> = [
	start: number,
	deleteCount: number,
	newItems: T[]
];

export type NotebookCellOutputsSplice = {
	start: number /* start */;
	deleteCount: number /* delete count */;
	newOutputs: ICellOutput[];
};

export interface IMainCellDto {
	handle: number;
	uri: UriComponents;
	source: string[];
	eol: string;
	language: string;
	cellKind: CellKind;
	outputs: IOutputDto[];
	metadata?: NotebookCellMetadata;
	internalMetadata?: NotebookCellInternalMetadata;
}

export enum NotebookCellsChangeType {
	ModelChange = 1,
	Move = 2,
	ChangeCellLanguage = 5,
	Initialize = 6,
	ChangeCellMetadata = 7,
	Output = 8,
	OutputItem = 9,
	ChangeCellContent = 10,
	ChangeDocumentMetadata = 11,
	ChangeCellInternalMetadata = 12,
	ChangeCellMime = 13,
	Unknown = 100
}

export interface NotebookCellsInitializeEvent<T> {
	readonly kind: NotebookCellsChangeType.Initialize;
	readonly changes: NotebookCellTextModelSplice<T>[];
}

export interface NotebookCellContentChangeEvent {
	readonly kind: NotebookCellsChangeType.ChangeCellContent;
	readonly index: number;
}

export interface NotebookCellsModelChangedEvent<T> {
	readonly kind: NotebookCellsChangeType.ModelChange;
	readonly changes: NotebookCellTextModelSplice<T>[];
}

export interface NotebookCellsModelMoveEvent<T> {
	readonly kind: NotebookCellsChangeType.Move;
	readonly index: number;
	readonly length: number;
	readonly newIdx: number;
	readonly cells: T[];
}

export interface NotebookOutputChangedEvent {
	readonly kind: NotebookCellsChangeType.Output;
	readonly index: number;
	readonly outputs: IOutputDto[];
	readonly append: boolean;
}

export interface NotebookOutputItemChangedEvent {
	readonly kind: NotebookCellsChangeType.OutputItem;
	readonly index: number;
	readonly outputId: string;
	readonly outputItems: IOutputItemDto[];
	readonly append: boolean;
}

export interface NotebookCellsChangeLanguageEvent {
	readonly kind: NotebookCellsChangeType.ChangeCellLanguage;
	readonly index: number;
	readonly language: string;
}

export interface NotebookCellsChangeMimeEvent {
	readonly kind: NotebookCellsChangeType.ChangeCellMime;
	readonly index: number;
	readonly mime: string | undefined;
}

export interface NotebookCellsChangeMetadataEvent {
	readonly kind: NotebookCellsChangeType.ChangeCellMetadata;
	readonly index: number;
	readonly metadata: NotebookCellMetadata;
}

export interface NotebookCellsChangeInternalMetadataEvent {
	readonly kind: NotebookCellsChangeType.ChangeCellInternalMetadata;
	readonly index: number;
	readonly internalMetadata: NotebookCellInternalMetadata;
}

export interface NotebookDocumentChangeMetadataEvent {
	readonly kind: NotebookCellsChangeType.ChangeDocumentMetadata;
	readonly metadata: NotebookDocumentMetadata;
}

export interface NotebookDocumentUnknownChangeEvent {
	readonly kind: NotebookCellsChangeType.Unknown;
}

export type NotebookRawContentEventDto = NotebookCellsInitializeEvent<IMainCellDto> | NotebookDocumentChangeMetadataEvent | NotebookCellContentChangeEvent | NotebookCellsModelChangedEvent<IMainCellDto> | NotebookCellsModelMoveEvent<IMainCellDto> | NotebookOutputChangedEvent | NotebookOutputItemChangedEvent | NotebookCellsChangeLanguageEvent | NotebookCellsChangeMimeEvent | NotebookCellsChangeMetadataEvent | NotebookCellsChangeInternalMetadataEvent | NotebookDocumentUnknownChangeEvent;

export type NotebookCellsChangedEventDto = {
	readonly rawEvents: NotebookRawContentEventDto[];
	readonly versionId: number;
};

export type NotebookRawContentEvent = (NotebookCellsInitializeEvent<ICell> | NotebookDocumentChangeMetadataEvent | NotebookCellContentChangeEvent | NotebookCellsModelChangedEvent<ICell> | NotebookCellsModelMoveEvent<ICell> | NotebookOutputChangedEvent | NotebookOutputItemChangedEvent | NotebookCellsChangeLanguageEvent | NotebookCellsChangeMimeEvent | NotebookCellsChangeMetadataEvent | NotebookCellsChangeInternalMetadataEvent | NotebookDocumentUnknownChangeEvent) & { transient: boolean };

export enum SelectionStateType {
	Handle = 0,
	Index = 1
}

export interface ISelectionHandleState {
	kind: SelectionStateType.Handle;
	primary: number | null;
	selections: number[];
}

export interface ISelectionIndexState {
	kind: SelectionStateType.Index;
	focus: ICellRange;
	selections: ICellRange[];
}

export type ISelectionState = ISelectionHandleState | ISelectionIndexState;

export type NotebookTextModelChangedEvent = {
	readonly rawEvents: NotebookRawContentEvent[];
	readonly versionId: number;
	readonly synchronous: boolean | undefined;
	readonly endSelectionState: ISelectionState | undefined;
};

export type NotebookTextModelWillAddRemoveEvent = {
	readonly rawEvent: NotebookCellsModelChangedEvent<ICell>;
};

export const enum CellEditType {
	Replace = 1,
	Output = 2,
	Metadata = 3,
	CellLanguage = 4,
	DocumentMetadata = 5,
	Move = 6,
	OutputItems = 7,
	PartialMetadata = 8,
	PartialInternalMetadata = 9,
}

export interface ICellDto2 {
	source: string;
	language: string;
	mime: string | undefined;
	cellKind: CellKind;
	outputs: IOutputDto[];
	metadata?: NotebookCellMetadata;
	internalMetadata?: NotebookCellInternalMetadata;
	collapseState?: NotebookCellCollapseState;
}

export interface ICellReplaceEdit {
	editType: CellEditType.Replace;
	index: number;
	count: number;
	cells: ICellDto2[];
}

export interface ICellOutputEdit {
	editType: CellEditType.Output;
	index: number;
	outputs: IOutputDto[];
	append?: boolean;
}

export interface ICellOutputEditByHandle {
	editType: CellEditType.Output;
	handle: number;
	outputs: IOutputDto[];
	append?: boolean;
}

export interface ICellOutputItemEdit {
	editType: CellEditType.OutputItems;
	outputId: string;
	items: IOutputItemDto[];
	append?: boolean;
}

export interface ICellMetadataEdit {
	editType: CellEditType.Metadata;
	index: number;
	metadata: NotebookCellMetadata;
}

// These types are nullable because we need to use 'null' on the EH side so it is JSON-stringified
export type NullablePartialNotebookCellMetadata = {
	[Key in keyof Partial<NotebookCellMetadata>]: NotebookCellMetadata[Key] | null
};

export interface ICellPartialMetadataEdit {
	editType: CellEditType.PartialMetadata;
	index: number;
	metadata: NullablePartialNotebookCellMetadata;
}

export interface ICellPartialMetadataEditByHandle {
	editType: CellEditType.PartialMetadata;
	handle: number;
	metadata: NullablePartialNotebookCellMetadata;
}

export type NullablePartialNotebookCellInternalMetadata = {
	[Key in keyof Partial<NotebookCellInternalMetadata>]: NotebookCellInternalMetadata[Key] | null
};
export interface ICellPartialInternalMetadataEdit {
	editType: CellEditType.PartialInternalMetadata;
	index: number;
	internalMetadata: NullablePartialNotebookCellInternalMetadata;
}

export interface ICellPartialInternalMetadataEditByHandle {
	editType: CellEditType.PartialInternalMetadata;
	handle: number;
	internalMetadata: NullablePartialNotebookCellInternalMetadata;
}

export interface ICellLanguageEdit {
	editType: CellEditType.CellLanguage;
	index: number;
	language: string;
}

export interface IDocumentMetadataEdit {
	editType: CellEditType.DocumentMetadata;
	metadata: NotebookDocumentMetadata;
}

export interface ICellMoveEdit {
	editType: CellEditType.Move;
	index: number;
	length: number;
	newIdx: number;
}

export type IImmediateCellEditOperation = ICellOutputEditByHandle | ICellPartialMetadataEditByHandle | ICellOutputItemEdit | ICellPartialInternalMetadataEdit | ICellPartialInternalMetadataEditByHandle | ICellPartialMetadataEdit;
export type ICellEditOperation = IImmediateCellEditOperation | ICellReplaceEdit | ICellOutputEdit | ICellMetadataEdit | ICellPartialMetadataEdit | ICellPartialInternalMetadataEdit | IDocumentMetadataEdit | ICellMoveEdit | ICellOutputItemEdit | ICellLanguageEdit;


export interface IWorkspaceNotebookCellEdit {
	metadata?: WorkspaceEditMetadata;
	resource: URI;
	notebookVersionId: number | undefined;
	cellEdit: ICellPartialMetadataEdit | IDocumentMetadataEdit | ICellReplaceEdit;
}

export interface NotebookData {
	readonly cells: ICellDto2[];
	readonly metadata: NotebookDocumentMetadata;
}


export interface INotebookContributionData {
	extension?: ExtensionIdentifier;
	providerDisplayName: string;
	displayName: string;
	filenamePattern: (string | glob.IRelativePattern | INotebookExclusiveDocumentFilter)[];
	exclusive: boolean;
}


export namespace CellUri {
	export const scheme = Schemas.vscodeNotebookCell;
	export function generate(notebook: URI, handle: number): URI {
		return generateUri(notebook, handle);
	}

	export function parse(cell: URI): { notebook: URI; handle: number } | undefined {
		return parseUri(cell);
	}

	export function generateCellOutputUri(notebook: URI, outputId?: string) {
		return notebook.with({
			scheme: Schemas.vscodeNotebookCellOutput,
			fragment: `op${outputId ?? ''},${notebook.scheme !== Schemas.file ? notebook.scheme : ''}`
		});
	}

	export function parseCellOutputUri(uri: URI): { notebook: URI; outputId?: string } | undefined {
		if (uri.scheme !== Schemas.vscodeNotebookCellOutput) {
			return;
		}

		const match = /^op([0-9a-f]{8}-[0-9a-f]{4}-[0-9a-f]{4}-[0-9a-f]{4}-[0-9a-f]{12})?\,(.*)$/i.exec(uri.fragment);
		if (!match) {
			return undefined;
		}

		const outputId = (match[1] && match[1] !== '') ? match[1] : undefined;
		const scheme = match[2];
		return {
			outputId,
			notebook: uri.with({
				scheme: scheme || Schemas.file,
				fragment: null
			})
		};
	}

	export function generateCellPropertyUri(notebook: URI, handle: number, scheme: string): URI {
		return CellUri.generate(notebook, handle).with({ scheme: scheme });
	}

	export function parseCellPropertyUri(uri: URI, propertyScheme: string) {
		if (uri.scheme !== propertyScheme) {
			return undefined;
		}

		return CellUri.parse(uri.with({ scheme: scheme }));
	}
}

const normalizeSlashes = (str: string) => isWindows ? str.replace(/\//g, '\\') : str;

interface IMimeTypeWithMatcher {
	pattern: string;
	matches: glob.ParsedPattern;
}

export class MimeTypeDisplayOrder {
	private readonly order: IMimeTypeWithMatcher[];

	constructor(
		initialValue: readonly string[] = [],
		private readonly defaultOrder = NOTEBOOK_DISPLAY_ORDER,
	) {
		this.order = [...new Set(initialValue)].map(pattern => ({
			pattern,
			matches: glob.parse(normalizeSlashes(pattern))
		}));
	}

	/**
	 * Returns a sorted array of the input mimetypes.
	 */
	public sort(mimetypes: Iterable<string>): string[] {
		const remaining = new Map(Iterable.map(mimetypes, m => [m, normalizeSlashes(m)]));
		let sorted: string[] = [];

		for (const { matches } of this.order) {
			for (const [original, normalized] of remaining) {
				if (matches(normalized)) {
					sorted.push(original);
					remaining.delete(original);
					break;
				}
			}
		}

		if (remaining.size) {
			sorted = sorted.concat([...remaining.keys()].sort(
				(a, b) => this.defaultOrder.indexOf(a) - this.defaultOrder.indexOf(b),
			));
		}

		return sorted;
	}

	/**
	 * Records that the user selected the given mimetype over the other
	 * possible mimetypes, prioritizing it for future reference.
	 */
	public prioritize(chosenMimetype: string, otherMimetypes: readonly string[]) {
		const chosenIndex = this.findIndex(chosenMimetype);
		if (chosenIndex === -1) {
			// always first, nothing more to do
			this.order.unshift({ pattern: chosenMimetype, matches: glob.parse(normalizeSlashes(chosenMimetype)) });
			return;
		}

		// Get the other mimetypes that are before the chosenMimetype. Then, move
		// them after it, retaining order.
		const uniqueIndicies = new Set(otherMimetypes.map(m => this.findIndex(m, chosenIndex)));
		uniqueIndicies.delete(-1);
		const otherIndices = Array.from(uniqueIndicies).sort();
		this.order.splice(chosenIndex + 1, 0, ...otherIndices.map(i => this.order[i]));

		for (let oi = otherIndices.length - 1; oi >= 0; oi--) {
			this.order.splice(otherIndices[oi], 1);
		}
	}

	/**
	 * Gets an array of in-order mimetype preferences.
	 */
	public toArray() {
		return this.order.map(o => o.pattern);
	}

	private findIndex(mimeType: string, maxIndex = this.order.length) {
		const normalized = normalizeSlashes(mimeType);
		for (let i = 0; i < maxIndex; i++) {
			if (this.order[i].matches(normalized)) {
				return i;
			}
		}

		return -1;
	}
}

interface IMutableSplice<T> extends ISplice<T> {
	readonly toInsert: T[];
	deleteCount: number;
}

export function diff<T>(before: T[], after: T[], contains: (a: T) => boolean, equal: (a: T, b: T) => boolean = (a: T, b: T) => a === b): ISplice<T>[] {
	const result: IMutableSplice<T>[] = [];

	function pushSplice(start: number, deleteCount: number, toInsert: T[]): void {
		if (deleteCount === 0 && toInsert.length === 0) {
			return;
		}

		const latest = result[result.length - 1];

		if (latest && latest.start + latest.deleteCount === start) {
			latest.deleteCount += deleteCount;
			latest.toInsert.push(...toInsert);
		} else {
			result.push({ start, deleteCount, toInsert });
		}
	}

	let beforeIdx = 0;
	let afterIdx = 0;

	while (true) {
		if (beforeIdx === before.length) {
			pushSplice(beforeIdx, 0, after.slice(afterIdx));
			break;
		}

		if (afterIdx === after.length) {
			pushSplice(beforeIdx, before.length - beforeIdx, []);
			break;
		}

		const beforeElement = before[beforeIdx];
		const afterElement = after[afterIdx];

		if (equal(beforeElement, afterElement)) {
			// equal
			beforeIdx += 1;
			afterIdx += 1;
			continue;
		}

		if (contains(afterElement)) {
			// `afterElement` exists before, which means some elements before `afterElement` are deleted
			pushSplice(beforeIdx, 1, []);
			beforeIdx += 1;
		} else {
			// `afterElement` added
			pushSplice(beforeIdx, 0, [afterElement]);
			afterIdx += 1;
		}
	}

	return result;
}

export interface ICellEditorViewState {
	selections: editorCommon.ICursorState[];
}

export const NOTEBOOK_EDITOR_CURSOR_BOUNDARY = new RawContextKey<'none' | 'top' | 'bottom' | 'both'>('notebookEditorCursorAtBoundary', 'none');

export const NOTEBOOK_EDITOR_CURSOR_LINE_BOUNDARY = new RawContextKey<'none' | 'start' | 'end' | 'both'>('notebookEditorCursorAtLineBoundary', 'none');

export interface INotebookLoadOptions {
	/**
	 * Go to disk bypassing any cache of the model if any.
	 */
	forceReadFromFile?: boolean;
	/**
	 * If provided, the size of the file will be checked against the limits
	 * and an error will be thrown if any limit is exceeded.
	 */
	readonly limits?: IFileReadLimits;
}

export interface IResolvedNotebookEditorModel extends INotebookEditorModel {
	notebook: NotebookTextModel;
}

export interface INotebookEditorModel extends IDisposable {
	readonly onDidChangeDirty: Event<void>;
	readonly onDidSave: Event<IWorkingCopySaveEvent>;
	readonly onDidChangeOrphaned: Event<void>;
	readonly onDidChangeReadonly: Event<void>;
	readonly onDidRevertUntitled: Event<void>;
	readonly resource: URI;
	readonly viewType: string;
	readonly notebook: INotebookTextModel | undefined;
	readonly hasErrorState: boolean;
	isResolved(): this is IResolvedNotebookEditorModel;
	isDirty(): boolean;
	isModified(): boolean;
	isReadonly(): boolean | IMarkdownString;
	isOrphaned(): boolean;
	hasAssociatedFilePath(): boolean;
	load(options?: INotebookLoadOptions): Promise<IResolvedNotebookEditorModel>;
	save(options?: ISaveOptions): Promise<boolean>;
	saveAs(target: URI): Promise<IUntypedEditorInput | undefined>;
	revert(options?: IRevertOptions): Promise<void>;
}

export interface INotebookDiffEditorModel extends IDisposable {
	original: IResolvedNotebookEditorModel;
	modified: IResolvedNotebookEditorModel;
}

export interface NotebookDocumentBackupData extends IWorkingCopyBackupMeta {
	readonly viewType: string;
	readonly backupId?: string;
	readonly mtime?: number;
}

export enum NotebookEditorPriority {
	default = 'default',
	option = 'option',
}

export interface INotebookSearchOptions {
	regex?: boolean;
	wholeWord?: boolean;
	caseSensitive?: boolean;
	wordSeparators?: string;
	includeMarkupInput?: boolean;
	includeMarkupPreview?: boolean;
	includeCodeInput?: boolean;
	includeOutput?: boolean;
}

export interface INotebookExclusiveDocumentFilter {
	include?: string | glob.IRelativePattern;
	exclude?: string | glob.IRelativePattern;
}

export interface INotebookDocumentFilter {
	viewType?: string | string[];
	filenamePattern?: string | glob.IRelativePattern | INotebookExclusiveDocumentFilter;
}

//TODO@rebornix test

export function isDocumentExcludePattern(filenamePattern: string | glob.IRelativePattern | INotebookExclusiveDocumentFilter): filenamePattern is { include: string | glob.IRelativePattern; exclude: string | glob.IRelativePattern } {
	const arg = filenamePattern as INotebookExclusiveDocumentFilter;

	if ((typeof arg.include === 'string' || glob.isRelativePattern(arg.include))
		&& (typeof arg.exclude === 'string' || glob.isRelativePattern(arg.exclude))) {
		return true;
	}

	return false;
}
export function notebookDocumentFilterMatch(filter: INotebookDocumentFilter, viewType: string, resource: URI): boolean {
	if (Array.isArray(filter.viewType) && filter.viewType.indexOf(viewType) >= 0) {
		return true;
	}

	if (filter.viewType === viewType) {
		return true;
	}

	if (filter.filenamePattern) {
		const filenamePattern = isDocumentExcludePattern(filter.filenamePattern) ? filter.filenamePattern.include : (filter.filenamePattern as string | glob.IRelativePattern);
		const excludeFilenamePattern = isDocumentExcludePattern(filter.filenamePattern) ? filter.filenamePattern.exclude : undefined;

		if (glob.match(filenamePattern, basename(resource.fsPath).toLowerCase())) {
			if (excludeFilenamePattern) {
				if (glob.match(excludeFilenamePattern, basename(resource.fsPath).toLowerCase())) {
					// should exclude

					return false;
				}
			}
			return true;
		}
	}
	return false;
}

export interface INotebookCellStatusBarItemProvider {
	viewType: string;
	onDidChangeStatusBarItems?: Event<void>;
	provideCellStatusBarItems(uri: URI, index: number, token: CancellationToken): Promise<INotebookCellStatusBarItemList | undefined>;
}


export interface INotebookDiffResult {
	cellsDiff: IDiffResult;
	linesDiff?: { originalCellhandle: number; modifiedCellhandle: number; lineChanges: ILineChange[] }[];
}

export interface INotebookCellStatusBarItem {
	readonly alignment: CellStatusbarAlignment;
	readonly priority?: number;
	readonly text: string;
	readonly color?: string | ThemeColor;
	readonly backgroundColor?: string | ThemeColor;
	readonly tooltip?: string | IMarkdownString;
	readonly command?: string | Command;
	readonly accessibilityInformation?: IAccessibilityInformation;
	readonly opacity?: string;
	readonly onlyShowWhenActive?: boolean;
}

export interface INotebookCellStatusBarItemList {
	items: INotebookCellStatusBarItem[];
	dispose?(): void;
}

export type ShowCellStatusBarType = 'hidden' | 'visible' | 'visibleAfterExecute';

export const NotebookSetting = {
	displayOrder: 'notebook.displayOrder',
	cellToolbarLocation: 'notebook.cellToolbarLocation',
	cellToolbarVisibility: 'notebook.cellToolbarVisibility',
	showCellStatusBar: 'notebook.showCellStatusBar',
	textDiffEditorPreview: 'notebook.diff.enablePreview',
	diffOverviewRuler: 'notebook.diff.overviewRuler',
	experimentalInsertToolbarAlignment: 'notebook.experimental.insertToolbarAlignment',
	compactView: 'notebook.compactView',
	focusIndicator: 'notebook.cellFocusIndicator',
	insertToolbarLocation: 'notebook.insertToolbarLocation',
	globalToolbar: 'notebook.globalToolbar',
	stickyScrollEnabled: 'notebook.stickyScroll.enabled',
	stickyScrollMode: 'notebook.stickyScroll.mode',
	undoRedoPerCell: 'notebook.undoRedoPerCell',
	consolidatedOutputButton: 'notebook.consolidatedOutputButton',
	showFoldingControls: 'notebook.showFoldingControls',
	dragAndDropEnabled: 'notebook.dragAndDropEnabled',
	cellEditorOptionsCustomizations: 'notebook.editorOptionsCustomizations',
	consolidatedRunButton: 'notebook.consolidatedRunButton',
	openGettingStarted: 'notebook.experimental.openGettingStarted',
	globalToolbarShowLabel: 'notebook.globalToolbarShowLabel',
	markupFontSize: 'notebook.markup.fontSize',
	interactiveWindowCollapseCodeCells: 'interactiveWindow.collapseCellInputCode',
	outputScrollingDeprecated: 'notebook.experimental.outputScrolling',
	outputScrolling: 'notebook.output.scrolling',
	textOutputLineLimit: 'notebook.output.textLineLimit',
	LinkifyOutputFilePaths: 'notebook.output.linkifyFilePaths',
	formatOnSave: 'notebook.formatOnSave.enabled',
	insertFinalNewline: 'notebook.insertFinalNewline',
	formatOnCellExecution: 'notebook.formatOnCellExecution',
	codeActionsOnSave: 'notebook.codeActionsOnSave',
	outputWordWrap: 'notebook.output.wordWrap',
	outputLineHeightDeprecated: 'notebook.outputLineHeight',
	outputLineHeight: 'notebook.output.lineHeight',
	outputFontSizeDeprecated: 'notebook.outputFontSize',
	outputFontSize: 'notebook.output.fontSize',
	outputFontFamilyDeprecated: 'notebook.outputFontFamily',
	outputFontFamily: 'notebook.output.fontFamily',
	findScope: 'notebook.find.scope',
	logging: 'notebook.logging',
	confirmDeleteRunningCell: 'notebook.confirmDeleteRunningCell',
	remoteSaving: 'notebook.experimental.remoteSave',
	gotoSymbolsAllSymbols: 'notebook.gotoSymbols.showAllSymbols',
	scrollToRevealCell: 'notebook.scrolling.revealNextCellOnExecute',
	anchorToFocusedCell: 'notebook.scrolling.experimental.anchorToFocusedCell',
	cellChat: 'notebook.experimental.cellChat',
	notebookVariablesView: 'notebook.experimental.variablesView'
} as const;

export const enum CellStatusbarAlignment {
	Left = 1,
	Right = 2
}

export class NotebookWorkingCopyTypeIdentifier {

	private static _prefix = 'notebook/';

	static create(viewType: string): string {
		return `${NotebookWorkingCopyTypeIdentifier._prefix}${viewType}`;
	}

	static parse(candidate: string): string | undefined {
		if (candidate.startsWith(NotebookWorkingCopyTypeIdentifier._prefix)) {
			return candidate.substring(NotebookWorkingCopyTypeIdentifier._prefix.length);
		}
		return undefined;
	}
}

export interface NotebookExtensionDescription {
	readonly id: ExtensionIdentifier;
	readonly location: UriComponents | undefined;
}

/**
 * Whether the provided mime type is a text stream like `stdout`, `stderr`.
 */
export function isTextStreamMime(mimeType: string) {
	return ['application/vnd.code.notebook.stdout', 'application/vnd.code.notebook.stderr'].includes(mimeType);
}


const textDecoder = new TextDecoder();

/**
 * Given a stream of individual stdout outputs, this function will return the compressed lines, escaping some of the common terminal escape codes.
 * E.g. some terminal escape codes would result in the previous line getting cleared, such if we had 3 lines and
 * last line contained such a code, then the result string would be just the first two lines.
 * @returns a single VSBuffer with the concatenated and compressed data, and whether any compression was done.
 */
export function compressOutputItemStreams(outputs: Uint8Array[]) {
	const buffers: Uint8Array[] = [];
	let startAppending = false;

	// Pick the first set of outputs with the same mime type.
	for (const output of outputs) {
		if ((buffers.length === 0 || startAppending)) {
			buffers.push(output);
			startAppending = true;
		}
	}

	let didCompression = compressStreamBuffer(buffers);
	const concatenated = VSBuffer.concat(buffers.map(buffer => VSBuffer.wrap(buffer)));
	const data = formatStreamText(concatenated);
	didCompression = didCompression || data.byteLength !== concatenated.byteLength;
	return { data, didCompression };
}

export const MOVE_CURSOR_1_LINE_COMMAND = `${String.fromCharCode(27)}[A`;
const MOVE_CURSOR_1_LINE_COMMAND_BYTES = MOVE_CURSOR_1_LINE_COMMAND.split('').map(c => c.charCodeAt(0));
const LINE_FEED = 10;
function compressStreamBuffer(streams: Uint8Array[]) {
	let didCompress = false;
	streams.forEach((stream, index) => {
		if (index === 0 || stream.length < MOVE_CURSOR_1_LINE_COMMAND.length) {
			return;
		}

		const previousStream = streams[index - 1];

		// Remove the previous line if required.
		const command = stream.subarray(0, MOVE_CURSOR_1_LINE_COMMAND.length);
		if (command[0] === MOVE_CURSOR_1_LINE_COMMAND_BYTES[0] && command[1] === MOVE_CURSOR_1_LINE_COMMAND_BYTES[1] && command[2] === MOVE_CURSOR_1_LINE_COMMAND_BYTES[2]) {
			const lastIndexOfLineFeed = previousStream.lastIndexOf(LINE_FEED);
			if (lastIndexOfLineFeed === -1) {
				return;
			}

			didCompress = true;
			streams[index - 1] = previousStream.subarray(0, lastIndexOfLineFeed);
			streams[index] = stream.subarray(MOVE_CURSOR_1_LINE_COMMAND.length);
		}
	});
	return didCompress;
}



/**
 * Took this from jupyter/notebook
 * https://github.com/jupyter/notebook/blob/b8b66332e2023e83d2ee04f83d8814f567e01a4e/notebook/static/base/js/utils.js
 * Remove characters that are overridden by backspace characters
 */
function fixBackspace(txt: string) {
	let tmp = txt;
	do {
		txt = tmp;
		// Cancel out anything-but-newline followed by backspace
		tmp = txt.replace(/[^\n]\x08/gm, '');
	} while (tmp.length < txt.length);
	return txt;
}

/**
 * Remove chunks that should be overridden by the effect of carriage return characters
 * From https://github.com/jupyter/notebook/blob/master/notebook/static/base/js/utils.js
 */
function fixCarriageReturn(txt: string) {
	txt = txt.replace(/\r+\n/gm, '\n'); // \r followed by \n --> newline
	while (txt.search(/\r[^$]/g) > -1) {
		const base = txt.match(/^(.*)\r+/m)![1];
		let insert = txt.match(/\r+(.*)$/m)![1];
		insert = insert + base.slice(insert.length, base.length);
		txt = txt.replace(/\r+.*$/m, '\r').replace(/^.*\r/m, insert);
	}
	return txt;
}

const BACKSPACE_CHARACTER = '\b'.charCodeAt(0);
const CARRIAGE_RETURN_CHARACTER = '\r'.charCodeAt(0);
function formatStreamText(buffer: VSBuffer): VSBuffer {
	// We have special handling for backspace and carriage return characters.
	// Don't unnecessary decode the bytes if we don't need to perform any processing.
	if (!buffer.buffer.includes(BACKSPACE_CHARACTER) && !buffer.buffer.includes(CARRIAGE_RETURN_CHARACTER)) {
		return buffer;
	}
	// Do the same thing jupyter is doing
	return VSBuffer.fromString(fixCarriageReturn(fixBackspace(textDecoder.decode(buffer.buffer))));
}

export interface INotebookKernelSourceAction {
	readonly label: string;
	readonly description?: string;
	readonly detail?: string;
	readonly command?: string | Command;
	readonly documentation?: UriComponents | string;
}<|MERGE_RESOLUTION|>--- conflicted
+++ resolved
@@ -127,13 +127,10 @@
 	runStartTimeAdjustment?: number;
 	runEndTime?: number;
 	renderDuration?: { [key: string]: number };
-<<<<<<< HEAD
+	error?: ICellExecutionError;
 	total?: number;
 	increment?: number;
 	progress?: number;
-=======
-	error?: ICellExecutionError;
->>>>>>> 5486af8f
 }
 
 export interface NotebookCellCollapseState {
