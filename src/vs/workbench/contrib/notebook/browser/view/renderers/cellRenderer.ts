--- conflicted
+++ resolved
@@ -397,15 +397,10 @@
 	}
 	disposeTemplate(templateData: CodeCellRenderTemplate): void {
 		templateData.templateDisposables.dispose();
-<<<<<<< HEAD
 		templateData.editor = null!; // Strict null override - nulling out in dispose
 	}
+
 	disposeElement(element: ICellViewModel, index: number, templateData: CodeCellRenderTemplate, height: number | undefined): void {
-=======
-	}
-
-	disposeElement(element: ICellViewModel, index: number, templateData: CodeCellRenderTemplate): void {
->>>>>>> 87d1648d
 		templateData.elementDisposables.clear();
 		this.renderedEditors.delete(element);
 	}
