/*---------------------------------------------------------------------------------------------
 *  Copyright (c) Microsoft Corporation. All rights reserved.
 *  Licensed under the MIT License. See License.txt in the project root for license information.
 *--------------------------------------------------------------------------------------------*/

import * as osPath from 'vs/base/common/path';
import { IMouseWheelEvent } from 'vs/base/browser/mouseEvent';
import { coalesce } from 'vs/base/common/arrays';
import { DeferredPromise } from 'vs/base/common/async';
import { decodeBase64 } from 'vs/base/common/buffer';
import { Emitter, Event } from 'vs/base/common/event';
import { getExtensionForMimeType } from 'vs/base/common/mime';
import { FileAccess, Schemas } from 'vs/base/common/network';
import { equals } from 'vs/base/common/objects';
import { isMacintosh, isWeb } from 'vs/base/common/platform';
import { dirname, isEqual, joinPath } from 'vs/base/common/resources';
import { URI } from 'vs/base/common/uri';
import * as UUID from 'vs/base/common/uuid';
import { TokenizationRegistry } from 'vs/editor/common/languages';
import { ILanguageService } from 'vs/editor/common/languages/language';
import { generateTokensCSSForColorMap } from 'vs/editor/common/languages/supports/tokenization';
import { tokenizeToString } from 'vs/editor/common/languages/textToHtmlTokenizer';
import * as nls from 'vs/nls';
import { MenuId } from 'vs/platform/actions/common/actions';
import { IConfigurationService } from 'vs/platform/configuration/common/configuration';
import { IContextKeyService } from 'vs/platform/contextkey/common/contextkey';
import { IContextMenuService } from 'vs/platform/contextview/browser/contextView';
import { IFileDialogService } from 'vs/platform/dialogs/common/dialogs';
import { IFileService } from 'vs/platform/files/common/files';
import { IOpenerService, matchesScheme, matchesSomeScheme } from 'vs/platform/opener/common/opener';
import { IStorageService } from 'vs/platform/storage/common/storage';
import { editorFindMatch, editorFindMatchHighlight } from 'vs/platform/theme/common/colorRegistry';
import { IThemeService, Themable } from 'vs/platform/theme/common/themeService';
import { IWorkspaceContextService } from 'vs/platform/workspace/common/workspace';
import { IWorkspaceTrustManagementService } from 'vs/platform/workspace/common/workspaceTrust';
import { CellEditState, ICellOutputViewModel, ICellViewModel, ICommonCellInfo, IDisplayOutputLayoutUpdateRequest, IDisplayOutputViewModel, IFocusNotebookCellOptions, IGenericCellViewModel, IInsetRenderOutput, INotebookEditorCreationOptions, INotebookWebviewMessage, RenderOutputType } from 'vs/workbench/contrib/notebook/browser/notebookBrowser';
import { NOTEBOOK_WEBVIEW_BOUNDARY } from 'vs/workbench/contrib/notebook/browser/view/notebookCellList';
import { preloadsScriptStr } from 'vs/workbench/contrib/notebook/browser/view/renderers/webviewPreloads';
import { transformWebviewThemeVars } from 'vs/workbench/contrib/notebook/browser/view/renderers/webviewThemeMapping';
import { MarkupCellViewModel } from 'vs/workbench/contrib/notebook/browser/viewModel/markupCellViewModel';
import { CellUri, INotebookRendererInfo, RendererMessagingSpec } from 'vs/workbench/contrib/notebook/common/notebookCommon';
import { INotebookKernel } from 'vs/workbench/contrib/notebook/common/notebookKernelService';
import { IScopedRendererMessaging } from 'vs/workbench/contrib/notebook/common/notebookRendererMessagingService';
import { INotebookService } from 'vs/workbench/contrib/notebook/common/notebookService';
import { IWebviewElement, IWebviewService, WebviewContentPurpose, WebviewOriginStore } from 'vs/workbench/contrib/webview/browser/webview';
import { WebviewWindowDragMonitor } from 'vs/workbench/contrib/webview/browser/webviewWindowDragMonitor';
import { asWebviewUri, webviewGenericCspSource } from 'vs/workbench/contrib/webview/common/webview';
import { IEditorGroup, IEditorGroupsService } from 'vs/workbench/services/editor/common/editorGroupsService';
import { IWorkbenchEnvironmentService } from 'vs/workbench/services/environment/common/environmentService';
import { FromWebviewMessage, IAckOutputHeight, IClickedDataUrlMessage, ICodeBlockHighlightRequest, IContentWidgetTopRequest, IControllerPreload, ICreationContent, ICreationRequestMessage, IFindMatch, IMarkupCellInitialization, RendererMetadata, StaticPreloadMetadata, ToWebviewMessage } from './webviewMessages';
import { IPathService } from 'vs/workbench/services/path/common/pathService';
import { ITextEditorOptions } from 'vs/platform/editor/common/editor';
import { EditorInput } from 'vs/workbench/common/editor/editorInput';
import { INotebookLoggingService } from 'vs/workbench/contrib/notebook/common/notebookLoggingService';

const LINE_COLUMN_REGEX = /:([\d]+)(?::([\d]+))?$/;
const LineQueryRegex = /line=(\d+)$/;


export interface ICachedInset<K extends ICommonCellInfo> {
	outputId: string;
	cellInfo: K;
	renderer?: INotebookRendererInfo;
	cachedCreation: ICreationRequestMessage;
}

export interface IResolvedBackLayerWebview {
	webview: IWebviewElement;
}

/**
 * Notebook Editor Delegate for back layer webview
 */
export interface INotebookDelegateForWebview {
	readonly creationOptions: INotebookEditorCreationOptions;
	getCellById(cellId: string): IGenericCellViewModel | undefined;
	focusNotebookCell(cell: IGenericCellViewModel, focus: 'editor' | 'container' | 'output', options?: IFocusNotebookCellOptions): Promise<void>;
	toggleNotebookCellSelection(cell: IGenericCellViewModel, selectFromPrevious: boolean): void;
	getCellByInfo(cellInfo: ICommonCellInfo): IGenericCellViewModel;
	focusNextNotebookCell(cell: IGenericCellViewModel, focus: 'editor' | 'container' | 'output'): Promise<void>;
	updateOutputHeight(cellInfo: ICommonCellInfo, output: IDisplayOutputViewModel, height: number, isInit: boolean, source?: string): void;
	scheduleOutputHeightAck(cellInfo: ICommonCellInfo, outputId: string, height: number): void;
	updateMarkupCellHeight(cellId: string, height: number, isInit: boolean): void;
	setMarkupCellEditState(cellId: string, editState: CellEditState): void;
	didStartDragMarkupCell(cellId: string, event: { dragOffsetY: number }): void;
	didDragMarkupCell(cellId: string, event: { dragOffsetY: number }): void;
	didDropMarkupCell(cellId: string, event: { dragOffsetY: number; ctrlKey: boolean; altKey: boolean }): void;
	didEndDragMarkupCell(cellId: string): void;
	didResizeOutput(cellId: string): void;
	setScrollTop(scrollTop: number): void;
	triggerScroll(event: IMouseWheelEvent): void;
}

interface BacklayerWebviewOptions {
	readonly outputNodePadding: number;
	readonly outputNodeLeftPadding: number;
	readonly previewNodePadding: number;
	readonly markdownLeftMargin: number;
	readonly leftMargin: number;
	readonly rightMargin: number;
	readonly runGutter: number;
	readonly dragAndDropEnabled: boolean;
	readonly fontSize: number;
	readonly outputFontSize: number;
	readonly fontFamily: string;
	readonly outputFontFamily: string;
	readonly markupFontSize: number;
	readonly outputLineHeight: number;
	readonly outputScrolling: boolean;
	readonly outputWordWrap: boolean;
	readonly outputLineLimit: number;
}


export class BackLayerWebView<T extends ICommonCellInfo> extends Themable {

	private static _originStore?: WebviewOriginStore;

	private static getOriginStore(storageService: IStorageService): WebviewOriginStore {
		this._originStore ??= new WebviewOriginStore('notebook.backlayerWebview.origins', storageService);
		return this._originStore;
	}

	element: HTMLElement;
	webview: IWebviewElement | undefined = undefined;
	insetMapping: Map<IDisplayOutputViewModel, ICachedInset<T>> = new Map();
	readonly markupPreviewMapping = new Map<string, IMarkupCellInitialization>();
	private hiddenInsetMapping: Set<IDisplayOutputViewModel> = new Set();
	private reversedInsetMapping: Map<string, IDisplayOutputViewModel> = new Map();
	private localResourceRootsCache: URI[] | undefined = undefined;
	private readonly _onMessage = this._register(new Emitter<INotebookWebviewMessage>());
	private readonly _preloadsCache = new Set<string>();
	public readonly onMessage: Event<INotebookWebviewMessage> = this._onMessage.event;
	private _disposed = false;
	private _currentKernel?: INotebookKernel;

	private firstInit = true;
	private initializeMarkupPromise?: { readonly requestId: string; readonly p: DeferredPromise<void>; readonly isFirstInit: boolean };

	private readonly nonce = UUID.generateUuid();

	constructor(
		public notebookEditor: INotebookDelegateForWebview,
		private readonly id: string,
		public readonly notebookViewType: string,
		public readonly documentUri: URI,
		private options: BacklayerWebviewOptions,
		private readonly rendererMessaging: IScopedRendererMessaging | undefined,
		@IWebviewService private readonly webviewService: IWebviewService,
		@IOpenerService private readonly openerService: IOpenerService,
		@INotebookService private readonly notebookService: INotebookService,
		@IWorkspaceContextService private readonly contextService: IWorkspaceContextService,
		@IWorkbenchEnvironmentService private readonly environmentService: IWorkbenchEnvironmentService,
		@IFileDialogService private readonly fileDialogService: IFileDialogService,
		@IFileService private readonly fileService: IFileService,
		@IContextMenuService private readonly contextMenuService: IContextMenuService,
		@IContextKeyService private readonly contextKeyService: IContextKeyService,
		@IWorkspaceTrustManagementService private readonly workspaceTrustManagementService: IWorkspaceTrustManagementService,
		@IConfigurationService private readonly configurationService: IConfigurationService,
		@ILanguageService private readonly languageService: ILanguageService,
		@IWorkspaceContextService private readonly workspaceContextService: IWorkspaceContextService,
		@IEditorGroupsService private readonly editorGroupService: IEditorGroupsService,
		@IStorageService private readonly storageService: IStorageService,
		@IPathService private readonly pathService: IPathService,
		@INotebookLoggingService private readonly notebookLogService: INotebookLoggingService,
		@IThemeService themeService: IThemeService,
	) {
		super(themeService);

		this._logRendererDebugMessage('Creating backlayer webview for notebook');

		this.element = document.createElement('div');

		this.element.style.height = '1400px';
		this.element.style.position = 'absolute';

		if (rendererMessaging) {
			this._register(rendererMessaging);
			rendererMessaging.receiveMessageHandler = (rendererId, message) => {
				if (!this.webview || this._disposed) {
					return Promise.resolve(false);
				}

				this._sendMessageToWebview({
					__vscode_notebook_message: true,
					type: 'customRendererMessage',
					rendererId: rendererId,
					message: message
				});

				return Promise.resolve(true);
			};
		}

		this._register(workspaceTrustManagementService.onDidChangeTrust(e => {
			this._sendMessageToWebview({
				type: 'updateWorkspaceTrust',
				isTrusted: e,
			});
		}));

		this._register(TokenizationRegistry.onDidChange(() => {
			this._sendMessageToWebview({
				type: 'tokenizedStylesChanged',
				css: getTokenizationCss(),
			});
		}));
	}

	updateOptions(options: BacklayerWebviewOptions) {
		this.options = options;
		this._updateStyles();
		this._updateOptions();
	}

	private _logRendererDebugMessage(msg: string) {
		this.notebookLogService.debug('BacklayerWebview', `${this.documentUri} (${this.id}) - ${msg}`);
	}

	private _updateStyles() {
		this._sendMessageToWebview({
			type: 'notebookStyles',
			styles: this._generateStyles()
		});
	}

	private _updateOptions() {
		this._sendMessageToWebview({
			type: 'notebookOptions',
			options: {
				dragAndDropEnabled: this.options.dragAndDropEnabled
			}
		});
	}

	private _generateStyles() {
		return {
			'notebook-output-left-margin': `${this.options.leftMargin + this.options.runGutter}px`,
			'notebook-output-width': `calc(100% - ${this.options.leftMargin + this.options.rightMargin + this.options.runGutter}px)`,
			'notebook-output-node-padding': `${this.options.outputNodePadding}px`,
			'notebook-run-gutter': `${this.options.runGutter}px`,
			'notebook-preview-node-padding': `${this.options.previewNodePadding}px`,
			'notebook-markdown-left-margin': `${this.options.markdownLeftMargin}px`,
			'notebook-output-node-left-padding': `${this.options.outputNodeLeftPadding}px`,
			'notebook-markdown-min-height': `${this.options.previewNodePadding * 2}px`,
			'notebook-markup-font-size': typeof this.options.markupFontSize === 'number' && this.options.markupFontSize > 0 ? `${this.options.markupFontSize}px` : `calc(${this.options.fontSize}px * 1.2)`,
			'notebook-cell-output-font-size': `${this.options.outputFontSize || this.options.fontSize}px`,
			'notebook-cell-output-line-height': `${this.options.outputLineHeight}px`,
			'notebook-cell-output-max-height': `${this.options.outputLineHeight * this.options.outputLineLimit}px`,
			'notebook-cell-output-font-family': this.options.outputFontFamily || this.options.fontFamily,
			'notebook-cell-markup-empty-content': nls.localize('notebook.emptyMarkdownPlaceholder', "Empty markdown cell, double-click or press enter to edit."),
			'notebook-cell-renderer-not-found-error': nls.localize({
				key: 'notebook.error.rendererNotFound',
				comment: ['$0 is a placeholder for the mime type']
			}, "No renderer found for '$0'"),
			'notebook-cell-renderer-fallbacks-exhausted': nls.localize({
				key: 'notebook.error.rendererFallbacksExhausted',
				comment: ['$0 is a placeholder for the mime type']
			}, "Could not render content for '$0'"),
		};
	}

	private generateContent(baseUrl: string) {
		const renderersData = this.getRendererData();
		const preloadsData = this.getStaticPreloadsData();
		const renderOptions = {
			lineLimit: this.options.outputLineLimit,
			outputScrolling: this.options.outputScrolling,
			outputWordWrap: this.options.outputWordWrap
		};
		const preloadScript = preloadsScriptStr(
			this.options,
			{ dragAndDropEnabled: this.options.dragAndDropEnabled },
			renderOptions,
			renderersData,
			preloadsData,
			this.workspaceTrustManagementService.isWorkspaceTrusted(),
			this.nonce);

		const enableCsp = this.configurationService.getValue('notebook.experimental.enableCsp');
		const currentHighlight = this.getColor(editorFindMatch);
		const findMatchHighlight = this.getColor(editorFindMatchHighlight);
		return /* html */`
		<html lang="en">
			<head>
				<meta charset="UTF-8">
				<base href="${baseUrl}/" />
				${enableCsp ?
				`<meta http-equiv="Content-Security-Policy" content="
					default-src 'none';
					script-src ${webviewGenericCspSource} 'unsafe-inline' 'unsafe-eval';
					style-src ${webviewGenericCspSource} 'unsafe-inline';
					img-src ${webviewGenericCspSource} https: http: data:;
					font-src ${webviewGenericCspSource} https:;
					connect-src https:;
					child-src https: data:;
				">` : ''}
				<style nonce="${this.nonce}">
					::highlight(find-highlight) {
						background-color: var(--vscode-editor-findMatchBackground, ${findMatchHighlight});
					}

					::highlight(current-find-highlight) {
						background-color: var(--vscode-editor-findMatchHighlightBackground, ${currentHighlight});
					}

					#container .cell_container {
						width: 100%;
					}

					#container .output_container {
						width: 100%;
					}

					#container > div > div > div.output {
						font-size: var(--notebook-cell-output-font-size);
						width: var(--notebook-output-width);
						margin-left: var(--notebook-output-left-margin);
						padding-top: var(--notebook-output-node-padding);
						padding-right: var(--notebook-output-node-padding);
						padding-bottom: var(--notebook-output-node-padding);
						padding-left: var(--notebook-output-node-left-padding);
						box-sizing: border-box;
						border-top: none !important;
						border: 1px solid var(--theme-notebook-output-border);
						background-color: var(--theme-notebook-output-background);
					}

					/* markdown */
					#container div.preview {
						width: 100%;
						padding-right: var(--notebook-preview-node-padding);
						padding-left: var(--notebook-markdown-left-margin);
						padding-top: var(--notebook-preview-node-padding);
						padding-bottom: var(--notebook-preview-node-padding);

						box-sizing: border-box;
						white-space: nowrap;
						overflow: hidden;
						white-space: initial;

						font-size: var(--notebook-markup-font-size);
						color: var(--theme-ui-foreground);
					}

					#container div.preview.draggable {
						user-select: none;
						-webkit-user-select: none;
						-ms-user-select: none;
						cursor: grab;
					}

					#container div.preview.selected {
						background: var(--theme-notebook-cell-selected-background);
					}

					#container div.preview.dragging {
						background-color: var(--theme-background);
						opacity: 0.5 !important;
					}

					.monaco-workbench.vs-dark .notebookOverlay .cell.markdown .latex img,
					.monaco-workbench.vs-dark .notebookOverlay .cell.markdown .latex-block img {
						filter: brightness(0) invert(1)
					}

					#container .markup > div.nb-symbolHighlight {
						background-color: var(--theme-notebook-symbol-highlight-background);
					}

					#container > div.nb-cellDeleted .output_container {
						background-color: var(--theme-notebook-diff-removed-background);
					}

					#container > div.nb-cellAdded .output_container {
						background-color: var(--theme-notebook-diff-inserted-background);
					}

					#container > div > div:not(.preview) > div {
						overflow-x: auto;
					}

					#container .no-renderer-error {
						color: var(--vscode-editorError-foreground);
					}

					body {
						padding: 0px;
						height: 100%;
						width: 100%;
					}

					table, thead, tr, th, td, tbody {
						border: none !important;
						border-color: transparent;
						border-spacing: 0;
						border-collapse: collapse;
					}

					table, th, tr {
						vertical-align: middle;
						text-align: right;
					}

					thead {
						font-weight: bold;
						background-color: rgba(130, 130, 130, 0.16);
					}

					th, td {
						padding: 4px 8px;
					}

					tr:nth-child(even) {
						background-color: rgba(130, 130, 130, 0.08);
					}

					tbody th {
						font-weight: normal;
					}

					.find-match {
						background-color: var(--vscode-editor-findMatchHighlightBackground);
					}

					.current-find-match {
						background-color: var(--vscode-editor-findMatchBackground);
					}

					#_defaultColorPalatte {
						color: var(--vscode-editor-findMatchHighlightBackground);
						background-color: var(--vscode-editor-findMatchBackground);
					}
				</style>
				<style id="vscode-tokenization-styles" nonce="${this.nonce}">${getTokenizationCss()}</style>
			</head>
			<body style="overflow: hidden;">
				<div id='findStart' tabIndex=-1></div>
				<div id='container' class="widgetarea" style="position: absolute;width:100%;top: 0px"></div>
				<div id="_defaultColorPalatte"></div>
				<script type="module">${preloadScript}</script>
			</body>
		</html>`;
	}

	private getRendererData(): RendererMetadata[] {
		return this.notebookService.getRenderers().map((renderer): RendererMetadata => {
			const entrypoint = {
				extends: renderer.entrypoint.extends,
				path: this.asWebviewUri(renderer.entrypoint.path, renderer.extensionLocation).toString()
			};
			return {
				id: renderer.id,
				entrypoint,
				mimeTypes: renderer.mimeTypes,
				messaging: renderer.messaging !== RendererMessagingSpec.Never,
				isBuiltin: renderer.isBuiltin
			};
		});
	}

	private getStaticPreloadsData(): StaticPreloadMetadata[] {
		return Array.from(this.notebookService.getStaticPreloads(this.notebookViewType), preload => {
			return { entrypoint: this.asWebviewUri(preload.entrypoint, preload.extensionLocation).toString().toString() };
		});
	}

	private asWebviewUri(uri: URI, fromExtension: URI | undefined) {
		return asWebviewUri(uri, fromExtension?.scheme === Schemas.vscodeRemote ? { isRemote: true, authority: fromExtension.authority } : undefined);
	}

	postKernelMessage(message: any) {
		this._sendMessageToWebview({
			__vscode_notebook_message: true,
			type: 'customKernelMessage',
			message,
		});
	}

	private resolveOutputId(id: string): { cellInfo: T; output: ICellOutputViewModel } | undefined {
		const output = this.reversedInsetMapping.get(id);
		if (!output) {
			return;
		}

		const cellInfo = this.insetMapping.get(output)!.cellInfo;
		return { cellInfo, output };
	}

	isResolved(): this is IResolvedBackLayerWebview {
		return !!this.webview;
	}

	createWebview(): void {
		const baseUrl = this.asWebviewUri(this.getNotebookBaseUri(), undefined);
		const htmlContent = this.generateContent(baseUrl.toString());
		this._initialize(htmlContent);
	}

	private getNotebookBaseUri() {
		if (this.documentUri.scheme === Schemas.untitled || this.documentUri.scheme === Schemas.vscodeInteractive) {
			const folder = this.workspaceContextService.getWorkspaceFolder(this.documentUri);
			if (folder) {
				return folder.uri;
			}

			const folders = this.workspaceContextService.getWorkspace().folders;
			if (folders.length) {
				return folders[0].uri;
			}
		}

		return dirname(this.documentUri);
	}

	private getBuiltinLocalResourceRoots(): URI[] {
		// Python notebooks assume that requirejs is a global.
		// For all other notebooks, they need to provide their own loader.
		if (!this.documentUri.path.toLowerCase().endsWith('.ipynb')) {
			return [];
		}

		if (isWeb) {
			return []; // script is inlined
		}

		return [
			dirname(FileAccess.asFileUri('vs/loader.js')),
		];
	}

	private _initialize(content: string) {
		if (!document.body.contains(this.element)) {
			throw new Error('Element is already detached from the DOM tree');
		}

		this.webview = this._createInset(this.webviewService, content);
		this.webview.mountTo(this.element);
		this._register(this.webview);

		this._register(new WebviewWindowDragMonitor(() => this.webview));

		this._register(this.webview.onMessage(async (message) => {
			const data: FromWebviewMessage | { readonly __vscode_notebook_message: undefined } = message.message;
			if (this._disposed) {
				return;
			}

			if (!data.__vscode_notebook_message) {
				return;
			}

			switch (data.type) {
				case 'initialized': {
					this.initializeWebViewState();
					break;
				}
				case 'initializedMarkup': {
					if (this.initializeMarkupPromise?.requestId === data.requestId) {
						this.initializeMarkupPromise?.p.complete();
						this.initializeMarkupPromise = undefined;
					}
					break;
				}
				case 'dimension': {
					for (const update of data.updates) {
						const height = update.height;
						if (update.isOutput) {
							const resolvedResult = this.resolveOutputId(update.id);
							if (resolvedResult) {
								const { cellInfo, output } = resolvedResult;
								this.notebookEditor.updateOutputHeight(cellInfo, output, height, !!update.init, 'webview#dimension');
								this.notebookEditor.scheduleOutputHeightAck(cellInfo, update.id, height);
							}
						} else {
							this.notebookEditor.updateMarkupCellHeight(update.id, height, !!update.init);
						}
					}
					break;
				}
				case 'mouseenter': {
					const resolvedResult = this.resolveOutputId(data.id);
					if (resolvedResult) {
						const latestCell = this.notebookEditor.getCellByInfo(resolvedResult.cellInfo);
						if (latestCell) {
							latestCell.outputIsHovered = true;
						}
					}
					break;
				}
				case 'mouseleave': {
					const resolvedResult = this.resolveOutputId(data.id);
					if (resolvedResult) {
						const latestCell = this.notebookEditor.getCellByInfo(resolvedResult.cellInfo);
						if (latestCell) {
							latestCell.outputIsHovered = false;
						}
					}
					break;
				}
				case 'outputFocus': {
					const resolvedResult = this.resolveOutputId(data.id);
					if (resolvedResult) {
						const latestCell = this.notebookEditor.getCellByInfo(resolvedResult.cellInfo);
						if (latestCell) {
							latestCell.outputIsFocused = true;
							this.notebookEditor.focusNotebookCell(latestCell, 'output', { skipReveal: true });
						}
					}
					break;
				}
				case 'outputBlur': {
					const resolvedResult = this.resolveOutputId(data.id);
					if (resolvedResult) {
						const latestCell = this.notebookEditor.getCellByInfo(resolvedResult.cellInfo);
						if (latestCell) {
							latestCell.outputIsFocused = false;
						}
					}
					break;
				}
				case 'scroll-ack': {
					// const date = new Date();
					// const top = data.data.top;
					// console.log('ack top ', top, ' version: ', data.version, ' - ', date.getMinutes() + ':' + date.getSeconds() + ':' + date.getMilliseconds());
					break;
				}
				case 'scroll-to-reveal': {
					this.notebookEditor.setScrollTop(data.scrollTop - NOTEBOOK_WEBVIEW_BOUNDARY);
					break;
				}
				case 'did-scroll-wheel': {
					this.notebookEditor.triggerScroll({
						...data.payload,
						preventDefault: () => { },
						stopPropagation: () => { }
					});
					break;
				}
				case 'focus-editor': {
					const cell = this.notebookEditor.getCellById(data.cellId);
					if (cell) {
						if (data.focusNext) {
							this.notebookEditor.focusNextNotebookCell(cell, 'editor');
						} else {
							await this.notebookEditor.focusNotebookCell(cell, 'editor');
						}
					}
					break;
				}
				case 'clicked-data-url': {
					this._onDidClickDataLink(data);
					break;
				}
				case 'clicked-link': {
					if (matchesScheme(data.href, Schemas.command)) {
						const uri = URI.parse(data.href);

						if (uri.path === 'workbench.action.openLargeOutput') {
							const outputId = uri.query;
							const group = this.editorGroupService.activeGroup;
							if (group) {
								if (group.activeEditor) {
									group.pinEditor(group.activeEditor);
								}
							}

							this.openerService.open(CellUri.generateCellOutputUri(this.documentUri, outputId));
							return;
						}

						// We allow a very limited set of commands
						this.openerService.open(data.href, {
							fromUserGesture: true,
							fromWorkspace: true,
							allowCommands: [
								'github-issues.authNow',
								'workbench.extensions.search',
								'workbench.action.openSettings',
<<<<<<< HEAD
								'notebook.selectKernel',
								// TODO@rebornix explore open output channel with name command
								'jupyter.viewOutput'
=======
								'_notebook.selectKernel',
>>>>>>> a69701a4
							],
						});
						return;
					}

					if (matchesSomeScheme(data.href, Schemas.http, Schemas.https, Schemas.mailto)) {
						this.openerService.open(data.href, { fromUserGesture: true, fromWorkspace: true });
					} else if (matchesScheme(data.href, Schemas.vscodeNotebookCell)) {
						const uri = URI.parse(data.href);
						this._handleNotebookCellResource(uri);
					} else if (!/^[\w\-]+:/.test(data.href)) {
						this._handleResourceOpening(data.href);
					} else {
						// uri with scheme
						if (osPath.isAbsolute(data.href)) {
							this._openUri(URI.file(data.href));
						} else {
							this._openUri(URI.parse(data.href));
						}
					}
					break;
				}
				case 'customKernelMessage': {
					this._onMessage.fire({ message: data.message });
					break;
				}
				case 'customRendererMessage': {
					this.rendererMessaging?.postMessage(data.rendererId, data.message);
					break;
				}
				case 'clickMarkupCell': {
					const cell = this.notebookEditor.getCellById(data.cellId);
					if (cell) {
						if (data.shiftKey || (isMacintosh ? data.metaKey : data.ctrlKey)) {
							// Modify selection
							this.notebookEditor.toggleNotebookCellSelection(cell, /* fromPrevious */ data.shiftKey);
						} else {
							// Normal click
							await this.notebookEditor.focusNotebookCell(cell, 'container', { skipReveal: true });
						}
					}
					break;
				}
				case 'contextMenuMarkupCell': {
					const cell = this.notebookEditor.getCellById(data.cellId);
					if (cell) {
						// Focus the cell first
						await this.notebookEditor.focusNotebookCell(cell, 'container', { skipReveal: true });

						// Then show the context menu
						const webviewRect = this.element.getBoundingClientRect();
						this.contextMenuService.showContextMenu({
							menuId: MenuId.NotebookCellTitle,
							contextKeyService: this.contextKeyService,
							getAnchor: () => ({
								x: webviewRect.x + data.clientX,
								y: webviewRect.y + data.clientY
							})
						});
					}
					break;
				}
				case 'toggleMarkupPreview': {
					const cell = this.notebookEditor.getCellById(data.cellId);
					if (cell && !this.notebookEditor.creationOptions.isReadOnly) {
						this.notebookEditor.setMarkupCellEditState(data.cellId, CellEditState.Editing);
						await this.notebookEditor.focusNotebookCell(cell, 'editor', { skipReveal: true });
					}
					break;
				}
				case 'mouseEnterMarkupCell': {
					const cell = this.notebookEditor.getCellById(data.cellId);
					if (cell instanceof MarkupCellViewModel) {
						cell.cellIsHovered = true;
					}
					break;
				}
				case 'mouseLeaveMarkupCell': {
					const cell = this.notebookEditor.getCellById(data.cellId);
					if (cell instanceof MarkupCellViewModel) {
						cell.cellIsHovered = false;
					}
					break;
				}
				case 'cell-drag-start': {
					this.notebookEditor.didStartDragMarkupCell(data.cellId, data);
					break;
				}
				case 'cell-drag': {
					this.notebookEditor.didDragMarkupCell(data.cellId, data);
					break;
				}
				case 'cell-drop': {
					this.notebookEditor.didDropMarkupCell(data.cellId, {
						dragOffsetY: data.dragOffsetY,
						ctrlKey: data.ctrlKey,
						altKey: data.altKey,
					});
					break;
				}
				case 'cell-drag-end': {
					this.notebookEditor.didEndDragMarkupCell(data.cellId);
					break;
				}
				case 'renderedMarkup': {
					const cell = this.notebookEditor.getCellById(data.cellId);
					if (cell instanceof MarkupCellViewModel) {
						cell.renderedHtml = data.html;
					}

					this._handleHighlightCodeBlock(data.codeBlocks);
					break;
				}
				case 'renderedCellOutput': {
					this._handleHighlightCodeBlock(data.codeBlocks);
					break;
				}
				case 'outputResized': {
					this.notebookEditor.didResizeOutput(data.cellId);
					break;
				}
				case 'getOutputItem': {
					const resolvedResult = this.resolveOutputId(data.outputId);
					const output = resolvedResult?.output.model.outputs.find(output => output.mime === data.mime);

					this._sendMessageToWebview({
						type: 'returnOutputItem',
						requestId: data.requestId,
						output: output ? { mime: output.mime, valueBytes: output.data.buffer } : undefined,
					});
					break;
				}
				case 'logRendererDebugMessage': {
					this._logRendererDebugMessage(`${data.message}${data.data ? ' ' + JSON.stringify(data.data, null, 4) : ''}`);
					break;
				}
			}
		}));
	}

	private _handleNotebookCellResource(uri: URI) {
		const lineMatch = /\?line=(\d+)$/.exec(uri.fragment);
		if (lineMatch) {
			const parsedLineNumber = parseInt(lineMatch[1], 10);
			if (!isNaN(parsedLineNumber)) {
				const lineNumber = parsedLineNumber + 1;
				const fragment = uri.fragment.substring(0, lineMatch.index);

				// open the uri with selection
				const editorOptions: ITextEditorOptions = {
					selection: { startLineNumber: lineNumber, startColumn: 1, endLineNumber: lineNumber, endColumn: 1 }
				};
				this.openerService.open(uri.with({ fragment }), {
					fromUserGesture: true,
					fromWorkspace: true,
					editorOptions: editorOptions
				});
				return;
			}
		}

		this.openerService.open(uri, { fromUserGesture: true, fromWorkspace: true });
		return uri;
	}

	private _handleResourceOpening(href: string) {
		let linkToOpen: URI | undefined = undefined;
		if (href.startsWith('/')) {
			linkToOpen = URI.parse(href);
		} else if (href.startsWith('~')) {
			const userHome = this.pathService.resolvedUserHome;
			if (userHome) {
				linkToOpen = URI.parse(osPath.join(userHome.fsPath, href.substring(1)));
			}
		} else {
			if (this.documentUri.scheme === Schemas.untitled) {
				const folders = this.workspaceContextService.getWorkspace().folders;
				if (!folders.length) {
					return;
				}
				linkToOpen = URI.joinPath(folders[0].uri, href);
			} else {
				// Resolve relative to notebook document
				linkToOpen = URI.joinPath(dirname(this.documentUri), href);
			}
		}

		if (linkToOpen) {
			this._openUri(linkToOpen);
		}
	}

	private _openUri(uri: URI) {
		let lineNumber: number | undefined = undefined;
		let column: number | undefined = undefined;
		const lineCol = LINE_COLUMN_REGEX.exec(uri.path);
		if (lineCol) {
			uri = uri.with({
				path: uri.path.slice(0, lineCol.index),
				fragment: `L${lineCol[0].slice(1)}`
			});
			lineNumber = parseInt(lineCol[1], 10);
			column = parseInt(lineCol[2], 10);
		}

		//#region error renderer migration, remove once done
		const lineMatch = LineQueryRegex.exec(uri.query);
		if (lineMatch) {
			const parsedLineNumber = parseInt(lineMatch[1], 10);
			if (!isNaN(parsedLineNumber)) {
				lineNumber = parsedLineNumber + 1;
				column = 1;
				uri = uri.with({ fragment: `L${lineNumber}` });
			}
		}

		uri = uri.with({
			query: null
		});
		//#endregion

		let match: { group: IEditorGroup; editor: EditorInput } | undefined = undefined;

		for (const group of this.editorGroupService.groups) {
			const editorInput = group.editors.find(editor => editor.resource && isEqual(editor.resource, uri, true));
			if (editorInput) {
				match = { group, editor: editorInput };
				break;
			}
		}

		if (match) {
			match.group.openEditor(match.editor, lineNumber !== undefined && column !== undefined ? <ITextEditorOptions>{ selection: { startLineNumber: lineNumber, startColumn: column } } : undefined);
		} else {
			this.openerService.open(uri, { fromUserGesture: true, fromWorkspace: true });
		}
	}

	private _handleHighlightCodeBlock(codeBlocks: ReadonlyArray<ICodeBlockHighlightRequest>) {
		for (const { id, value, lang } of codeBlocks) {
			// The language id may be a language aliases (e.g.js instead of javascript)
			const languageId = this.languageService.getLanguageIdByLanguageName(lang);
			if (!languageId) {
				continue;
			}

			tokenizeToString(this.languageService, value, languageId).then((html) => {
				if (this._disposed) {
					return;
				}
				this._sendMessageToWebview({
					type: 'tokenizedCodeBlock',
					html,
					codeBlockId: id
				});
			});
		}
	}
	private async _onDidClickDataLink(event: IClickedDataUrlMessage): Promise<void> {
		if (typeof event.data !== 'string') {
			return;
		}

		const [splitStart, splitData] = event.data.split(';base64,');
		if (!splitData || !splitStart) {
			return;
		}

		const defaultDir = this.documentUri.scheme === Schemas.vscodeInteractive ?
			this.workspaceContextService.getWorkspace().folders[0]?.uri ?? await this.fileDialogService.defaultFilePath() :
			dirname(this.documentUri);
		let defaultName: string;
		if (event.downloadName) {
			defaultName = event.downloadName;
		} else {
			const mimeType = splitStart.replace(/^data:/, '');
			const candidateExtension = mimeType && getExtensionForMimeType(mimeType);
			defaultName = candidateExtension ? `download${candidateExtension}` : 'download';
		}

		const defaultUri = joinPath(defaultDir, defaultName);
		const newFileUri = await this.fileDialogService.showSaveDialog({
			defaultUri
		});
		if (!newFileUri) {
			return;
		}

		const buff = decodeBase64(splitData);
		await this.fileService.writeFile(newFileUri, buff);
		await this.openerService.open(newFileUri);
	}

	private _createInset(webviewService: IWebviewService, content: string) {
		this.localResourceRootsCache = this._getResourceRootsCache();
		const webview = webviewService.createWebviewElement({
			origin: BackLayerWebView.getOriginStore(this.storageService).getOrigin(this.notebookViewType, undefined),
			title: nls.localize('webview title', "Notebook webview content"),
			options: {
				purpose: WebviewContentPurpose.NotebookRenderer,
				enableFindWidget: false,
				transformCssVariables: transformWebviewThemeVars,
			},
			contentOptions: {
				allowMultipleAPIAcquire: true,
				allowScripts: true,
				localResourceRoots: this.localResourceRootsCache,
			},
			extension: undefined
		});

		webview.setHtml(content);
		return webview;
	}

	private _getResourceRootsCache(): URI[] {
		const workspaceFolders = this.contextService.getWorkspace().folders.map(x => x.uri);
		const notebookDir = this.getNotebookBaseUri();
		return [
			this.notebookService.getNotebookProviderResourceRoots(),
			this.notebookService.getRenderers().map(x => dirname(x.entrypoint.path)),
			Array.from(this.notebookService.getStaticPreloads(this.notebookViewType), x => dirname(x.entrypoint)),
			workspaceFolders,
			notebookDir,
			this.getBuiltinLocalResourceRoots()
		].flat();
	}

	private initializeWebViewState() {
		this._preloadsCache.clear();
		if (this._currentKernel) {
			this._updatePreloadsFromKernel(this._currentKernel);
		}

		for (const [output, inset] of this.insetMapping.entries()) {
			this._sendMessageToWebview({ ...inset.cachedCreation, initiallyHidden: this.hiddenInsetMapping.has(output) });
		}

		if (this.initializeMarkupPromise?.isFirstInit) {
			// On first run the contents have already been initialized so we don't need to init them again
			// no op
		} else {
			const mdCells = [...this.markupPreviewMapping.values()];
			this.markupPreviewMapping.clear();
			this.initializeMarkup(mdCells);
		}

		this._updateStyles();
		this._updateOptions();
	}

	private shouldUpdateInset(cell: IGenericCellViewModel, output: ICellOutputViewModel, cellTop: number, outputOffset: number): boolean {
		if (this._disposed) {
			return false;
		}

		if ('isOutputCollapsed' in cell && (cell as ICellViewModel).isOutputCollapsed) {
			return false;
		}

		if (this.hiddenInsetMapping.has(output)) {
			return true;
		}

		const outputCache = this.insetMapping.get(output);
		if (!outputCache) {
			return false;
		}

		if (outputOffset === outputCache.cachedCreation.outputOffset && cellTop === outputCache.cachedCreation.cellTop) {
			return false;
		}

		return true;
	}

	ackHeight(updates: readonly IAckOutputHeight[]): void {
		this._sendMessageToWebview({
			type: 'ack-dimension',
			updates
		});
	}

	updateScrollTops(outputRequests: IDisplayOutputLayoutUpdateRequest[], markupPreviews: { id: string; top: number }[]) {
		if (this._disposed) {
			return;
		}

		const widgets = coalesce(outputRequests.map((request): IContentWidgetTopRequest | undefined => {
			const outputCache = this.insetMapping.get(request.output);
			if (!outputCache) {
				return;
			}

			if (!request.forceDisplay && !this.shouldUpdateInset(request.cell, request.output, request.cellTop, request.outputOffset)) {
				return;
			}

			const id = outputCache.outputId;
			outputCache.cachedCreation.cellTop = request.cellTop;
			outputCache.cachedCreation.outputOffset = request.outputOffset;
			this.hiddenInsetMapping.delete(request.output);

			return {
				cellId: request.cell.id,
				outputId: id,
				cellTop: request.cellTop,
				outputOffset: request.outputOffset,
				forceDisplay: request.forceDisplay,
			};
		}));

		if (!widgets.length && !markupPreviews.length) {
			return;
		}

		this._sendMessageToWebview({
			type: 'view-scroll',
			widgets: widgets,
			markupCells: markupPreviews,
		});
	}

	private async createMarkupPreview(initialization: IMarkupCellInitialization) {
		if (this._disposed) {
			return;
		}

		if (this.markupPreviewMapping.has(initialization.cellId)) {
			console.error('Trying to create markup preview that already exists');
			return;
		}

		this.markupPreviewMapping.set(initialization.cellId, initialization);
		this._sendMessageToWebview({
			type: 'createMarkupCell',
			cell: initialization
		});
	}

	async showMarkupPreview(newContent: IMarkupCellInitialization) {
		if (this._disposed) {
			return;
		}

		const entry = this.markupPreviewMapping.get(newContent.cellId);
		if (!entry) {
			return this.createMarkupPreview(newContent);
		}

		const sameContent = newContent.content === entry.content;
		const sameMetadata = (equals(newContent.metadata, entry.metadata));
		if (!sameContent || !sameMetadata || !entry.visible) {
			this._sendMessageToWebview({
				type: 'showMarkupCell',
				id: newContent.cellId,
				handle: newContent.cellHandle,
				// If the content has not changed, we still want to make sure the
				// preview is visible but don't need to send anything over
				content: sameContent ? undefined : newContent.content,
				top: newContent.offset,
				metadata: sameMetadata ? undefined : newContent.metadata
			});
		}
		entry.metadata = newContent.metadata;
		entry.content = newContent.content;
		entry.offset = newContent.offset;
		entry.visible = true;
	}

	async hideMarkupPreviews(cellIds: readonly string[]) {
		if (this._disposed) {
			return;
		}

		const cellsToHide: string[] = [];
		for (const cellId of cellIds) {
			const entry = this.markupPreviewMapping.get(cellId);
			if (entry) {
				if (entry.visible) {
					cellsToHide.push(cellId);
					entry.visible = false;
				}
			}
		}

		if (cellsToHide.length) {
			this._sendMessageToWebview({
				type: 'hideMarkupCells',
				ids: cellsToHide
			});
		}
	}

	async unhideMarkupPreviews(cellIds: readonly string[]) {
		if (this._disposed) {
			return;
		}

		const toUnhide: string[] = [];
		for (const cellId of cellIds) {
			const entry = this.markupPreviewMapping.get(cellId);
			if (entry) {
				if (!entry.visible) {
					entry.visible = true;
					toUnhide.push(cellId);
				}
			} else {
				console.error(`Trying to unhide a preview that does not exist: ${cellId}`);
			}
		}

		this._sendMessageToWebview({
			type: 'unhideMarkupCells',
			ids: toUnhide,
		});
	}

	async deleteMarkupPreviews(cellIds: readonly string[]) {
		if (this._disposed) {
			return;
		}

		for (const id of cellIds) {
			if (!this.markupPreviewMapping.has(id)) {
				console.error(`Trying to delete a preview that does not exist: ${id}`);
			}
			this.markupPreviewMapping.delete(id);
		}

		if (cellIds.length) {
			this._sendMessageToWebview({
				type: 'deleteMarkupCell',
				ids: cellIds
			});
		}
	}

	async updateMarkupPreviewSelections(selectedCellsIds: string[]) {
		if (this._disposed) {
			return;
		}

		this._sendMessageToWebview({
			type: 'updateSelectedMarkupCells',
			selectedCellIds: selectedCellsIds.filter(id => this.markupPreviewMapping.has(id)),
		});
	}

	async initializeMarkup(cells: readonly IMarkupCellInitialization[]): Promise<void> {
		if (this._disposed) {
			return;
		}

		this.initializeMarkupPromise?.p.complete();
		const requestId = UUID.generateUuid();
		this.initializeMarkupPromise = { p: new DeferredPromise(), requestId, isFirstInit: this.firstInit };

		this.firstInit = false;

		for (const cell of cells) {
			this.markupPreviewMapping.set(cell.cellId, cell);
		}

		this._sendMessageToWebview({
			type: 'initializeMarkup',
			cells,
			requestId,
		});

		return this.initializeMarkupPromise.p.p;
	}

	/**
	 * Validate if cached inset is out of date and require a rerender
	 * Note that it doesn't account for output content change.
	 */
	private _cachedInsetEqual(cachedInset: ICachedInset<T>, content: IInsetRenderOutput) {
		if (content.type === RenderOutputType.Extension) {
			// Use a new renderer
			return cachedInset.renderer?.id === content.renderer.id;
		} else {
			// The new renderer is the default HTML renderer
			return cachedInset.cachedCreation.type === 'html';
		}
	}

	createOutput(cellInfo: T, content: IInsetRenderOutput, cellTop: number, offset: number): void {
		if (this._disposed) {
			return;
		}

		const cachedInset = this.insetMapping.get(content.source);

		if (cachedInset && this._cachedInsetEqual(cachedInset, content)) {
			this.hiddenInsetMapping.delete(content.source);
			this._sendMessageToWebview({
				type: 'showOutput',
				cellId: cachedInset.cellInfo.cellId,
				outputId: cachedInset.outputId,
				cellTop: cellTop,
				outputOffset: offset
			});
			return;
		}

		const messageBase = {
			type: 'html',
			cellId: cellInfo.cellId,
			cellTop: cellTop,
			outputOffset: offset,
			left: 0,
			requiredPreloads: [],
		} as const;

		let message: ICreationRequestMessage;
		let renderer: INotebookRendererInfo | undefined;
		if (content.type === RenderOutputType.Extension) {
			const output = content.source.model;
			renderer = content.renderer;
			const first = output.outputs.find(op => op.mime === content.mimeType)!;

			// TODO@jrieken - the message can contain "bytes" and those are transferable
			// which improves IPC performance and therefore should be used. However, it does
			// means that the bytes cannot be used here anymore
			message = {
				...messageBase,
				outputId: output.outputId,
				rendererId: content.renderer.id,
				content: {
					type: RenderOutputType.Extension,
					outputId: output.outputId,
					metadata: output.metadata,
					output: {
						mime: first.mime,
						valueBytes: first.data.buffer,
					},
					allOutputs: output.outputs.map(output => ({ mime: output.mime })),
				},
			};
		} else {
			message = {
				...messageBase,
				outputId: UUID.generateUuid(),
				content: {
					type: content.type,
					htmlContent: content.htmlContent,
				}
			};
		}

		this._sendMessageToWebview(message);
		this.insetMapping.set(content.source, { outputId: message.outputId, cellInfo: cellInfo, renderer, cachedCreation: message });
		this.hiddenInsetMapping.delete(content.source);
		this.reversedInsetMapping.set(message.outputId, content.source);
	}

	updateOutput(cellInfo: T, content: IInsetRenderOutput, cellTop: number, offset: number): void {
		if (this._disposed) {
			return;
		}

		if (!this.insetMapping.has(content.source)) {
			this.createOutput(cellInfo, content, cellTop, offset);
			return;
		}

		const outputCache = this.insetMapping.get(content.source)!;
		this.hiddenInsetMapping.delete(content.source);
		let updatedContent: ICreationContent | undefined = undefined;
		if (content.type === RenderOutputType.Extension) {
			const output = content.source.model;
			const firstBuffer = output.outputs.find(op => op.mime === content.mimeType)!;
			updatedContent = {
				type: RenderOutputType.Extension,
				outputId: outputCache.outputId,
				metadata: output.metadata,
				output: {
					mime: content.mimeType,
					valueBytes: firstBuffer.data.buffer,
				},
				allOutputs: output.outputs.map(output => ({ mime: output.mime }))
			};
		}

		this._sendMessageToWebview({
			type: 'showOutput',
			cellId: outputCache.cellInfo.cellId,
			outputId: outputCache.outputId,
			cellTop: cellTop,
			outputOffset: offset,
			content: updatedContent
		});
		return;
	}

	removeInsets(outputs: readonly ICellOutputViewModel[]): void {
		if (this._disposed) {
			return;
		}

		for (const output of outputs) {
			const outputCache = this.insetMapping.get(output);
			if (!outputCache) {
				continue;
			}

			const id = outputCache.outputId;

			this._sendMessageToWebview({
				type: 'clearOutput',
				rendererId: outputCache.cachedCreation.rendererId,
				cellUri: outputCache.cellInfo.cellUri.toString(),
				outputId: id,
				cellId: outputCache.cellInfo.cellId
			});
			this.insetMapping.delete(output);
			this.reversedInsetMapping.delete(id);
		}
	}

	hideInset(output: ICellOutputViewModel): void {
		if (this._disposed) {
			return;
		}

		const outputCache = this.insetMapping.get(output);
		if (!outputCache) {
			return;
		}

		this.hiddenInsetMapping.add(output);

		this._sendMessageToWebview({
			type: 'hideOutput',
			outputId: outputCache.outputId,
			cellId: outputCache.cellInfo.cellId,
		});
	}

	focusWebview() {
		if (this._disposed) {
			return;
		}

		this.webview?.focus();
	}

	focusOutput(cellId: string, viewFocused: boolean) {
		if (this._disposed) {
			return;
		}

		if (!viewFocused) {
			this.webview?.focus();
		}

		this._sendMessageToWebview({
			type: 'focus-output',
			cellId,
		});
	}

	async find(query: string, options: { wholeWord?: boolean; caseSensitive?: boolean; includeMarkup: boolean; includeOutput: boolean }): Promise<IFindMatch[]> {
		if (query === '') {
			return [];
		}

		const p = new Promise<IFindMatch[]>(resolve => {
			const sub = this.webview?.onMessage(e => {
				if (e.message.type === 'didFind') {
					resolve(e.message.matches);
					sub?.dispose();
				}
			});
		});

		this._sendMessageToWebview({
			type: 'find',
			query: query,
			options
		});

		const ret = await p;
		return ret;
	}

	findStop() {
		this._sendMessageToWebview({
			type: 'findStop'
		});
	}

	async findHighlight(index: number): Promise<number> {
		const p = new Promise<number>(resolve => {
			const sub = this.webview?.onMessage(e => {
				if (e.message.type === 'didFindHighlight') {
					resolve(e.message.offset);
					sub?.dispose();
				}
			});
		});

		this._sendMessageToWebview({
			type: 'findHighlight',
			index
		});

		const ret = await p;
		return ret;
	}

	async findUnHighlight(index: number): Promise<void> {
		this._sendMessageToWebview({
			type: 'findUnHighlight',
			index
		});
	}


	deltaCellContainerClassNames(cellId: string, added: string[], removed: string[]) {
		this._sendMessageToWebview({
			type: 'decorations',
			cellId,
			addedClassNames: added,
			removedClassNames: removed
		});

	}

	updateOutputRenderers() {
		if (!this.webview) {
			return;
		}

		const renderersData = this.getRendererData();
		this.localResourceRootsCache = this._getResourceRootsCache();
		const mixedResourceRoots = [
			...(this.localResourceRootsCache || []),
			...(this._currentKernel ? [this._currentKernel.localResourceRoot] : []),
		];

		this.webview.localResourcesRoot = mixedResourceRoots;
		this._sendMessageToWebview({
			type: 'updateRenderers',
			rendererData: renderersData
		});
	}

	async updateKernelPreloads(kernel: INotebookKernel | undefined) {
		if (this._disposed || kernel === this._currentKernel) {
			return;
		}

		const previousKernel = this._currentKernel;
		this._currentKernel = kernel;

		if (previousKernel && previousKernel.preloadUris.length > 0) {
			this.webview?.reload(); // preloads will be restored after reload
		} else if (kernel) {
			this._updatePreloadsFromKernel(kernel);
		}
	}

	private _updatePreloadsFromKernel(kernel: INotebookKernel) {
		const resources: IControllerPreload[] = [];
		for (const preload of kernel.preloadUris) {
			const uri = this.environmentService.isExtensionDevelopment && (preload.scheme === 'http' || preload.scheme === 'https')
				? preload : this.asWebviewUri(preload, undefined);

			if (!this._preloadsCache.has(uri.toString())) {
				resources.push({ uri: uri.toString(), originalUri: preload.toString() });
				this._preloadsCache.add(uri.toString());
			}
		}

		if (!resources.length) {
			return;
		}

		this._updatePreloads(resources);
	}

	private _updatePreloads(resources: IControllerPreload[]) {
		if (!this.webview) {
			return;
		}

		const mixedResourceRoots = [
			...(this.localResourceRootsCache || []),
			...(this._currentKernel ? [this._currentKernel.localResourceRoot] : []),
		];

		this.webview.localResourcesRoot = mixedResourceRoots;

		this._sendMessageToWebview({
			type: 'preload',
			resources: resources,
		});
	}

	private _sendMessageToWebview(message: ToWebviewMessage) {
		if (this._disposed) {
			return;
		}

		this.webview?.postMessage(message);
	}

	override dispose() {
		this._disposed = true;
		this.webview?.dispose();
		this.webview = undefined;
		this.notebookEditor = null!;
		this.insetMapping.clear();
		super.dispose();
	}
}

function getTokenizationCss() {
	const colorMap = TokenizationRegistry.getColorMap();
	const tokenizationCss = colorMap ? generateTokensCSSForColorMap(colorMap) : '';
	return tokenizationCss;
}<|MERGE_RESOLUTION|>--- conflicted
+++ resolved
@@ -677,13 +677,9 @@
 								'github-issues.authNow',
 								'workbench.extensions.search',
 								'workbench.action.openSettings',
-<<<<<<< HEAD
-								'notebook.selectKernel',
+								'_notebook.selectKernel',
 								// TODO@rebornix explore open output channel with name command
 								'jupyter.viewOutput'
-=======
-								'_notebook.selectKernel',
->>>>>>> a69701a4
 							],
 						});
 						return;
