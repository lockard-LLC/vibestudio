/*---------------------------------------------------------------------------------------------
 *  Copyright (c) Microsoft Corporation. All rights reserved.
 *  Licensed under the MIT License. See License.txt in the project root for license information.
 *--------------------------------------------------------------------------------------------*/

import 'vs/css!./media/notebook';
import 'vs/css!./media/notebookCellInsertToolbar';
import 'vs/css!./media/notebookCellStatusBar';
import 'vs/css!./media/notebookCellTitleToolbar';
import 'vs/css!./media/notebookFocusIndicator';
import 'vs/css!./media/notebookToolbar';
import 'vs/css!./media/notebookDnd';
import 'vs/css!./media/notebookFolding';
import 'vs/css!./media/notebookCellOutput';
import { PixelRatio } from 'vs/base/browser/browser';
import * as DOM from 'vs/base/browser/dom';
import { IMouseWheelEvent, StandardMouseEvent } from 'vs/base/browser/mouseEvent';
import * as aria from 'vs/base/browser/ui/aria/aria';
import { IListContextMenuEvent } from 'vs/base/browser/ui/list/list';
import { DeferredPromise, runWhenIdle, SequencerByKey } from 'vs/base/common/async';
import { CancellationToken } from 'vs/base/common/cancellation';
import { Color, RGBA } from 'vs/base/common/color';
import { onUnexpectedError } from 'vs/base/common/errors';
import { Emitter, Event } from 'vs/base/common/event';
import { combinedDisposable, Disposable, DisposableStore, dispose, IDisposable, toDisposable } from 'vs/base/common/lifecycle';
import { setTimeout0 } from 'vs/base/common/platform';
import { extname, isEqual } from 'vs/base/common/resources';
import { URI } from 'vs/base/common/uri';
import { generateUuid } from 'vs/base/common/uuid';
import { FontMeasurements } from 'vs/editor/browser/config/fontMeasurements';
import { ICodeEditor } from 'vs/editor/browser/editorBrowser';
import { IEditorOptions } from 'vs/editor/common/config/editorOptions';
import { BareFontInfo, FontInfo } from 'vs/editor/common/config/fontInfo';
import { Range } from 'vs/editor/common/core/range';
import { Selection } from 'vs/editor/common/core/selection';
import { IEditor } from 'vs/editor/common/editorCommon';
import { SuggestController } from 'vs/editor/contrib/suggest/browser/suggestController';
import * as nls from 'vs/nls';
import { MenuId } from 'vs/platform/actions/common/actions';
import { IConfigurationService } from 'vs/platform/configuration/common/configuration';
import { IContextKey, IContextKeyService } from 'vs/platform/contextkey/common/contextkey';
import { IContextMenuService } from 'vs/platform/contextview/browser/contextView';
import { IInstantiationService } from 'vs/platform/instantiation/common/instantiation';
import { ServiceCollection } from 'vs/platform/instantiation/common/serviceCollection';
import { ILayoutService } from 'vs/platform/layout/browser/layoutService';
import { registerZIndex, ZIndex } from 'vs/platform/layout/browser/zIndexRegistry';
import { IEditorProgressService, IProgressRunner } from 'vs/platform/progress/common/progress';
import { ITelemetryService } from 'vs/platform/telemetry/common/telemetry';
import { contrastBorder, errorForeground, focusBorder, foreground, listInactiveSelectionBackground, registerColor, scrollbarSliderActiveBackground, scrollbarSliderBackground, scrollbarSliderHoverBackground, transparent } from 'vs/platform/theme/common/colorRegistry';
import { EDITOR_PANE_BACKGROUND, PANEL_BORDER, SIDE_BAR_BACKGROUND } from 'vs/workbench/common/theme';
import { debugIconStartForeground } from 'vs/workbench/contrib/debug/browser/debugColors';
import { CellEditState, CellFindMatchWithIndex, CellFocusMode, CellLayoutContext, CellRevealRangeType, CellRevealSyncType, CellRevealType, IActiveNotebookEditorDelegate, IBaseCellEditorOptions, ICellOutputViewModel, ICellViewModel, ICommonCellInfo, IDisplayOutputLayoutUpdateRequest, IFocusNotebookCellOptions, IInsetRenderOutput, IModelDecorationsChangeAccessor, INotebookDeltaDecoration, INotebookEditor, INotebookEditorContribution, INotebookEditorContributionDescription, INotebookEditorCreationOptions, INotebookEditorDelegate, INotebookEditorMouseEvent, INotebookEditorOptions, INotebookEditorViewState, INotebookViewCellsUpdateEvent, INotebookWebviewMessage, RenderOutputType } from 'vs/workbench/contrib/notebook/browser/notebookBrowser';
import { NotebookEditorExtensionsRegistry } from 'vs/workbench/contrib/notebook/browser/notebookEditorExtensions';
import { INotebookEditorService } from 'vs/workbench/contrib/notebook/browser/services/notebookEditorService';
import { notebookDebug } from 'vs/workbench/contrib/notebook/browser/notebookLogger';
import { NotebookCellStateChangedEvent, NotebookLayoutChangedEvent, NotebookLayoutInfo } from 'vs/workbench/contrib/notebook/browser/notebookViewEvents';
import { CellContextKeyManager } from 'vs/workbench/contrib/notebook/browser/view/cellParts/cellContextKeys';
import { CellDragAndDropController } from 'vs/workbench/contrib/notebook/browser/view/cellParts/cellDnd';
import { ListViewInfoAccessor, NotebookCellList, NOTEBOOK_WEBVIEW_BOUNDARY } from 'vs/workbench/contrib/notebook/browser/view/notebookCellList';
import { INotebookCellList } from 'vs/workbench/contrib/notebook/browser/view/notebookRenderingCommon';
import { BackLayerWebView } from 'vs/workbench/contrib/notebook/browser/view/renderers/backLayerWebView';
import { CodeCellRenderer, MarkupCellRenderer, NotebookCellListDelegate } from 'vs/workbench/contrib/notebook/browser/view/renderers/cellRenderer';
import { IAckOutputHeight, IMarkupCellInitialization } from 'vs/workbench/contrib/notebook/browser/view/renderers/webviewMessages';
import { CodeCellViewModel } from 'vs/workbench/contrib/notebook/browser/viewModel/codeCellViewModel';
import { NotebookEventDispatcher } from 'vs/workbench/contrib/notebook/browser/viewModel/eventDispatcher';
import { MarkupCellViewModel } from 'vs/workbench/contrib/notebook/browser/viewModel/markupCellViewModel';
import { CellViewModel, NotebookViewModel } from 'vs/workbench/contrib/notebook/browser/viewModel/notebookViewModelImpl';
import { ViewContext } from 'vs/workbench/contrib/notebook/browser/viewModel/viewContext';
import { NotebookEditorToolbar } from 'vs/workbench/contrib/notebook/browser/viewParts/notebookEditorToolbar';
import { NotebookEditorContextKeys } from 'vs/workbench/contrib/notebook/browser/viewParts/notebookEditorWidgetContextKeys';
import { NotebookOverviewRuler } from 'vs/workbench/contrib/notebook/browser/viewParts/notebookOverviewRuler';
import { ListTopCellToolbar } from 'vs/workbench/contrib/notebook/browser/viewParts/notebookTopCellToolbar';
import { NotebookTextModel } from 'vs/workbench/contrib/notebook/common/model/notebookTextModel';
import { CellEditType, CellKind, INotebookSearchOptions, RENDERER_NOT_AVAILABLE, SelectionStateType } from 'vs/workbench/contrib/notebook/common/notebookCommon';
import { NOTEBOOK_CURSOR_NAVIGATION_MODE, NOTEBOOK_EDITOR_EDITABLE, NOTEBOOK_EDITOR_FOCUSED, NOTEBOOK_OUTPUT_FOCUSED } from 'vs/workbench/contrib/notebook/common/notebookContextKeys';
import { INotebookExecutionService } from 'vs/workbench/contrib/notebook/common/notebookExecutionService';
import { INotebookExecutionStateService } from 'vs/workbench/contrib/notebook/common/notebookExecutionStateService';
import { INotebookKernelService } from 'vs/workbench/contrib/notebook/common/notebookKernelService';
import { NotebookOptions, OutputInnerContainerTopPadding } from 'vs/workbench/contrib/notebook/browser/notebookOptions';
import { ICellRange } from 'vs/workbench/contrib/notebook/common/notebookRange';
import { INotebookRendererMessagingService } from 'vs/workbench/contrib/notebook/common/notebookRendererMessagingService';
import { INotebookService } from 'vs/workbench/contrib/notebook/common/notebookService';
import { IWebviewElement } from 'vs/workbench/contrib/webview/browser/webview';
import { EditorExtensionsRegistry } from 'vs/editor/browser/editorExtensions';
import { IEditorGroupsService } from 'vs/workbench/services/editor/common/editorGroupsService';
import { NotebookPerfMarks } from 'vs/workbench/contrib/notebook/common/notebookPerformance';
import { BaseCellEditorOptions } from 'vs/workbench/contrib/notebook/browser/viewModel/cellEditorOptions';
import { FloatingClickMenu } from 'vs/workbench/browser/codeeditor';
import { IDimension } from 'vs/editor/common/core/dimension';
import { CellFindMatchModel } from 'vs/workbench/contrib/notebook/browser/contrib/find/findModel';
import { INotebookLoggingService } from 'vs/workbench/contrib/notebook/common/notebookLoggingService';
import { Schemas } from 'vs/base/common/network';

const $ = DOM.$;

export function getDefaultNotebookCreationOptions(): INotebookEditorCreationOptions {
	// We inlined the id to avoid loading comment contrib in tests
	const skipContributions = [
		'editor.contrib.review',
		FloatingClickMenu.ID,
		'editor.contrib.dirtydiff',
		'editor.contrib.testingOutputPeek',
		'editor.contrib.testingDecorations',
		'store.contrib.stickyScrollController',
		'editor.contrib.findController'
	];
	const contributions = EditorExtensionsRegistry.getEditorContributions().filter(c => skipContributions.indexOf(c.id) === -1);

	return {
		menuIds: {
			notebookToolbar: MenuId.NotebookToolbar,
			cellTitleToolbar: MenuId.NotebookCellTitle,
			cellDeleteToolbar: MenuId.NotebookCellDelete,
			cellInsertToolbar: MenuId.NotebookCellBetween,
			cellTopInsertToolbar: MenuId.NotebookCellListTop,
			cellExecuteToolbar: MenuId.NotebookCellExecute,
			cellExecutePrimary: MenuId.NotebookCellExecutePrimary,
		},
		cellEditorContributions: contributions
	};
}

export class NotebookEditorWidget extends Disposable implements INotebookEditorDelegate, INotebookEditor {
	//#region Eventing
	private readonly _onDidChangeCellState = this._register(new Emitter<NotebookCellStateChangedEvent>());
	readonly onDidChangeCellState = this._onDidChangeCellState.event;
	private readonly _onDidChangeViewCells = this._register(new Emitter<INotebookViewCellsUpdateEvent>());
	readonly onDidChangeViewCells: Event<INotebookViewCellsUpdateEvent> = this._onDidChangeViewCells.event;
	private readonly _onWillChangeModel = this._register(new Emitter<NotebookTextModel | undefined>());
	readonly onWillChangeModel: Event<NotebookTextModel | undefined> = this._onWillChangeModel.event;
	private readonly _onDidChangeModel = this._register(new Emitter<NotebookTextModel | undefined>());
	readonly onDidChangeModel: Event<NotebookTextModel | undefined> = this._onDidChangeModel.event;
	private readonly _onDidAttachViewModel = this._register(new Emitter<void>());
	readonly onDidAttachViewModel: Event<void> = this._onDidAttachViewModel.event;
	private readonly _onDidChangeOptions = this._register(new Emitter<void>());
	readonly onDidChangeOptions: Event<void> = this._onDidChangeOptions.event;
	private readonly _onDidChangeDecorations = this._register(new Emitter<void>());
	readonly onDidChangeDecorations: Event<void> = this._onDidChangeDecorations.event;
	private readonly _onDidScroll = this._register(new Emitter<void>());
	readonly onDidScroll: Event<void> = this._onDidScroll.event;
	private readonly _onDidChangeActiveCell = this._register(new Emitter<void>());
	readonly onDidChangeActiveCell: Event<void> = this._onDidChangeActiveCell.event;
	private readonly _onDidChangeSelection = this._register(new Emitter<void>());
	readonly onDidChangeSelection: Event<void> = this._onDidChangeSelection.event;
	private readonly _onDidChangeVisibleRanges = this._register(new Emitter<void>());
	readonly onDidChangeVisibleRanges: Event<void> = this._onDidChangeVisibleRanges.event;
	private readonly _onDidFocusEmitter = this._register(new Emitter<void>());
	readonly onDidFocusWidget = this._onDidFocusEmitter.event;
	private readonly _onDidBlurEmitter = this._register(new Emitter<void>());
	readonly onDidBlurWidget = this._onDidBlurEmitter.event;
	private readonly _onDidChangeActiveEditor = this._register(new Emitter<this>());
	readonly onDidChangeActiveEditor: Event<this> = this._onDidChangeActiveEditor.event;
	private readonly _onDidChangeActiveKernel = this._register(new Emitter<void>());
	readonly onDidChangeActiveKernel: Event<void> = this._onDidChangeActiveKernel.event;
	private readonly _onMouseUp: Emitter<INotebookEditorMouseEvent> = this._register(new Emitter<INotebookEditorMouseEvent>());
	readonly onMouseUp: Event<INotebookEditorMouseEvent> = this._onMouseUp.event;
	private readonly _onMouseDown: Emitter<INotebookEditorMouseEvent> = this._register(new Emitter<INotebookEditorMouseEvent>());
	readonly onMouseDown: Event<INotebookEditorMouseEvent> = this._onMouseDown.event;
	private readonly _onDidReceiveMessage = this._register(new Emitter<INotebookWebviewMessage>());
	readonly onDidReceiveMessage: Event<INotebookWebviewMessage> = this._onDidReceiveMessage.event;
	private readonly _onDidRenderOutput = this._register(new Emitter<ICellOutputViewModel>());
	private readonly onDidRenderOutput = this._onDidRenderOutput.event;
	private readonly _onDidRemoveOutput = this._register(new Emitter<ICellOutputViewModel>());
	private readonly onDidRemoveOutput = this._onDidRemoveOutput.event;
	private readonly _onDidResizeOutputEmitter = this._register(new Emitter<ICellViewModel>());
	readonly onDidResizeOutput = this._onDidResizeOutputEmitter.event;

	//#endregion
	private _overlayContainer!: HTMLElement;
	private _notebookTopToolbarContainer!: HTMLElement;
	private _notebookTopToolbar!: NotebookEditorToolbar;
	private _notebookOverviewRulerContainer!: HTMLElement;
	private _notebookOverviewRuler!: NotebookOverviewRuler;
	private _body!: HTMLElement;
	private _styleElement!: HTMLStyleElement;
	private _overflowContainer!: HTMLElement;
	private _webview: BackLayerWebView<ICommonCellInfo> | null = null;
	private _webviewResolvePromise: Promise<BackLayerWebView<ICommonCellInfo> | null> | null = null;
	private _webviewTransparentCover: HTMLElement | null = null;
	private _listDelegate: NotebookCellListDelegate | null = null;
	private _list!: INotebookCellList;
	private _listViewInfoAccessor!: ListViewInfoAccessor;
	private _dndController: CellDragAndDropController | null = null;
	private _listTopCellToolbar: ListTopCellToolbar | null = null;
	private _renderedEditors: Map<ICellViewModel, ICodeEditor> = new Map();
	private _viewContext: ViewContext;
	private _notebookViewModel: NotebookViewModel | undefined;
	private _localStore: DisposableStore = this._register(new DisposableStore());
	private _localCellStateListeners: DisposableStore[] = [];
	private _fontInfo: FontInfo | undefined;
	private _dimension?: DOM.Dimension;
	private _position?: DOM.IDomPosition;
	private _shadowElement?: HTMLElement;
	private _shadowElementViewInfo: { height: number; width: number; top: number; left: number } | null = null;

	private readonly _editorFocus: IContextKey<boolean>;
	private readonly _outputFocus: IContextKey<boolean>;
	private readonly _editorEditable: IContextKey<boolean>;
	private readonly _cursorNavMode: IContextKey<boolean>;
	protected readonly _contributions = new Map<string, INotebookEditorContribution>();
	private _scrollBeyondLastLine: boolean;
	private readonly _insetModifyQueueByOutputId = new SequencerByKey<string>();
	private _cellContextKeyManager: CellContextKeyManager | null = null;
	private readonly _uuid = generateUuid();
	private _focusTracker!: DOM.IFocusTracker;
	private _webviewFocused: boolean = false;
	private _isVisible = false;
	get isVisible() {
		return this._isVisible;
	}

	private _isDisposed: boolean = false;

	get isDisposed() {
		return this._isDisposed;
	}

	set viewModel(newModel: NotebookViewModel | undefined) {
		this._onWillChangeModel.fire(this._notebookViewModel?.notebookDocument);
		this._notebookViewModel = newModel;
		this._onDidChangeModel.fire(newModel?.notebookDocument);
	}

	get viewModel() {
		return this._notebookViewModel;
	}

	get textModel() {
		return this._notebookViewModel?.notebookDocument;
	}

	get isReadOnly() {
		return this._notebookViewModel?.options.isReadOnly ?? false;
	}

	get activeCodeEditor(): IEditor | undefined {
		if (this._isDisposed) {
			return;
		}

		const [focused] = this._list.getFocusedElements();
		return this._renderedEditors.get(focused);
	}

	get visibleRanges() {
		return this._list.visibleRanges || [];
	}

	private _baseCellEditorOptions = new Map<string, IBaseCellEditorOptions>();

	readonly isEmbedded: boolean;
	private _readOnly: boolean;

	public readonly scopedContextKeyService: IContextKeyService;
	private readonly instantiationService: IInstantiationService;
	private readonly _notebookOptions: NotebookOptions;

	private _currentProgress: IProgressRunner | undefined;

	get notebookOptions() {
		return this._notebookOptions;
	}

	constructor(
		readonly creationOptions: INotebookEditorCreationOptions,
		dimension: DOM.Dimension | undefined,
		@IInstantiationService instantiationService: IInstantiationService,
		@IEditorGroupsService editorGroupsService: IEditorGroupsService,
		@INotebookRendererMessagingService private readonly notebookRendererMessaging: INotebookRendererMessagingService,
		@INotebookEditorService private readonly notebookEditorService: INotebookEditorService,
		@INotebookKernelService private readonly notebookKernelService: INotebookKernelService,
		@INotebookService private readonly _notebookService: INotebookService,
		@IConfigurationService private readonly configurationService: IConfigurationService,
		@IContextKeyService contextKeyService: IContextKeyService,
		@ILayoutService private readonly layoutService: ILayoutService,
		@IContextMenuService private readonly contextMenuService: IContextMenuService,
		@ITelemetryService private readonly telemetryService: ITelemetryService,
		@INotebookExecutionService private readonly notebookExecutionService: INotebookExecutionService,
		@INotebookExecutionStateService notebookExecutionStateService: INotebookExecutionStateService,
		@IEditorProgressService private readonly editorProgressService: IEditorProgressService,
		@INotebookLoggingService readonly logService: INotebookLoggingService,
	) {
		super();

		this._dimension = dimension;

		this.isEmbedded = creationOptions.isEmbedded ?? false;
		this._readOnly = creationOptions.isReadOnly ?? false;

		this._notebookOptions = creationOptions.options ?? new NotebookOptions(this.configurationService, notebookExecutionStateService);
		this._register(this._notebookOptions);
		this._viewContext = new ViewContext(
			this._notebookOptions,
			new NotebookEventDispatcher(),
			language => this.getBaseCellEditorOptions(language));
		this._register(this._viewContext.eventDispatcher.onDidChangeCellState(e => {
			this._onDidChangeCellState.fire(e);
		}));

		this._overlayContainer = document.createElement('div');
		this.scopedContextKeyService = contextKeyService.createScoped(this._overlayContainer);
		this.instantiationService = instantiationService.createChild(new ServiceCollection([IContextKeyService, this.scopedContextKeyService]));

		this._register(_notebookService.onDidChangeOutputRenderers(() => {
			this._updateOutputRenderers();
		}));

		this._register(this.instantiationService.createInstance(NotebookEditorContextKeys, this));

		this._register(notebookKernelService.onDidChangeSelectedNotebooks(e => {
			if (isEqual(e.notebook, this.viewModel?.uri)) {
				this._loadKernelPreloads();
				this._onDidChangeActiveKernel.fire();
			}
		}));

		this._scrollBeyondLastLine = this.configurationService.getValue<boolean>('editor.scrollBeyondLastLine');

		this._register(this.configurationService.onDidChangeConfiguration(e => {
			if (e.affectsConfiguration('editor.scrollBeyondLastLine')) {
				this._scrollBeyondLastLine = this.configurationService.getValue<boolean>('editor.scrollBeyondLastLine');
				if (this._dimension && this._isVisible) {
					this.layout(this._dimension);
				}
			}
		}));

		this._register(this._notebookOptions.onDidChangeOptions(e => {
			if (e.cellStatusBarVisibility || e.cellToolbarLocation || e.cellToolbarInteraction) {
				this._updateForNotebookConfiguration();
			}

			if (e.fontFamily) {
				this._generateFontInfo();
			}

			if (e.compactView
				|| e.focusIndicator
				|| e.insertToolbarPosition
				|| e.cellToolbarLocation
				|| e.dragAndDropEnabled
				|| e.fontSize
				|| e.markupFontSize
				|| e.fontFamily
				|| e.insertToolbarAlignment
				|| e.outputFontSize
				|| e.outputLineHeight
				|| e.outputFontFamily
				|| e.outputWordWrap
				|| e.outputScrolling
			) {
				this._styleElement?.remove();
				this._createLayoutStyles();
				this._webview?.updateOptions({
					...this.notebookOptions.computeWebviewOptions(),
					fontFamily: this._generateFontFamily()
				});
			}

			if (this._dimension && this._isVisible) {
				this.layout(this._dimension);
			}
		}));

		this._register(editorGroupsService.onDidScroll(e => {
			if (!this._shadowElement || !this._isVisible) {
				return;
			}

			this.updateShadowElement(this._shadowElement, this._dimension);
			this.layoutContainerOverShadowElement(this._dimension, this._position);
		}));

		this.notebookEditorService.addNotebookEditor(this);

		const id = generateUuid();
		this._overlayContainer.id = `notebook-${id}`;
		this._overlayContainer.className = 'notebookOverlay';
		this._overlayContainer.classList.add('notebook-editor');
		this._overlayContainer.style.visibility = 'hidden';

		this.layoutService.container.appendChild(this._overlayContainer);
		this._createBody(this._overlayContainer);
		this._generateFontInfo();
		this._isVisible = true;
		this._editorFocus = NOTEBOOK_EDITOR_FOCUSED.bindTo(this.scopedContextKeyService);
		this._outputFocus = NOTEBOOK_OUTPUT_FOCUSED.bindTo(this.scopedContextKeyService);
		this._editorEditable = NOTEBOOK_EDITOR_EDITABLE.bindTo(this.scopedContextKeyService);
		this._cursorNavMode = NOTEBOOK_CURSOR_NAVIGATION_MODE.bindTo(this.scopedContextKeyService);

		this._editorEditable.set(!creationOptions.isReadOnly);

		let contributions: INotebookEditorContributionDescription[];
		if (Array.isArray(this.creationOptions.contributions)) {
			contributions = this.creationOptions.contributions;
		} else {
			contributions = NotebookEditorExtensionsRegistry.getEditorContributions();
		}
		for (const desc of contributions) {
			let contribution: INotebookEditorContribution | undefined;
			try {
				contribution = this.instantiationService.createInstance(desc.ctor, this);
			} catch (err) {
				onUnexpectedError(err);
			}
			if (contribution) {
				if (!this._contributions.has(desc.id)) {
					this._contributions.set(desc.id, contribution);
				} else {
					contribution.dispose();
					throw new Error(`DUPLICATE notebook editor contribution: '${desc.id}'`);
				}
			}
		}

		this._updateForNotebookConfiguration();
	}

	private _debugFlag: boolean = false;

	private _debug(...args: any[]) {
		if (!this._debugFlag) {
			return;
		}

		notebookDebug(...args);
	}

	/**
	 * EditorId
	 */
	public getId(): string {
		return this._uuid;
	}

	_getViewModel(): NotebookViewModel | undefined {
		return this.viewModel;
	}

	getLength() {
		return this.viewModel?.length ?? 0;
	}

	getSelections() {
		return this.viewModel?.getSelections() ?? [];
	}

	setSelections(selections: ICellRange[]) {
		if (!this.viewModel) {
			return;
		}

		const focus = this.viewModel.getFocus();
		this.viewModel.updateSelectionsState({
			kind: SelectionStateType.Index,
			focus: focus,
			selections: selections
		});
	}

	getFocus() {
		return this.viewModel?.getFocus() ?? { start: 0, end: 0 };
	}

	setFocus(focus: ICellRange) {
		if (!this.viewModel) {
			return;
		}

		const selections = this.viewModel.getSelections();
		this.viewModel.updateSelectionsState({
			kind: SelectionStateType.Index,
			focus: focus,
			selections: selections
		});
	}

	getSelectionViewModels(): ICellViewModel[] {
		if (!this.viewModel) {
			return [];
		}

		const cellsSet = new Set<number>();

		return this.viewModel.getSelections().map(range => this.viewModel!.viewCells.slice(range.start, range.end)).reduce((a, b) => {
			b.forEach(cell => {
				if (!cellsSet.has(cell.handle)) {
					cellsSet.add(cell.handle);
					a.push(cell);
				}
			});

			return a;
		}, [] as ICellViewModel[]);
	}

	hasModel(): this is IActiveNotebookEditorDelegate {
		return !!this._notebookViewModel;
	}

	showProgress(): void {
		this._currentProgress = this.editorProgressService.show(true);
	}

	hideProgress(): void {
		if (this._currentProgress) {
			this._currentProgress.done();
			this._currentProgress = undefined;
		}
	}

	//#region Editor Core

	getBaseCellEditorOptions(language: string): IBaseCellEditorOptions {
		const existingOptions = this._baseCellEditorOptions.get(language);

		if (existingOptions) {
			return existingOptions;
		} else {
			const options = new BaseCellEditorOptions(this, this.notebookOptions, this.configurationService, language);
			this._baseCellEditorOptions.set(language, options);
			return options;
		}
	}

	private _updateForNotebookConfiguration() {
		if (!this._overlayContainer) {
			return;
		}

		this._overlayContainer.classList.remove('cell-title-toolbar-left');
		this._overlayContainer.classList.remove('cell-title-toolbar-right');
		this._overlayContainer.classList.remove('cell-title-toolbar-hidden');
		const cellToolbarLocation = this._notebookOptions.computeCellToolbarLocation(this.viewModel?.viewType);
		this._overlayContainer.classList.add(`cell-title-toolbar-${cellToolbarLocation}`);

		const cellToolbarInteraction = this._notebookOptions.getLayoutConfiguration().cellToolbarInteraction;
		let cellToolbarInteractionState = 'hover';
		this._overlayContainer.classList.remove('cell-toolbar-hover');
		this._overlayContainer.classList.remove('cell-toolbar-click');

		if (cellToolbarInteraction === 'hover' || cellToolbarInteraction === 'click') {
			cellToolbarInteractionState = cellToolbarInteraction;
		}
		this._overlayContainer.classList.add(`cell-toolbar-${cellToolbarInteractionState}`);

	}

	private _generateFontInfo(): void {
		const editorOptions = this.configurationService.getValue<IEditorOptions>('editor');
		this._fontInfo = FontMeasurements.readFontInfo(BareFontInfo.createFromRawSettings(editorOptions, PixelRatio.value));
	}

	private _createBody(parent: HTMLElement): void {
		this._notebookTopToolbarContainer = document.createElement('div');
		this._notebookTopToolbarContainer.classList.add('notebook-toolbar-container');
		this._notebookTopToolbarContainer.tabIndex = 0;
		this._notebookTopToolbarContainer.style.display = 'none';
		DOM.append(parent, this._notebookTopToolbarContainer);
		this._body = document.createElement('div');
		DOM.append(parent, this._body);

		this._body.classList.add('cell-list-container');
		this._createLayoutStyles();
		this._createCellList();

		this._notebookOverviewRulerContainer = document.createElement('div');
		this._notebookOverviewRulerContainer.classList.add('notebook-overview-ruler-container');
		this._list.scrollableElement.appendChild(this._notebookOverviewRulerContainer);
		this._registerNotebookOverviewRuler();

		this._overflowContainer = document.createElement('div');
		this._overflowContainer.classList.add('notebook-overflow-widget-container', 'monaco-editor');
		DOM.append(parent, this._overflowContainer);
	}

	private _generateFontFamily() {
		return this._fontInfo?.fontFamily ?? `"SF Mono", Monaco, Menlo, Consolas, "Ubuntu Mono", "Liberation Mono", "DejaVu Sans Mono", "Courier New", monospace`;
	}

	private _createLayoutStyles(): void {
		this._styleElement = DOM.createStyleSheet(this._body);
		const {
			cellRightMargin,
			cellTopMargin,
			cellRunGutter,
			cellBottomMargin,
			codeCellLeftMargin,
			markdownCellGutter,
			markdownCellLeftMargin,
			markdownCellBottomMargin,
			markdownCellTopMargin,
			collapsedIndicatorHeight,
			compactView,
			focusIndicator,
			insertToolbarPosition,
			insertToolbarAlignment,
			fontSize,
			outputFontSize,
			focusIndicatorLeftMargin,
			focusIndicatorGap
		} = this._notebookOptions.getLayoutConfiguration();

		const { bottomToolbarGap, bottomToolbarHeight } = this._notebookOptions.computeBottomToolbarDimensions(this.viewModel?.viewType);

		const styleSheets: string[] = [];
		if (!this._fontInfo) {
			this._generateFontInfo();
		}

		const fontFamily = this._generateFontFamily();

		styleSheets.push(`
		.notebook-editor {
			--notebook-cell-output-font-size: ${outputFontSize}px;
			--notebook-cell-input-preview-font-size: ${fontSize}px;
			--notebook-cell-input-preview-font-family: ${fontFamily};
		}
		`);

		if (compactView) {
			styleSheets.push(`.notebookOverlay .cell-list-container > .monaco-list > .monaco-scrollable-element > .monaco-list-rows > .markdown-cell-row div.cell.code { margin-left: ${codeCellLeftMargin + cellRunGutter}px; }`);
		} else {
			styleSheets.push(`.notebookOverlay .cell-list-container > .monaco-list > .monaco-scrollable-element > .monaco-list-rows > .markdown-cell-row div.cell.code { margin-left: ${codeCellLeftMargin}px; }`);
		}

		// focus indicator
		if (focusIndicator === 'border') {
			styleSheets.push(`
			.monaco-workbench .notebookOverlay .monaco-list .monaco-list-row .cell-focus-indicator-top:before,
			.monaco-workbench .notebookOverlay .monaco-list .monaco-list-row .cell-focus-indicator-bottom:before,
			.monaco-workbench .notebookOverlay .monaco-list .markdown-cell-row .cell-inner-container:before,
			.monaco-workbench .notebookOverlay .monaco-list .markdown-cell-row .cell-inner-container:after {
				content: "";
				position: absolute;
				width: 100%;
				height: 1px;
			}

			.monaco-workbench .notebookOverlay .monaco-list .monaco-list-row .cell-focus-indicator-left:before,
			.monaco-workbench .notebookOverlay .monaco-list .monaco-list-row .cell-focus-indicator-right:before {
				content: "";
				position: absolute;
				width: 1px;
				height: 100%;
				z-index: 10;
			}

			/* top border */
			.monaco-workbench .notebookOverlay .monaco-list .monaco-list-row .cell-focus-indicator-top:before {
				border-top: 1px solid transparent;
			}

			/* left border */
			.monaco-workbench .notebookOverlay .monaco-list .monaco-list-row .cell-focus-indicator-left:before {
				border-left: 1px solid transparent;
			}

			/* bottom border */
			.monaco-workbench .notebookOverlay .monaco-list .monaco-list-row .cell-focus-indicator-bottom:before {
				border-bottom: 1px solid transparent;
			}

			/* right border */
			.monaco-workbench .notebookOverlay .monaco-list .monaco-list-row .cell-focus-indicator-right:before {
				border-right: 1px solid transparent;
			}
			`);

			// left and right border margins
			styleSheets.push(`
			.monaco-workbench .notebookOverlay .monaco-list .monaco-list-row.code-cell-row.focused .cell-focus-indicator-left:before,
			.monaco-workbench .notebookOverlay .monaco-list .monaco-list-row.code-cell-row.focused .cell-focus-indicator-right:before,
			.monaco-workbench .notebookOverlay .monaco-list.selection-multiple .monaco-list-row.code-cell-row.selected .cell-focus-indicator-left:before,
			.monaco-workbench .notebookOverlay .monaco-list.selection-multiple .monaco-list-row.code-cell-row.selected .cell-focus-indicator-right:before {
				top: -${cellTopMargin}px; height: calc(100% + ${cellTopMargin + cellBottomMargin}px)
			}`);
		} else {
			styleSheets.push(`
			.monaco-workbench .notebookOverlay .monaco-list .monaco-list-row .cell-focus-indicator-left .codeOutput-focus-indicator {
				border-left: 3px solid transparent;
				border-radius: 4px;
				width: 0px;
				margin-left: ${focusIndicatorLeftMargin}px;
				border-color: var(--vscode-notebook-inactiveFocusedCellBorder) !important;
			}

			.monaco-workbench .notebookOverlay .monaco-list .monaco-list-row.focused .cell-focus-indicator-left .codeOutput-focus-indicator-container,
			.monaco-workbench .notebookOverlay .monaco-list .monaco-list-row .cell-output-hover .cell-focus-indicator-left .codeOutput-focus-indicator-container,
			.monaco-workbench .notebookOverlay .monaco-list .monaco-list-row .markdown-cell-hover .cell-focus-indicator-left .codeOutput-focus-indicator-container,
			.monaco-workbench .notebookOverlay .monaco-list .monaco-list-row:hover .cell-focus-indicator-left .codeOutput-focus-indicator-container {
				display: block;
			}

			.monaco-workbench .notebookOverlay .monaco-list .monaco-list-row .cell-focus-indicator-left .codeOutput-focus-indicator-container:hover .codeOutput-focus-indicator {
				border-left: 5px solid transparent;
				margin-left: ${focusIndicatorLeftMargin - 1}px;
			}
			`);

			styleSheets.push(`
			.monaco-workbench .notebookOverlay .monaco-list .monaco-list-row.focused .cell-inner-container.cell-output-focus .cell-focus-indicator-left .codeOutput-focus-indicator,
			.monaco-workbench .notebookOverlay .monaco-list:focus-within .monaco-list-row.focused .cell-inner-container .cell-focus-indicator-left .codeOutput-focus-indicator {
				border-color: var(--vscode-notebook-focusedCellBorder) !important;
			}

			.monaco-workbench .notebookOverlay .monaco-list .monaco-list-row .cell-inner-container .cell-focus-indicator-left .output-focus-indicator {
				margin-top: ${focusIndicatorGap}px;
			}
			`);
		}

		// between cell insert toolbar
		if (insertToolbarPosition === 'betweenCells' || insertToolbarPosition === 'both') {
			styleSheets.push(`.monaco-workbench .notebookOverlay > .cell-list-container > .monaco-list > .monaco-scrollable-element > .monaco-list-rows > .monaco-list-row .cell-bottom-toolbar-container { display: flex; }`);
			styleSheets.push(`.monaco-workbench .notebookOverlay > .cell-list-container > .monaco-list > .monaco-scrollable-element > .monaco-list-rows > .cell-list-top-cell-toolbar-container { display: flex; }`);
		} else {
			styleSheets.push(`.monaco-workbench .notebookOverlay > .cell-list-container > .monaco-list > .monaco-scrollable-element > .monaco-list-rows > .monaco-list-row .cell-bottom-toolbar-container { display: none; }`);
			styleSheets.push(`.monaco-workbench .notebookOverlay > .cell-list-container > .monaco-list > .monaco-scrollable-element > .monaco-list-rows > .cell-list-top-cell-toolbar-container { display: none; }`);
		}

		if (insertToolbarAlignment === 'left') {
			styleSheets.push(`
			.monaco-workbench .notebookOverlay .cell-list-top-cell-toolbar-container .action-item:first-child,
			.monaco-workbench .notebookOverlay .cell-list-top-cell-toolbar-container .action-item:first-child, .monaco-workbench .notebookOverlay > .cell-list-container > .monaco-list > .monaco-scrollable-element > .monaco-list-rows > .monaco-list-row .cell-bottom-toolbar-container .action-item:first-child {
				margin-right: 0px !important;
			}`);

			styleSheets.push(`
			.monaco-workbench .notebookOverlay .cell-list-top-cell-toolbar-container .monaco-toolbar .action-label,
			.monaco-workbench .notebookOverlay .cell-list-top-cell-toolbar-container .monaco-toolbar .action-label, .monaco-workbench .notebookOverlay > .cell-list-container > .monaco-list > .monaco-scrollable-element > .monaco-list-rows > .monaco-list-row .cell-bottom-toolbar-container .monaco-toolbar .action-label {
				padding: 0px !important;
				justify-content: center;
				border-radius: 4px;
			}`);

			styleSheets.push(`
			.monaco-workbench .notebookOverlay .cell-list-top-cell-toolbar-container,
			.monaco-workbench .notebookOverlay .cell-list-top-cell-toolbar-container, .monaco-workbench .notebookOverlay > .cell-list-container > .monaco-list > .monaco-scrollable-element > .monaco-list-rows > .monaco-list-row .cell-bottom-toolbar-container {
				align-items: flex-start;
				justify-content: left;
				margin: 0 16px 0 ${8 + codeCellLeftMargin}px;
			}`);

			styleSheets.push(`
			.monaco-workbench .notebookOverlay .cell-list-top-cell-toolbar-container,
			.notebookOverlay .cell-bottom-toolbar-container .action-item {
				border: 0px;
			}`);
		}

		// top insert toolbar
		const topInsertToolbarHeight = this._notebookOptions.computeTopInsertToolbarHeight(this.viewModel?.viewType);
		styleSheets.push(`.notebookOverlay .cell-list-top-cell-toolbar-container { top: -${topInsertToolbarHeight - 3}px }`);
		styleSheets.push(`.notebookOverlay > .cell-list-container > .monaco-list > .monaco-scrollable-element,
		.notebookOverlay > .cell-list-container > .notebook-gutter > .monaco-list > .monaco-scrollable-element {
			padding-top: ${topInsertToolbarHeight}px !important;
			box-sizing: border-box;
		}`);

		styleSheets.push(`.notebookOverlay .cell-list-container > .monaco-list > .monaco-scrollable-element > .monaco-list-rows > .code-cell-row div.cell.code { margin-left: ${codeCellLeftMargin + cellRunGutter}px; }`);
		styleSheets.push(`.notebookOverlay .cell-list-container > .monaco-list > .monaco-scrollable-element > .monaco-list-rows > .monaco-list-row div.cell { margin-right: ${cellRightMargin}px; }`);
		styleSheets.push(`.notebookOverlay .cell-list-container > .monaco-list > .monaco-scrollable-element > .monaco-list-rows > .monaco-list-row > .cell-inner-container { padding-top: ${cellTopMargin}px; }`);
		styleSheets.push(`.notebookOverlay .cell-list-container > .monaco-list > .monaco-scrollable-element > .monaco-list-rows > .markdown-cell-row > .cell-inner-container { padding-bottom: ${markdownCellBottomMargin}px; padding-top: ${markdownCellTopMargin}px; }`);
		styleSheets.push(`.notebookOverlay .cell-list-container > .monaco-list > .monaco-scrollable-element > .monaco-list-rows > .markdown-cell-row > .cell-inner-container.webview-backed-markdown-cell { padding: 0; }`);
		styleSheets.push(`.notebookOverlay .cell-list-container > .monaco-list > .monaco-scrollable-element > .monaco-list-rows > .markdown-cell-row > .webview-backed-markdown-cell.markdown-cell-edit-mode .cell.code { padding-bottom: ${markdownCellBottomMargin}px; padding-top: ${markdownCellTopMargin}px; }`);
		styleSheets.push(`.notebookOverlay .output { margin: 0px ${cellRightMargin}px 0px ${codeCellLeftMargin + cellRunGutter}px; }`);
		styleSheets.push(`.notebookOverlay .output { width: calc(100% - ${codeCellLeftMargin + cellRunGutter + cellRightMargin}px); }`);

		// comment
		styleSheets.push(`.notebookOverlay .cell-list-container > .monaco-list > .monaco-scrollable-element > .monaco-list-rows > .monaco-list-row .cell-comment-container { left: ${codeCellLeftMargin + cellRunGutter}px; }`);
		styleSheets.push(`.notebookOverlay .cell-list-container > .monaco-list > .monaco-scrollable-element > .monaco-list-rows > .monaco-list-row .cell-comment-container { width: calc(100% - ${codeCellLeftMargin + cellRunGutter + cellRightMargin}px); }`);

		// output collapse button
		styleSheets.push(`.monaco-workbench .notebookOverlay .output .output-collapse-container .expandButton { left: -${cellRunGutter}px; }`);
		styleSheets.push(`.monaco-workbench .notebookOverlay .output .output-collapse-container .expandButton {
			position: absolute;
			width: ${cellRunGutter}px;
			padding: 6px 0px;
		}`);

		// show more container
		styleSheets.push(`.notebookOverlay .output-show-more-container { margin: 0px ${cellRightMargin}px 0px ${codeCellLeftMargin + cellRunGutter}px; }`);
		styleSheets.push(`.notebookOverlay .output-show-more-container { width: calc(100% - ${codeCellLeftMargin + cellRunGutter + cellRightMargin}px); }`);

		styleSheets.push(`.notebookOverlay .cell-list-container > .monaco-list > .monaco-scrollable-element > .monaco-list-rows > .monaco-list-row div.cell.markdown { padding-left: ${cellRunGutter}px; }`);
		styleSheets.push(`.monaco-workbench .notebookOverlay > .cell-list-container .notebook-folding-indicator { left: ${(markdownCellGutter - 20) / 2 + markdownCellLeftMargin}px; }`);
		styleSheets.push(`.notebookOverlay > .cell-list-container .notebook-folded-hint { left: ${markdownCellGutter + markdownCellLeftMargin + 8}px; }`);
		styleSheets.push(`.notebookOverlay .monaco-list .monaco-list-row :not(.webview-backed-markdown-cell) .cell-focus-indicator-top { height: ${cellTopMargin}px; }`);
		styleSheets.push(`.notebookOverlay .monaco-list .monaco-list-row .cell-focus-indicator-side { bottom: ${bottomToolbarGap}px; }`);
		styleSheets.push(`.notebookOverlay .monaco-list .monaco-list-row.code-cell-row .cell-focus-indicator-left { width: ${codeCellLeftMargin + cellRunGutter}px; }`);
		styleSheets.push(`.notebookOverlay .monaco-list .monaco-list-row.markdown-cell-row .cell-focus-indicator-left { width: ${codeCellLeftMargin}px; }`);
		styleSheets.push(`.notebookOverlay .monaco-list .monaco-list-row .cell-focus-indicator.cell-focus-indicator-right { width: ${cellRightMargin}px; }`);
		styleSheets.push(`.notebookOverlay .monaco-list .monaco-list-row .cell-focus-indicator-bottom { height: ${cellBottomMargin}px; }`);
		styleSheets.push(`.notebookOverlay .monaco-list .monaco-list-row .cell-shadow-container-bottom { top: ${cellBottomMargin}px; }`);

		styleSheets.push(`
			.monaco-workbench .notebookOverlay > .cell-list-container > .monaco-list > .monaco-scrollable-element > .monaco-list-rows > .monaco-list-row .input-collapse-container .cell-collapse-preview {
				line-height: ${collapsedIndicatorHeight}px;
			}

			.monaco-workbench .notebookOverlay > .cell-list-container > .monaco-list > .monaco-scrollable-element > .monaco-list-rows > .monaco-list-row .input-collapse-container .cell-collapse-preview .monaco-tokenized-source {
				max-height: ${collapsedIndicatorHeight}px;
			}
		`);

		styleSheets.push(`.monaco-workbench .notebookOverlay > .cell-list-container > .monaco-list > .monaco-scrollable-element > .monaco-list-rows > .monaco-list-row .cell-bottom-toolbar-container .monaco-toolbar { height: ${bottomToolbarHeight}px }`);
		styleSheets.push(`.monaco-workbench .notebookOverlay > .cell-list-container > .monaco-list > .monaco-scrollable-element > .monaco-list-rows > .cell-list-top-cell-toolbar-container .monaco-toolbar { height: ${bottomToolbarHeight}px }`);

		// cell toolbar
		styleSheets.push(`.monaco-workbench .notebookOverlay.cell-title-toolbar-right > .cell-list-container > .monaco-list > .monaco-scrollable-element > .monaco-list-rows > .monaco-list-row .cell-title-toolbar {
			right: ${cellRightMargin + 26}px;
		}
		.monaco-workbench .notebookOverlay.cell-title-toolbar-left > .cell-list-container > .monaco-list > .monaco-scrollable-element > .monaco-list-rows > .monaco-list-row .cell-title-toolbar {
			left: ${codeCellLeftMargin + cellRunGutter + 16}px;
		}
		.monaco-workbench .notebookOverlay.cell-title-toolbar-hidden > .cell-list-container > .monaco-list > .monaco-scrollable-element > .monaco-list-rows > .monaco-list-row .cell-title-toolbar {
			display: none;
		}`);

		// cell output innert container
		styleSheets.push(`
		.monaco-workbench .notebookOverlay .output > div.foreground.output-inner-container {
			padding: ${OutputInnerContainerTopPadding}px 8px;
		}
		.monaco-workbench .notebookOverlay > .cell-list-container > .monaco-list > .monaco-scrollable-element > .monaco-list-rows > .monaco-list-row .output-collapse-container {
			padding: ${OutputInnerContainerTopPadding}px 8px;
		}
		`);

		this._styleElement.textContent = styleSheets.join('\n');
	}

	private _createCellList(): void {
		this._body.classList.add('cell-list-container');

		this._dndController = this._register(new CellDragAndDropController(this, this._body));
		const getScopedContextKeyService = (container: HTMLElement) => this._list.contextKeyService.createScoped(container);
		const renderers = [
			this.instantiationService.createInstance(CodeCellRenderer, this, this._renderedEditors, this._dndController, getScopedContextKeyService),
			this.instantiationService.createInstance(MarkupCellRenderer, this, this._dndController, this._renderedEditors, getScopedContextKeyService),
		];

		renderers.forEach(renderer => {
			this._register(renderer);
		});

		this._listDelegate = this.instantiationService.createInstance(NotebookCellListDelegate);
		this._register(this._listDelegate);

		this._list = this.instantiationService.createInstance(
			NotebookCellList,
			'NotebookCellList',
			this._body,
			this._viewContext,
			this._listDelegate,
			renderers,
			this.scopedContextKeyService,
			{
				setRowLineHeight: false,
				setRowHeight: false,
				supportDynamicHeights: true,
				horizontalScrolling: false,
				keyboardSupport: false,
				mouseSupport: true,
				multipleSelectionSupport: true,
				selectionNavigation: true,
				typeNavigationEnabled: true,
				additionalScrollHeight: 0,
				transformOptimization: false, //(isMacintosh && isNative) || getTitleBarStyle(this.configurationService, this.environmentService) === 'native',
				initialSize: this._dimension,
				styleController: (_suffix: string) => { return this._list; },
				overrideStyles: {
					listBackground: notebookEditorBackground,
					listActiveSelectionBackground: notebookEditorBackground,
					listActiveSelectionForeground: foreground,
					listFocusAndSelectionBackground: notebookEditorBackground,
					listFocusAndSelectionForeground: foreground,
					listFocusBackground: notebookEditorBackground,
					listFocusForeground: foreground,
					listHoverForeground: foreground,
					listHoverBackground: notebookEditorBackground,
					listHoverOutline: focusBorder,
					listFocusOutline: focusBorder,
					listInactiveSelectionBackground: notebookEditorBackground,
					listInactiveSelectionForeground: foreground,
					listInactiveFocusBackground: notebookEditorBackground,
					listInactiveFocusOutline: notebookEditorBackground,
				},
				accessibilityProvider: {
					getAriaLabel: (element: CellViewModel) => {
						if (!this.viewModel) {
							return '';
						}
						const index = this.viewModel.getCellIndex(element);

						if (index >= 0) {
							return `Cell ${index}, ${element.cellKind === CellKind.Markup ? 'markdown' : 'code'}  cell`;
						}

						return '';
					},
					getWidgetAriaLabel() {
						return nls.localize('notebookTreeAriaLabel', "Notebook");
					}
				},
			},
		);
		this._dndController.setList(this._list);

		// create Webview

		this._register(this._list);
		this._listViewInfoAccessor = new ListViewInfoAccessor(this._list);
		this._register(this._listViewInfoAccessor);

		this._register(combinedDisposable(...renderers));

		// top cell toolbar
		this._listTopCellToolbar = this._register(this.instantiationService.createInstance(ListTopCellToolbar, this, this.scopedContextKeyService, this._list.rowsContainer));

		// transparent cover
		this._webviewTransparentCover = DOM.append(this._list.rowsContainer, $('.webview-cover'));
		this._webviewTransparentCover.style.display = 'none';

		this._register(DOM.addStandardDisposableGenericMouseDownListener(this._overlayContainer, (e: StandardMouseEvent) => {
			if (e.target.classList.contains('slider') && this._webviewTransparentCover) {
				this._webviewTransparentCover.style.display = 'block';
			}
		}));

		this._register(DOM.addStandardDisposableGenericMouseUpListener(this._overlayContainer, () => {
			if (this._webviewTransparentCover) {
				// no matter when
				this._webviewTransparentCover.style.display = 'none';
			}
		}));

		this._register(this._list.onMouseDown(e => {
			if (e.element) {
				this._onMouseDown.fire({ event: e.browserEvent, target: e.element });
			}
		}));

		this._register(this._list.onMouseUp(e => {
			if (e.element) {
				this._onMouseUp.fire({ event: e.browserEvent, target: e.element });
			}
		}));

		this._register(this._list.onDidChangeFocus(_e => {
			this._onDidChangeActiveEditor.fire(this);
			this._onDidChangeActiveCell.fire();
			this._cursorNavMode.set(false);
		}));

		this._register(this._list.onContextMenu(e => {
			this.showListContextMenu(e);
		}));

		this._register(this._list.onDidChangeVisibleRanges(() => {
			this._onDidChangeVisibleRanges.fire();
		}));

		this._register(this._list.onDidScroll((e) => {
			this._onDidScroll.fire();

			if (e.scrollTop !== e.oldScrollTop) {
				this._renderedEditors.forEach((editor, cell) => {
					if (this.getActiveCell() === cell && editor) {
						SuggestController.get(editor)?.cancelSuggestWidget();
					}
				});
			}
		}));

		this._focusTracker = this._register(DOM.trackFocus(this.getDomNode()));
		this._register(this._focusTracker.onDidBlur(() => {
			this._editorFocus.set(false);
			this.viewModel?.setEditorFocus(false);
			this._onDidBlurEmitter.fire();
		}));
		this._register(this._focusTracker.onDidFocus(() => {
			this._editorFocus.set(true);
			this.viewModel?.setEditorFocus(true);
			this._onDidFocusEmitter.fire();
		}));

		this._registerNotebookActionsToolbar();
	}

	private showListContextMenu(e: IListContextMenuEvent<CellViewModel>) {
		this.contextMenuService.showContextMenu({
			menuId: MenuId.NotebookCellTitle,
			contextKeyService: this.scopedContextKeyService,
			getAnchor: () => e.anchor
		});
	}

	private _registerNotebookOverviewRuler() {
		this._notebookOverviewRuler = this._register(this.instantiationService.createInstance(NotebookOverviewRuler, this, this._notebookOverviewRulerContainer!));
	}

	private _registerNotebookActionsToolbar() {
		this._notebookTopToolbar = this._register(this.instantiationService.createInstance(NotebookEditorToolbar, this, this.scopedContextKeyService, this._notebookOptions, this._notebookTopToolbarContainer));
		this._register(this._notebookTopToolbar.onDidChangeVisibility(() => {
			if (this._dimension && this._isVisible) {
				this.layout(this._dimension);
			}
		}));
	}

	private _updateOutputRenderers() {
		if (!this.viewModel || !this._webview) {
			return;
		}

		this._webview.updateOutputRenderers();
		this.viewModel.viewCells.forEach(cell => {
			cell.outputsViewModels.forEach(output => {
				if (output.pickedMimeType?.rendererId === RENDERER_NOT_AVAILABLE) {
					output.resetRenderer();
				}
			});
		});
	}

	getDomNode() {
		return this._overlayContainer;
	}

	getOverflowContainerDomNode() {
		return this._overflowContainer;
	}

	getInnerWebview(): IWebviewElement | undefined {
		return this._webview?.webview;
	}

	setParentContextKeyService(parentContextKeyService: IContextKeyService): void {
		this.scopedContextKeyService.updateParent(parentContextKeyService);
	}

	async setModel(textModel: NotebookTextModel, viewState: INotebookEditorViewState | undefined, perf?: NotebookPerfMarks): Promise<void> {
		if (this.viewModel === undefined || !this.viewModel.equal(textModel)) {
			const oldTopInsertToolbarHeight = this._notebookOptions.computeTopInsertToolbarHeight(this.viewModel?.viewType);
			const oldBottomToolbarDimensions = this._notebookOptions.computeBottomToolbarDimensions(this.viewModel?.viewType);
			this._detachModel();
			await this._attachModel(textModel, viewState, perf);
			const newTopInsertToolbarHeight = this._notebookOptions.computeTopInsertToolbarHeight(this.viewModel?.viewType);
			const newBottomToolbarDimensions = this._notebookOptions.computeBottomToolbarDimensions(this.viewModel?.viewType);

			if (oldTopInsertToolbarHeight !== newTopInsertToolbarHeight
				|| oldBottomToolbarDimensions.bottomToolbarGap !== newBottomToolbarDimensions.bottomToolbarGap
				|| oldBottomToolbarDimensions.bottomToolbarHeight !== newBottomToolbarDimensions.bottomToolbarHeight) {
				this._styleElement?.remove();
				this._createLayoutStyles();
				this._webview?.updateOptions({
					...this.notebookOptions.computeWebviewOptions(),
					fontFamily: this._generateFontFamily()
				});
			}
			type WorkbenchNotebookOpenClassification = {
				owner: 'rebornix';
				comment: 'Identify the notebook editor view type';
				scheme: { classification: 'SystemMetaData'; purpose: 'FeatureInsight'; comment: 'File system provider scheme for the resource' };
				ext: { classification: 'SystemMetaData'; purpose: 'FeatureInsight'; comment: 'File extension for the resource' };
				viewType: { classification: 'SystemMetaData'; purpose: 'FeatureInsight'; comment: 'View type of the notebook editor' };
			};

			type WorkbenchNotebookOpenEvent = {
				scheme: string;
				ext: string;
				viewType: string;
			};

			this.telemetryService.publicLog2<WorkbenchNotebookOpenEvent, WorkbenchNotebookOpenClassification>('notebook/editorOpened', {
				scheme: textModel.uri.scheme,
				ext: extname(textModel.uri),
				viewType: textModel.viewType
			});
		} else {
			this.restoreListViewState(viewState);
		}

		this._restoreSelectedKernel(viewState);

		// load preloads for matching kernel
		this._loadKernelPreloads();

		// clear state
		this._dndController?.clearGlobalDragState();

		this._localStore.add(this._list.onDidChangeFocus(() => {
			this.updateContextKeysOnFocusChange();
		}));

		this.updateContextKeysOnFocusChange();
		// render markdown top down on idle
		this._backgroundMarkdownRendering();
	}

	private _backgroundMarkdownRenderRunning = false;
	private _backgroundMarkdownRendering() {
		if (this._backgroundMarkdownRenderRunning) {
			return;
		}

		this._backgroundMarkdownRenderRunning = true;
		runWhenIdle((deadline) => {
			this._backgroundMarkdownRenderingWithDeadline(deadline);
		});
	}

	private _backgroundMarkdownRenderingWithDeadline(deadline: IdleDeadline) {
		const endTime = Date.now() + deadline.timeRemaining();

		const execute = () => {
			try {
				this._backgroundMarkdownRenderRunning = true;
				if (this._isDisposed) {
					return;
				}

				if (!this.viewModel) {
					return;
				}

				const firstMarkupCell = this.viewModel.viewCells.find(cell => cell.cellKind === CellKind.Markup && !this._webview?.markupPreviewMapping.has(cell.id) && !this.cellIsHidden(cell)) as MarkupCellViewModel | undefined;
				if (!firstMarkupCell) {
					return;
				}

				this.createMarkupPreview(firstMarkupCell);
			} finally {
				this._backgroundMarkdownRenderRunning = false;
			}

			if (Date.now() < endTime) {
				setTimeout0(execute);
			} else {
				this._backgroundMarkdownRendering();
			}
		};

		execute();
	}

	private updateContextKeysOnFocusChange() {
		if (!this.viewModel) {
			return;
		}

		const focused = this._list.getFocusedElements()[0];
		if (focused) {
			if (!this._cellContextKeyManager) {
				this._cellContextKeyManager = this._localStore.add(this.instantiationService.createInstance(CellContextKeyManager, this, focused as CellViewModel));
			}

			this._cellContextKeyManager.updateForElement(focused as CellViewModel);
		}
	}

	async setOptions(options: INotebookEditorOptions | undefined) {
		if (options?.isReadOnly !== undefined) {
			this._readOnly = options?.isReadOnly;
		}

		if (!this.viewModel) {
			return;
		}

		this.viewModel.updateOptions({ isReadOnly: this._readOnly });

		// reveal cell if editor options tell to do so
		const cellOptions = options?.cellOptions ?? this._parseIndexedCellOptions(options);
		if (cellOptions) {
			const cell = this.viewModel.viewCells.find(cell => cell.uri.toString() === cellOptions.resource.toString());
			if (cell) {
				this.focusElement(cell);
				const selection = cellOptions.options?.selection;
				if (selection) {
					cell.updateEditState(CellEditState.Editing, 'setOptions');
					cell.focusMode = CellFocusMode.Editor;
					await this.revealRangeInCenterIfOutsideViewportAsync(cell, new Range(selection.startLineNumber, selection.startColumn, selection.endLineNumber || selection.startLineNumber, selection.endColumn || selection.startColumn));
				} else if (options?.cellRevealType === CellRevealType.NearTopIfOutsideViewport) {
					await this._list.revealCellAsync(cell, CellRevealType.NearTopIfOutsideViewport);
				} else {
					await this._list.revealCellAsync(cell, CellRevealType.CenterIfOutsideViewport);
				}

				const editor = this._renderedEditors.get(cell)!;
				if (editor) {
					if (cellOptions.options?.selection) {
						const { selection } = cellOptions.options;
						const editorSelection = new Range(selection.startLineNumber, selection.startColumn, selection.endLineNumber || selection.startLineNumber, selection.endColumn || selection.startColumn);
						editor.setSelection(editorSelection);
						editor.revealPositionInCenterIfOutsideViewport({
							lineNumber: selection.startLineNumber,
							column: selection.startColumn
						});
						await this.revealRangeInCenterIfOutsideViewportAsync(cell, editorSelection);
					}
					if (!cellOptions.options?.preserveFocus) {
						editor.focus();
					}
				}
			}
		}

		// select cells if options tell to do so
		// todo@rebornix https://github.com/microsoft/vscode/issues/118108 support selections not just focus
		// todo@rebornix support multipe selections
		if (options?.cellSelections) {
			const focusCellIndex = options.cellSelections[0].start;
			const focusedCell = this.viewModel.cellAt(focusCellIndex);
			if (focusedCell) {
				this.viewModel.updateSelectionsState({
					kind: SelectionStateType.Index,
					focus: { start: focusCellIndex, end: focusCellIndex + 1 },
					selections: options.cellSelections
				});
				this.revealInCenterIfOutsideViewport(focusedCell);
			}
		}

		this._updateForOptions();
		this._onDidChangeOptions.fire();
	}

	private _parseIndexedCellOptions(options: INotebookEditorOptions | undefined) {
		if (options?.indexedCellOptions) {
			// convert index based selections
			const cell = this.cellAt(options.indexedCellOptions.index);
			if (cell) {
				return {
					resource: cell.uri,
					options: {
						selection: options.indexedCellOptions.selection,
						preserveFocus: false
					}
				};
			}
		}

		return undefined;
	}

	private _detachModel() {
		this._localStore.clear();
		dispose(this._localCellStateListeners);
		this._list.detachViewModel();
		this.viewModel?.dispose();
		// avoid event
		this.viewModel = undefined;
		this._webview?.dispose();
		this._webview?.element.remove();
		this._webview = null;
		this._list.clear();
	}


	private _updateForOptions(): void {
		if (!this.viewModel) {
			return;
		}

		this._editorEditable.set(!this.viewModel.options.isReadOnly);
		this._overflowContainer.classList.toggle('notebook-editor-editable', !this.viewModel.options.isReadOnly);
		this.getDomNode().classList.toggle('notebook-editor-editable', !this.viewModel.options.isReadOnly);
	}

	private async _resolveWebview(): Promise<BackLayerWebView<ICommonCellInfo> | null> {
		if (!this.textModel) {
			return null;
		}

		if (this._webviewResolvePromise) {
			return this._webviewResolvePromise;
		}

		if (!this._webview) {
			this._ensureWebview(this.getId(), this.textModel.viewType, this.textModel.uri);
		}

		this._webviewResolvePromise = (async () => {
			if (!this._webview) {
				throw new Error('Notebook output webview object is not created successfully.');
			}

			await this._webview.createWebview();
			if (!this._webview.webview) {
				throw new Error('Notebook output webview element was not created successfully.');
			}

			this._localStore.add(this._webview.webview.onDidBlur(() => {
				this._outputFocus.set(false);
				this._webviewFocused = false;

				this.updateEditorFocus();
				this.updateCellFocusMode();
			}));

			this._localStore.add(this._webview.webview.onDidFocus(() => {
				this._outputFocus.set(true);
				this.updateEditorFocus();
				this._webviewFocused = true;
			}));

			this._localStore.add(this._webview.onMessage(e => {
				this._onDidReceiveMessage.fire(e);
			}));

			return this._webview;
		})();

		return this._webviewResolvePromise;
	}

	private _ensureWebview(id: string, viewType: string, resource: URI) {
		if (this._webview) {
			return;
		}

		const that = this;

		this._webview = this.instantiationService.createInstance(BackLayerWebView, {
			get creationOptions() { return that.creationOptions; },
			setScrollTop(scrollTop: number) { that._list.scrollTop = scrollTop; },
			triggerScroll(event: IMouseWheelEvent) { that._list.triggerScrollFromMouseWheelEvent(event); },
			getCellByInfo: that.getCellByInfo.bind(that),
			getCellById: that._getCellById.bind(that),
			toggleNotebookCellSelection: that._toggleNotebookCellSelection.bind(that),
			focusNotebookCell: that.focusNotebookCell.bind(that),
			focusNextNotebookCell: that.focusNextNotebookCell.bind(that),
			updateOutputHeight: that._updateOutputHeight.bind(that),
			scheduleOutputHeightAck: that._scheduleOutputHeightAck.bind(that),
			updateMarkupCellHeight: that._updateMarkupCellHeight.bind(that),
			setMarkupCellEditState: that._setMarkupCellEditState.bind(that),
			didStartDragMarkupCell: that._didStartDragMarkupCell.bind(that),
			didDragMarkupCell: that._didDragMarkupCell.bind(that),
			didDropMarkupCell: that._didDropMarkupCell.bind(that),
			didEndDragMarkupCell: that._didEndDragMarkupCell.bind(that),
			didResizeOutput: that._didResizeOutput.bind(that),
			updatePerformanceMetadata: that._updatePerformanceMetadata.bind(that),
		}, id, viewType, resource, {
			...this._notebookOptions.computeWebviewOptions(),
			fontFamily: this._generateFontFamily()
		}, this.notebookRendererMessaging.getScoped(this._uuid));

		this._webview.element.style.width = '100%';

		// attach the webview container to the DOM tree first
		this._list.attachWebview(this._webview.element);
	}

	private async _attachModel(textModel: NotebookTextModel, viewState: INotebookEditorViewState | undefined, perf?: NotebookPerfMarks) {
		this._ensureWebview(this.getId(), textModel.viewType, textModel.uri);

		this.viewModel = this.instantiationService.createInstance(NotebookViewModel, textModel.viewType, textModel, this._viewContext, this.getLayoutInfo(), { isReadOnly: this._readOnly });
		this._viewContext.eventDispatcher.emit([new NotebookLayoutChangedEvent({ width: true, fontInfo: true }, this.getLayoutInfo())]);

		this._updateForOptions();
		this._updateForNotebookConfiguration();

		// restore view states, including contributions

		{
			// restore view state
			this.viewModel.restoreEditorViewState(viewState);

			// contribution state restore

			const contributionsState = viewState?.contributionsState || {};
			for (const [id, contribution] of this._contributions) {
				if (typeof contribution.restoreViewState === 'function') {
					contribution.restoreViewState(contributionsState[id]);
				}
			}
		}

		this._localStore.add(this.viewModel.onDidChangeViewCells(e => {
			this._onDidChangeViewCells.fire(e);
		}));

		this._localStore.add(this.viewModel.onDidChangeSelection(() => {
			this._onDidChangeSelection.fire();
			this.updateSelectedMarkdownPreviews();
		}));

		this._localStore.add(this._list.onWillScroll(e => {
			if (this._webview?.isResolved()) {
				this._webviewTransparentCover!.style.transform = `translateY(${e.scrollTop})`;
			}
		}));

		let hasPendingChangeContentHeight = false;
		this._localStore.add(this._list.onDidChangeContentHeight(() => {
			if (hasPendingChangeContentHeight) {
				return;
			}
			hasPendingChangeContentHeight = true;

			this._localStore.add(DOM.scheduleAtNextAnimationFrame(() => {
				hasPendingChangeContentHeight = false;
				this._updateScrollHeight();
			}, 100));
		}));

		this._localStore.add(this._list.onDidRemoveOutputs(outputs => {
			outputs.forEach(output => this.removeInset(output));
		}));
		this._localStore.add(this._list.onDidHideOutputs(outputs => {
			outputs.forEach(output => this.hideInset(output));
		}));
		this._localStore.add(this._list.onDidRemoveCellsFromView(cells => {
			const hiddenCells: MarkupCellViewModel[] = [];
			const deletedCells: MarkupCellViewModel[] = [];

			for (const cell of cells) {
				if (cell.cellKind === CellKind.Markup) {
					const mdCell = cell as MarkupCellViewModel;
					if (this.viewModel?.viewCells.find(cell => cell.handle === mdCell.handle)) {
						// Cell has been folded but is still in model
						hiddenCells.push(mdCell);
					} else {
						// Cell was deleted
						deletedCells.push(mdCell);
					}
				}
			}

			this.hideMarkupPreviews(hiddenCells);
			this.deleteMarkupPreviews(deletedCells);
		}));

		// init rendering
		await this._warmupWithMarkdownRenderer(this.viewModel, viewState);

		perf?.mark('customMarkdownLoaded');

		// model attached
		this._localCellStateListeners = this.viewModel.viewCells.map(cell => this._bindCellListener(cell));
		this._lastCellWithEditorFocus = this.viewModel.viewCells.find(viewCell => this.getActiveCell() === viewCell && viewCell.focusMode === CellFocusMode.Editor) ?? null;

		this._localStore.add(this.viewModel.onDidChangeViewCells((e) => {
			if (this._isDisposed) {
				return;
			}

			// update cell listener
			[...e.splices].reverse().forEach(splice => {
				const [start, deleted, newCells] = splice;
				const deletedCells = this._localCellStateListeners.splice(start, deleted, ...newCells.map(cell => this._bindCellListener(cell)));

				dispose(deletedCells);
			});

			if (e.splices.some(s => s[2].some(cell => cell.cellKind === CellKind.Markup))) {
				this._backgroundMarkdownRendering();
			}
		}));

		if (this._dimension) {
			const topInserToolbarHeight = this._notebookOptions.computeTopInsertToolbarHeight(this.viewModel?.viewType);
			this._list.layout(this._dimension.height - topInserToolbarHeight, this._dimension.width);
		} else {
			this._list.layout();
		}

		this._dndController?.clearGlobalDragState();

		// restore list state at last, it must be after list layout
		this.restoreListViewState(viewState);
	}

	private _bindCellListener(cell: ICellViewModel) {
		const store = new DisposableStore();

		store.add(cell.onDidChangeLayout(e => {
			// e.totalHeight will be false it's not changed
			if (e.totalHeight || e.outerWidth) {
				this.layoutNotebookCell(cell, cell.layoutInfo.totalHeight, e.context);
			}
		}));

		if (cell.cellKind === CellKind.Code) {
			store.add((cell as CodeCellViewModel).onDidRemoveOutputs((outputs) => {
				outputs.forEach(output => this.removeInset(output));
			}));
		}

		store.add((cell as CellViewModel).onDidChangeState(e => {
			if (e.inputCollapsedChanged && cell.isInputCollapsed && cell.cellKind === CellKind.Markup) {
				this.hideMarkupPreviews([(cell as MarkupCellViewModel)]);
			}

			if (e.outputCollapsedChanged && cell.isOutputCollapsed && cell.cellKind === CellKind.Code) {
				cell.outputsViewModels.forEach(output => this.hideInset(output));
			}

			if (e.focusModeChanged) {
				this._validateCellFocusMode(cell);
			}
		}));

		return store;
	}


	private _lastCellWithEditorFocus: ICellViewModel | null = null;
	private _validateCellFocusMode(cell: ICellViewModel) {
		if (cell.focusMode !== CellFocusMode.Editor) {
			return;
		}

		if (this._lastCellWithEditorFocus && this._lastCellWithEditorFocus !== cell) {
			this._lastCellWithEditorFocus.focusMode = CellFocusMode.Container;
		}

		this._lastCellWithEditorFocus = cell;
	}

	private async _warmupWithMarkdownRenderer(viewModel: NotebookViewModel, viewState: INotebookEditorViewState | undefined) {

		this.logService.debug('NotebookEditorWidget', 'warmup ' + this.viewModel?.uri.toString());
		await this._resolveWebview();
		this.logService.debug('NotebookEditorWidget', 'warmup - webview resolved');

		// make sure that the webview is not visible otherwise users will see pre-rendered markdown cells in wrong position as the list view doesn't have a correct `top` offset yet
		this._webview!.element.style.visibility = 'hidden';
		// warm up can take around 200ms to load markdown libraries, etc.
		await this._warmupViewport(viewModel, viewState);
		this.logService.debug('NotebookEditorWidget', 'warmup - viewport warmed up');

		// todo@rebornix @mjbvz, is this too complicated?

		/* now the webview is ready, and requests to render markdown are fast enough
		 * we can start rendering the list view
		 * render
		 *   - markdown cell -> request to webview to (10ms, basically just latency between UI and iframe)
		 *   - code cell -> render in place
		 */
		this._list.layout(0, 0);
		this._list.attachViewModel(viewModel);

		// now the list widget has a correct contentHeight/scrollHeight
		// setting scrollTop will work properly
		// after setting scroll top, the list view will update `top` of the scrollable element, e.g. `top: -584px`
		this._list.scrollTop = viewState?.scrollPosition?.top ?? 0;
		this._debug('finish initial viewport warmup and view state restore.');
		this._webview!.element.style.visibility = 'visible';
		this.logService.debug('NotebookEditorWidget', 'warmup - list view model attached, set to visible');
		this._onDidAttachViewModel.fire();
	}

	private async _warmupViewport(viewModel: NotebookViewModel, viewState: INotebookEditorViewState | undefined) {
		if (viewState && viewState.cellTotalHeights) {
			const totalHeightCache = viewState.cellTotalHeights;
			const scrollTop = viewState.scrollPosition?.top ?? 0;
			const scrollBottom = scrollTop + Math.max(this._dimension?.height ?? 0, 1080);

			let offset = 0;
			const requests: [ICellViewModel, number][] = [];

			for (let i = 0; i < viewModel.length; i++) {
				const cell = viewModel.cellAt(i)!;

				if (offset + (totalHeightCache[i] ?? 0) < scrollTop) {
					offset += (totalHeightCache ? totalHeightCache[i] : 0);
					continue;
				} else {
					if (cell.cellKind === CellKind.Markup) {
						requests.push([cell, offset]);
					}
				}

				offset += (totalHeightCache ? totalHeightCache[i] : 0);

				if (offset > scrollBottom) {
					break;
				}
			}

			await this._webview!.initializeMarkup(requests.map(([model, offset]) => this.createMarkupCellInitialization(model, offset)));
		} else {
			const initRequests = viewModel.viewCells
				.filter(cell => cell.cellKind === CellKind.Markup)
				.slice(0, 5)
				.map(cell => this.createMarkupCellInitialization(cell, -10000));

			await this._webview!.initializeMarkup(initRequests);

			// no cached view state so we are rendering the first viewport
			// after above async call, we already get init height for markdown cells, we can update their offset
			let offset = 0;
			const offsetUpdateRequests: { id: string; top: number }[] = [];
			const scrollBottom = Math.max(this._dimension?.height ?? 0, 1080);
			for (const cell of viewModel.viewCells) {
				if (cell.cellKind === CellKind.Markup) {
					offsetUpdateRequests.push({ id: cell.id, top: offset });
				}

				offset += cell.getHeight(this.getLayoutInfo().fontInfo.lineHeight);

				if (offset > scrollBottom) {
					break;
				}
			}

			this._webview?.updateScrollTops([], offsetUpdateRequests);
		}
	}

	private createMarkupCellInitialization(model: ICellViewModel, offset: number): IMarkupCellInitialization {
		return ({
			mime: model.mime,
			cellId: model.id,
			cellHandle: model.handle,
			content: model.getText(),
			offset: offset,
			visible: false,
			metadata: model.metadata,
		});
	}

	restoreListViewState(viewState: INotebookEditorViewState | undefined): void {
		if (!this.viewModel) {
			return;
		}

		if (viewState?.scrollPosition !== undefined) {
			this._list.scrollTop = viewState!.scrollPosition.top;
			this._list.scrollLeft = viewState!.scrollPosition.left;
		} else {
			this._list.scrollTop = 0;
			this._list.scrollLeft = 0;
		}

		const focusIdx = typeof viewState?.focus === 'number' ? viewState.focus : 0;
		if (focusIdx < this.viewModel.length) {
			const element = this.viewModel.cellAt(focusIdx);
			if (element) {
				this.viewModel?.updateSelectionsState({
					kind: SelectionStateType.Handle,
					primary: element.handle,
					selections: [element.handle]
				});
			}
		} else if (this._list.length > 0) {
			this.viewModel.updateSelectionsState({
				kind: SelectionStateType.Index,
				focus: { start: 0, end: 1 },
				selections: [{ start: 0, end: 1 }]
			});
		}

		if (viewState?.editorFocused) {
			const cell = this.viewModel.cellAt(focusIdx);
			if (cell) {
				cell.focusMode = CellFocusMode.Editor;
			}
		}
	}

	private _restoreSelectedKernel(viewState: INotebookEditorViewState | undefined): void {
		if (viewState?.selectedKernelId && this.textModel) {
			const matching = this.notebookKernelService.getMatchingKernel(this.textModel);
			const kernel = matching.all.find(k => k.id === viewState.selectedKernelId);
			// Selected kernel may have already been picked prior to the view state loading
			// If so, don't overwrite it with the saved kernel.
			if (kernel && !matching.selected) {
				this.notebookKernelService.selectKernelForNotebook(kernel, this.textModel);
			}
		}
	}

	getEditorViewState(): INotebookEditorViewState {
		const state = this.viewModel?.getEditorViewState();
		if (!state) {
			return {
				editingCells: {},
				cellLineNumberStates: {},
				editorViewStates: {},
				collapsedInputCells: {},
				collapsedOutputCells: {},
			};
		}

		if (this._list) {
			state.scrollPosition = { left: this._list.scrollLeft, top: this._list.scrollTop };
			const cellHeights: { [key: number]: number } = {};
			for (let i = 0; i < this.viewModel!.length; i++) {
				const elm = this.viewModel!.cellAt(i) as CellViewModel;
				cellHeights[i] = elm.layoutInfo.totalHeight;
			}

			state.cellTotalHeights = cellHeights;

			if (this.viewModel) {
				const focusRange = this.viewModel.getFocus();
				const element = this.viewModel.cellAt(focusRange.start);
				if (element) {
					const itemDOM = this._list.domElementOfElement(element);
					const editorFocused = element.getEditState() === CellEditState.Editing && !!(document.activeElement && itemDOM && itemDOM.contains(document.activeElement));

					state.editorFocused = editorFocused;
					state.focus = focusRange.start;
				}
			}
		}

		// Save contribution view states
		const contributionsState: { [key: string]: unknown } = {};
		for (const [id, contribution] of this._contributions) {
			if (typeof contribution.saveViewState === 'function') {
				contributionsState[id] = contribution.saveViewState();
			}
		}
		state.contributionsState = contributionsState;
		if (this.textModel?.uri.scheme === Schemas.untitled) {
			state.selectedKernelId = this.activeKernel?.id;
		}

		return state;
	}

	private _allowScrollBeyondLastLine() {
		return this._scrollBeyondLastLine && !this.isEmbedded;
	}

	layout(dimension: DOM.Dimension, shadowElement?: HTMLElement, position?: DOM.IDomPosition): void {
		if (!shadowElement && this._shadowElementViewInfo === null) {
			this._dimension = dimension;
			this._position = position;
			return;
		}

		if (dimension.width <= 0 || dimension.height <= 0) {
			this.onWillHide();
			return;
		}

		if (shadowElement) {
			this.updateShadowElement(shadowElement, dimension, position);
		}

		if (this._shadowElementViewInfo && this._shadowElementViewInfo.width <= 0 && this._shadowElementViewInfo.height <= 0) {
			this.onWillHide();
			return;
		}

		this._dimension = dimension;
		this._position = position;
		const newBodyHeight = Math.max(dimension.height - (this._notebookTopToolbar?.useGlobalToolbar ? /** Toolbar height */ 26 : 0), 0);
		DOM.size(this._body, dimension.width, newBodyHeight);

		const topInserToolbarHeight = this._notebookOptions.computeTopInsertToolbarHeight(this.viewModel?.viewType);
		const newCellListHeight = Math.max(newBodyHeight - topInserToolbarHeight, 0);
		if (this._list.getRenderHeight() < newCellListHeight) {
			// the new dimension is larger than the list viewport, update its additional height first, otherwise the list view will move down a bit (as the `scrollBottom` will move down)
			this._list.updateOptions({ additionalScrollHeight: this._allowScrollBeyondLastLine() ? Math.max(0, (newCellListHeight - 50)) : topInserToolbarHeight });
			this._list.layout(newCellListHeight, dimension.width);
		} else {
			// the new dimension is smaller than the list viewport, if we update the additional height, the `scrollBottom` will move up, which moves the whole list view upwards a bit. So we run a layout first.
			this._list.layout(newCellListHeight, dimension.width);
			this._list.updateOptions({ additionalScrollHeight: this._allowScrollBeyondLastLine() ? Math.max(0, (newCellListHeight - 50)) : topInserToolbarHeight });
		}

		this._overlayContainer.style.visibility = 'visible';
		this._overlayContainer.style.display = 'block';
		this._overlayContainer.style.position = 'absolute';
		this._overlayContainer.style.overflow = 'hidden';

		this.layoutContainerOverShadowElement(dimension, position);

		if (this._webviewTransparentCover) {
			this._webviewTransparentCover.style.height = `${dimension.height}px`;
			this._webviewTransparentCover.style.width = `${dimension.width}px`;
		}

		this._notebookTopToolbar.layout(this._dimension);
		this._notebookOverviewRuler.layout();

		this._viewContext?.eventDispatcher.emit([new NotebookLayoutChangedEvent({ width: true, fontInfo: true }, this.getLayoutInfo())]);
	}

	private updateShadowElement(shadowElement: HTMLElement, dimension?: IDimension, position?: DOM.IDomPosition) {
		this._shadowElement = shadowElement;
		if (dimension && position) {
			this._shadowElementViewInfo = {
				height: dimension.height,
				width: dimension.width,
				top: position.top,
				left: position.left,
			};
		} else {
			// We have to recompute position and size ourselves (which is slow)
			const containerRect = shadowElement.getBoundingClientRect();
			this._shadowElementViewInfo = {
				height: containerRect.height,
				width: containerRect.width,
				top: containerRect.top,
				left: containerRect.left
			};
		}
	}

	private layoutContainerOverShadowElement(dimension?: DOM.Dimension, position?: DOM.IDomPosition): void {
		if (dimension && position) {
			this._overlayContainer.style.top = `${position.top}px`;
			this._overlayContainer.style.left = `${position.left}px`;
			this._overlayContainer.style.width = `${dimension.width}px`;
			this._overlayContainer.style.height = `${dimension.height}px`;
			return;
		}

		if (!this._shadowElementViewInfo) {
			return;
		}

		const elementContainerRect = this._overlayContainer.parentElement?.getBoundingClientRect();
		this._overlayContainer.style.top = `${this._shadowElementViewInfo.top - (elementContainerRect?.top || 0)}px`;
		this._overlayContainer.style.left = `${this._shadowElementViewInfo.left - (elementContainerRect?.left || 0)}px`;
		this._overlayContainer.style.width = `${dimension ? dimension.width : this._shadowElementViewInfo.width}px`;
		this._overlayContainer.style.height = `${dimension ? dimension.height : this._shadowElementViewInfo.height}px`;
	}

	//#endregion

	//#region Focus tracker
	focus() {
		this._isVisible = true;
		this._editorFocus.set(true);

		if (this._webviewFocused) {
			this._webview?.focusWebview();
		} else {
			if (this.viewModel) {
				const focusRange = this.viewModel.getFocus();
				const element = this.viewModel.cellAt(focusRange.start);

				// The notebook editor doesn't have focus yet
				if (!this.hasEditorFocus()) {
					this.focusContainer();
					// trigger editor to update as FocusTracker might not emit focus change event
					this.updateEditorFocus();
				}

				if (element && element.focusMode === CellFocusMode.Editor) {
					element.updateEditState(CellEditState.Editing, 'editorWidget.focus');
					element.focusMode = CellFocusMode.Editor;
					this.focusEditor(element);
					return;
				}
			}

			this._list.domFocus();
		}

		if (this._currentProgress) {
			// The editor forces progress to hide when switching editors. So if progress should be visible, force it to show when the editor is focused.
			this.showProgress();
		}
	}

	private focusEditor(activeElement: CellViewModel): void {
		for (const [element, editor] of this._renderedEditors.entries()) {
			if (element === activeElement) {
				editor.focus();
				return;
			}
		}
	}

	focusContainer() {
		if (this._webviewFocused) {
			this._webview?.focusWebview();
		} else {
			this._list.focusContainer();
		}
	}

	onWillHide() {
		this._isVisible = false;
		this._editorFocus.set(false);
		this._overlayContainer.style.visibility = 'hidden';
		this._overlayContainer.style.left = '-50000px';
		this._notebookTopToolbarContainer.style.display = 'none';
	}

	private editorHasDomFocus(): boolean {
		return DOM.isAncestor(document.activeElement, this.getDomNode());
	}

	updateEditorFocus() {
		// Note - focus going to the webview will fire 'blur', but the webview element will be
		// a descendent of the notebook editor root.
		this._focusTracker.refreshState();
		const focused = this.editorHasDomFocus();
		this._editorFocus.set(focused);
		this.viewModel?.setEditorFocus(focused);
	}

	updateCellFocusMode() {
		const activeCell = this.getActiveCell();

		if (activeCell?.focusMode === CellFocusMode.Output && !this._webviewFocused) {
			// output previously has focus, but now it's blurred.
			activeCell.focusMode = CellFocusMode.Container;
		}
	}

	hasEditorFocus() {
		// _editorFocus is driven by the FocusTracker, which is only guaranteed to _eventually_ fire blur.
		// If we need to know whether we have focus at this instant, we need to check the DOM manually.
		this.updateEditorFocus();
		return this.editorHasDomFocus();
	}

	hasWebviewFocus() {
		return this._webviewFocused;
	}

	hasOutputTextSelection() {
		if (!this.hasEditorFocus()) {
			return false;
		}

		const windowSelection = window.getSelection();
		if (windowSelection?.rangeCount !== 1) {
			return false;
		}

		const activeSelection = windowSelection.getRangeAt(0);
		if (activeSelection.startContainer === activeSelection.endContainer && activeSelection.endOffset - activeSelection.startOffset === 0) {
			return false;
		}

		let container: any = activeSelection.commonAncestorContainer;

		if (!this._body.contains(container)) {
			return false;
		}

		while (container
			&&
			container !== this._body) {
			if ((container as HTMLElement).classList && (container as HTMLElement).classList.contains('output')) {
				return true;
			}

			container = container.parentNode;
		}

		return false;
	}

	//#endregion

	//#region Editor Features

	focusElement(cell: ICellViewModel) {
		this.viewModel?.updateSelectionsState({
			kind: SelectionStateType.Handle,
			primary: cell.handle,
			selections: [cell.handle]
		});
	}

	get scrollTop() {
		return this._list.scrollTop;
	}

	getAbsoluteTopOfElement(cell: ICellViewModel) {
		return this._list.getAbsoluteTopOfElement(cell);
	}

	scrollToBottom() {
		this._list.scrollToBottom();
	}

	revealCellRangeInView(range: ICellRange) {
		return this._list.revealCellsInView(range);
	}

	revealInView(cell: ICellViewModel) {
		this._list.revealCell(cell, CellRevealSyncType.Default);
	}

	revealInViewAtTop(cell: ICellViewModel) {
		this._list.revealCell(cell, CellRevealSyncType.Top);
	}

	revealInCenter(cell: ICellViewModel) {
		this._list.revealCell(cell, CellRevealSyncType.Center);
	}

	revealInCenterIfOutsideViewport(cell: ICellViewModel) {
		this._list.revealCell(cell, CellRevealSyncType.CenterIfOutsideViewport);
	}

	async revealLineInViewAsync(cell: ICellViewModel, line: number): Promise<void> {
		return this._list.revealCellRangeAsync(cell, new Range(line, 1, line, 1), CellRevealRangeType.Default);
	}

	async revealLineInCenterAsync(cell: ICellViewModel, line: number): Promise<void> {
		return this._list.revealCellRangeAsync(cell, new Range(line, 1, line, 1), CellRevealRangeType.Center);
	}

	async revealLineInCenterIfOutsideViewportAsync(cell: ICellViewModel, line: number): Promise<void> {
		return this._list.revealCellRangeAsync(cell, new Range(line, 1, line, 1), CellRevealRangeType.CenterIfOutsideViewport);
	}

	async revealRangeInViewAsync(cell: ICellViewModel, range: Selection | Range): Promise<void> {
		return this._list.revealCellRangeAsync(cell, range, CellRevealRangeType.Default);
	}

	async revealRangeInCenterAsync(cell: ICellViewModel, range: Selection | Range): Promise<void> {
		return this._list.revealCellRangeAsync(cell, range, CellRevealRangeType.Center);
	}

	async revealRangeInCenterIfOutsideViewportAsync(cell: ICellViewModel, range: Selection | Range): Promise<void> {
		return this._list.revealCellRangeAsync(cell, range, CellRevealRangeType.CenterIfOutsideViewport);
	}

	async revealCellOffsetInCenterAsync(cell: ICellViewModel, offset: number): Promise<void> {
		return this._list.revealCellOffsetInCenterAsync(cell, offset);
	}

	getViewIndexByModelIndex(index: number): number {
		if (!this._listViewInfoAccessor) {
			return -1;
		}
		const cell = this.viewModel?.viewCells[index];
		if (!cell) {
			return -1;
		}

		return this._listViewInfoAccessor.getViewIndex(cell);
	}

	getViewHeight(cell: ICellViewModel): number {
		if (!this._listViewInfoAccessor) {
			return -1;
		}

		return this._listViewInfoAccessor.getViewHeight(cell);
	}

	getCellRangeFromViewRange(startIndex: number, endIndex: number): ICellRange | undefined {
		return this._listViewInfoAccessor.getCellRangeFromViewRange(startIndex, endIndex);
	}

	getCellsInRange(range?: ICellRange): ReadonlyArray<ICellViewModel> {
		return this._listViewInfoAccessor.getCellsInRange(range);
	}

	setCellEditorSelection(cell: ICellViewModel, range: Range): void {
		this._list.setCellEditorSelection(cell, range);
	}

	setHiddenAreas(_ranges: ICellRange[]): boolean {
		return this._list.setHiddenAreas(_ranges, true);
	}

	getVisibleRangesPlusViewportAboveAndBelow(): ICellRange[] {
		return this._listViewInfoAccessor.getVisibleRangesPlusViewportAboveAndBelow();
	}

	//#endregion

	//#region Decorations

	deltaCellDecorations(oldDecorations: string[], newDecorations: INotebookDeltaDecoration[]): string[] {
		const ret = this.viewModel?.deltaCellDecorations(oldDecorations, newDecorations) || [];
		this._onDidChangeDecorations.fire();
		return ret;
	}

	deltaCellContainerClassNames(cellId: string, added: string[], removed: string[]) {
		this._webview?.deltaCellContainerClassNames(cellId, added, removed);
	}

	changeModelDecorations<T>(callback: (changeAccessor: IModelDecorationsChangeAccessor) => T): T | null {
		return this.viewModel?.changeModelDecorations<T>(callback) || null;
	}

	//#endregion

	//#region Kernel/Execution

	private async _loadKernelPreloads(): Promise<void> {
		if (!this.hasModel()) {
			return;
		}
		const { selected } = this.notebookKernelService.getMatchingKernel(this.textModel);
		if (!this._webview?.isResolved()) {
			await this._resolveWebview();
		}
		this._webview?.updateKernelPreloads(selected);
	}

	get activeKernel() {
		return this.textModel && this.notebookKernelService.getSelectedOrSuggestedKernel(this.textModel);
	}

	async cancelNotebookCells(cells?: Iterable<ICellViewModel>): Promise<void> {
		if (!this.viewModel || !this.hasModel()) {
			return;
		}
		if (!cells) {
			cells = this.viewModel.viewCells;
		}
		return this.notebookExecutionService.cancelNotebookCellHandles(this.textModel, Array.from(cells).map(cell => cell.handle));
	}

	async executeNotebookCells(cells?: Iterable<ICellViewModel>): Promise<void> {
		if (!this.viewModel || !this.hasModel()) {
			this.logService.info('notebookEditorWidget', 'No NotebookViewModel, cannot execute cells');
			return;
		}
		if (!cells) {
			cells = this.viewModel.viewCells;
		}
		return this.notebookExecutionService.executeNotebookCells(this.textModel, Array.from(cells).map(c => c.model), this.scopedContextKeyService);
	}

	//#endregion

	//#region Cell operations/layout API
	private _pendingLayouts: WeakMap<ICellViewModel, IDisposable> | null = new WeakMap<ICellViewModel, IDisposable>();
	async layoutNotebookCell(cell: ICellViewModel, height: number, context?: CellLayoutContext): Promise<void> {
		this._debug('layout cell', cell.handle, height);
		const viewIndex = this._list.getViewIndex(cell);
		if (viewIndex === undefined) {
			// the cell is hidden
			return;
		}

		if (this._pendingLayouts?.has(cell)) {
			this._pendingLayouts?.get(cell)!.dispose();
		}

		const deferred = new DeferredPromise<void>();
		const doLayout = () => {
			if (this._isDisposed) {
				return;
			}

			if (!this.viewModel?.hasCell(cell)) {
				// Cell removed in the meantime?
				return;
			}

			if (this._list.elementHeight(cell) === height) {
				return;
			}

			this._pendingLayouts?.delete(cell);

			if (!this.hasEditorFocus()) {
				// Do not scroll inactive notebook
				// https://github.com/microsoft/vscode/issues/145340
				const cellIndex = this.viewModel?.getCellIndex(cell);
				const visibleRanges = this.visibleRanges;
				if (cellIndex !== undefined
					&& visibleRanges && visibleRanges.length && visibleRanges[0].start === cellIndex
					// cell is partially visible
					&& this._list.scrollTop > this.getAbsoluteTopOfElement(cell)
				) {
					return this._list.updateElementHeight2(cell, height, Math.min(cellIndex + 1, this.getLength() - 1));
				}
			}

			this._list.updateElementHeight2(cell, height);
			deferred.complete(undefined);
		};

		if (this._list.inRenderingTransaction) {
			const layoutDisposable = DOM.scheduleAtNextAnimationFrame(doLayout);

			this._pendingLayouts?.set(cell, toDisposable(() => {
				layoutDisposable.dispose();
				deferred.complete(undefined);
			}));
		} else {
			doLayout();
		}

		return deferred.p;
	}

	getActiveCell() {
		const elements = this._list.getFocusedElements();

		if (elements && elements.length) {
			return elements[0];
		}

		return undefined;
	}

	private _cellFocusAria(cell: ICellViewModel, focusItem: 'editor' | 'container' | 'output') {
		const index = this._notebookViewModel?.getCellIndex(cell);

		if (index !== undefined && index >= 0) {
			let position = '';
			switch (focusItem) {
				case 'editor':
					position = `the inner ${cell.cellKind === CellKind.Markup ? 'markdown' : 'code'} editor is focused, press escape to focus the cell container`;
					break;
				case 'output':
					position = `the cell output is focused, press escape to focus the cell container`;
					break;
				case 'container':
					position = `the ${cell.cellKind === CellKind.Markup ? 'markdown preview' : 'cell container'} is focused, press enter to focus the inner ${cell.cellKind === CellKind.Markup ? 'markdown' : 'code'} editor`;
					break;
				default:
					break;
			}
			aria.alert(`Cell ${this._notebookViewModel?.getCellIndex(cell)}, ${position} `);
		}
	}

	private _toggleNotebookCellSelection(selectedCell: ICellViewModel, selectFromPrevious: boolean): void {
		const currentSelections = this._list.getSelectedElements();
		const isSelected = currentSelections.includes(selectedCell);

		const previousSelection = selectFromPrevious ? currentSelections[currentSelections.length - 1] ?? selectedCell : selectedCell;
		const selectedIndex = this._list.getViewIndex(selectedCell)!;
		const previousIndex = this._list.getViewIndex(previousSelection)!;

		const cellsInSelectionRange = this.getCellsInViewRange(selectedIndex, previousIndex);
		if (isSelected) {
			// Deselect
			this._list.selectElements(currentSelections.filter(current => !cellsInSelectionRange.includes(current)));
		} else {
			// Add to selection
			this.focusElement(selectedCell);
			this._list.selectElements([...currentSelections.filter(current => !cellsInSelectionRange.includes(current)), ...cellsInSelectionRange]);
		}
	}

	private getCellsInViewRange(fromInclusive: number, toInclusive: number): ICellViewModel[] {
		const selectedCellsInRange: ICellViewModel[] = [];
		for (let index = 0; index < this._list.length; ++index) {
			const cell = this._list.element(index);
			if (cell) {
				if ((index >= fromInclusive && index <= toInclusive) || (index >= toInclusive && index <= fromInclusive)) {
					selectedCellsInRange.push(cell);
				}
			}
		}
		return selectedCellsInRange;
	}

	async focusNotebookCell(cell: ICellViewModel, focusItem: 'editor' | 'container' | 'output', options?: IFocusNotebookCellOptions) {
		if (this._isDisposed) {
			return;
		}

		if (focusItem === 'editor') {
			this.focusElement(cell);
			this._cellFocusAria(cell, focusItem);
			this._list.focusView();

			cell.updateEditState(CellEditState.Editing, 'focusNotebookCell');
			cell.focusMode = CellFocusMode.Editor;
			if (!options?.skipReveal) {
				if (typeof options?.focusEditorLine === 'number') {
					this._cursorNavMode.set(true);
					await this.revealLineInViewAsync(cell, options.focusEditorLine);
					const editor = this._renderedEditors.get(cell)!;
					const focusEditorLine = options.focusEditorLine!;
					editor?.setSelection({
						startLineNumber: focusEditorLine,
						startColumn: 1,
						endLineNumber: focusEditorLine,
						endColumn: 1
					});
				} else {
					const selectionsStartPosition = cell.getSelectionsStartPosition();
					if (selectionsStartPosition?.length) {
						const firstSelectionPosition = selectionsStartPosition[0];
						await this.revealRangeInCenterIfOutsideViewportAsync(cell, Range.fromPositions(firstSelectionPosition, firstSelectionPosition));
					} else {
						this.revealInCenterIfOutsideViewport(cell);
					}
				}

			}
		} else if (focusItem === 'output') {
			this.focusElement(cell);
			this._cellFocusAria(cell, focusItem);

			if (!this.hasEditorFocus()) {
				this._list.focusView();
			}

			if (!this._webview) {
				return;
			}

			this._webview.focusOutput(cell.id, this._webviewFocused);

			cell.updateEditState(CellEditState.Preview, 'focusNotebookCell');
			cell.focusMode = CellFocusMode.Output;
			if (!options?.skipReveal) {
				this.revealInCenterIfOutsideViewport(cell);
			}
		} else {
			const itemDOM = this._list.domElementOfElement(cell);
			if (document.activeElement && itemDOM && itemDOM.contains(document.activeElement)) {
				(document.activeElement as HTMLElement).blur();
			}

			cell.updateEditState(CellEditState.Preview, 'focusNotebookCell');
			cell.focusMode = CellFocusMode.Container;

			this.focusElement(cell);
			this._cellFocusAria(cell, focusItem);
			if (!options?.skipReveal) {
				if (typeof options?.focusEditorLine === 'number') {
					this._cursorNavMode.set(true);
					this.revealInView(cell);
				} else {
					this.revealInCenterIfOutsideViewport(cell);
				}
			}
			this._list.focusView();
		}
	}

	async focusNextNotebookCell(cell: ICellViewModel, focusItem: 'editor' | 'container' | 'output') {
		const idx = this.viewModel?.getCellIndex(cell);
		if (typeof idx !== 'number') {
			return;
		}

		const newCell = this.viewModel?.cellAt(idx + 1);
		if (!newCell) {
			return;
		}

		await this.focusNotebookCell(newCell, focusItem);
	}

	//#endregion

	//#region Find

	private async _warmupCell(viewCell: CodeCellViewModel) {
		if (viewCell.isOutputCollapsed) {
			return;
		}

		const outputs = viewCell.outputsViewModels;
		for (const output of outputs) {
			const [mimeTypes, pick] = output.resolveMimeTypes(this.textModel!, undefined);
			if (!mimeTypes.find(mimeType => mimeType.isTrusted) || mimeTypes.length === 0) {
				continue;
			}

			const pickedMimeTypeRenderer = mimeTypes[pick];

			if (!pickedMimeTypeRenderer) {
				return;
			}

			const renderer = this._notebookService.getRendererInfo(pickedMimeTypeRenderer.rendererId);

			if (!renderer) {
				return;
			}

			const result: IInsetRenderOutput = { type: RenderOutputType.Extension, renderer, source: output, mimeType: pickedMimeTypeRenderer.mimeType };
			if (!this._webview?.insetMapping.has(result.source)) {
				const p = new Promise<void>(resolve => {
					this._register(Event.any(this.onDidRenderOutput, this.onDidRemoveOutput)(e => {
						if (e.model === result.source.model) {
							resolve();
						}
					}));
				});
				this.createOutput(viewCell, result, 0, false);
				await p;
			}

			return;
		}

	}

	private async _warmupAll(includeOutput: boolean) {
		if (!this.hasModel() || !this.viewModel) {
			return;
		}

		const cells = this.viewModel.viewCells;
		const requests = [];

		for (let i = 0; i < cells.length; i++) {
			if (cells[i].cellKind === CellKind.Markup && !this._webview!.markupPreviewMapping.has(cells[i].id)) {
				requests.push(this.createMarkupPreview(cells[i]));
			}
		}

		if (includeOutput) {
			for (let i = 0; i < this.getLength(); i++) {
				const cell = this.cellAt(i);

				if (cell?.cellKind === CellKind.Code) {
					requests.push(this._warmupCell((cell as CodeCellViewModel)));
				}
			}
		}


		return Promise.all(requests);
	}

	async find(query: string, options: INotebookSearchOptions, token: CancellationToken, skipWarmup: boolean = false, shouldGetSearchPreviewInfo = false): Promise<CellFindMatchWithIndex[]> {
		if (!this._notebookViewModel) {
			return [];
		}

		const findMatches = this._notebookViewModel.find(query, options).filter(match => match.length > 0);

		if (!options.includeMarkupPreview && !options.includeOutput) {
			this._webview?.findStop();

			return findMatches.filter(match =>
				(match.cell.cellKind === CellKind.Code && options.includeCodeInput) ||
				(match.cell.cellKind === CellKind.Markup && options.includeMarkupInput)
			);
		}

		// search in webview enabled

		const matchMap: { [key: string]: CellFindMatchWithIndex } = {};
		findMatches.forEach(match => {
			if (match.cell.cellKind === CellKind.Code && options.includeCodeInput) {
				matchMap[match.cell.id] = match;
			}

			if (match.cell.cellKind === CellKind.Markup && options.includeMarkupInput) {
				matchMap[match.cell.id] = match;
			}
		});

		if (this._webview) {
			// request all outputs to be rendered
			// measure perf
			const start = Date.now();
			await this._warmupAll(!!options.includeOutput);
<<<<<<< HEAD
			const webviewMatches = await this._webview.find(query, { caseSensitive: options.caseSensitive, wholeWord: options.wholeWord, includeMarkup: !!options.includeMarkupPreview, includeOutput: !!options.includeOutput, shouldGetSearchPreviewInfo });
=======
			const end = Date.now();
			this.logService.debug('Find', `Warmup time: ${end - start}ms`);
			const webviewMatches = await this._webview.find(query, { caseSensitive: options.caseSensitive, wholeWord: options.wholeWord, includeMarkup: !!options.includeMarkupPreview, includeOutput: !!options.includeOutput });
>>>>>>> c9937c46
			// attach webview matches to model find matches
			webviewMatches.forEach(match => {
				if (!options.includeMarkupPreview && match.type === 'preview') {
					// skip outputs if not included
					return;
				}

				if (!options.includeOutput && match.type === 'output') {
					// skip outputs if not included
					return;
				}

				const exisitingMatch = matchMap[match.cellId];

				if (exisitingMatch) {
					exisitingMatch.webviewMatches.push(match);
				} else {

					matchMap[match.cellId] = new CellFindMatchModel(
						this._notebookViewModel!.viewCells.find(cell => cell.id === match.cellId)!,
						this._notebookViewModel!.viewCells.findIndex(cell => cell.id === match.cellId)!,
						[],
						[match]
					);
				}
			});
		}

		const ret: CellFindMatchWithIndex[] = [];
		this._notebookViewModel.viewCells.forEach((cell, index) => {
			if (matchMap[cell.id]) {
				ret.push(new CellFindMatchModel(cell, index, matchMap[cell.id].contentMatches, matchMap[cell.id].webviewMatches));
			}
		});

		return ret;
	}

	async highlightFind(matchIndex: number): Promise<number> {
		if (!this._webview) {
			return 0;
		}

		return this._webview?.findHighlight(matchIndex);
	}

	async unHighlightFind(matchIndex: number): Promise<void> {
		if (!this._webview) {
			return;
		}

		return this._webview?.findUnHighlight(matchIndex);
	}

	findStop() {
		this._webview?.findStop();
	}

	//#endregion

	//#region MISC

	getLayoutInfo(): NotebookLayoutInfo {
		if (!this._list) {
			throw new Error('Editor is not initalized successfully');
		}

		if (!this._fontInfo) {
			this._generateFontInfo();
		}

		return {
			width: this._dimension?.width ?? 0,
			height: this._dimension?.height ?? 0,
			scrollHeight: this._list?.getScrollHeight() ?? 0,
			fontInfo: this._fontInfo!
		};
	}

	async createMarkupPreview(cell: MarkupCellViewModel) {
		if (!this._webview) {
			return;
		}

		if (!this._webview.isResolved()) {
			await this._resolveWebview();
		}

		if (!this._webview || !this._list.webviewElement) {
			return;
		}

		if (!this.viewModel || !this._list.viewModel) {
			return;
		}

		if (this.viewModel.getCellIndex(cell) === -1) {
			return;
		}

		if (this.cellIsHidden(cell)) {
			return;
		}

		const webviewTop = parseInt(this._list.webviewElement.domNode.style.top, 10);
		const top = !!webviewTop ? (0 - webviewTop) : 0;

		const cellTop = this._list.getAbsoluteTopOfElement(cell);
		await this._webview.showMarkupPreview({
			mime: cell.mime,
			cellHandle: cell.handle,
			cellId: cell.id,
			content: cell.getText(),
			offset: cellTop + top,
			visible: true,
			metadata: cell.metadata,
		});
	}

	private cellIsHidden(cell: ICellViewModel): boolean {
		const modelIndex = this.viewModel!.getCellIndex(cell);
		const foldedRanges = this.viewModel!.getHiddenRanges();
		return foldedRanges.some(range => modelIndex >= range.start && modelIndex <= range.end);
	}

	async unhideMarkupPreviews(cells: readonly MarkupCellViewModel[]) {
		if (!this._webview) {
			return;
		}

		if (!this._webview.isResolved()) {
			await this._resolveWebview();
		}

		await this._webview?.unhideMarkupPreviews(cells.map(cell => cell.id));
	}

	async hideMarkupPreviews(cells: readonly MarkupCellViewModel[]) {
		if (!this._webview || !cells.length) {
			return;
		}

		if (!this._webview.isResolved()) {
			await this._resolveWebview();
		}

		await this._webview?.hideMarkupPreviews(cells.map(cell => cell.id));
	}

	async deleteMarkupPreviews(cells: readonly MarkupCellViewModel[]) {
		if (!this._webview) {
			return;
		}

		if (!this._webview.isResolved()) {
			await this._resolveWebview();
		}

		await this._webview?.deleteMarkupPreviews(cells.map(cell => cell.id));
	}

	private async updateSelectedMarkdownPreviews(): Promise<void> {
		if (!this._webview) {
			return;
		}

		if (!this._webview.isResolved()) {
			await this._resolveWebview();
		}

		const selectedCells = this.getSelectionViewModels().map(cell => cell.id);

		// Only show selection when there is more than 1 cell selected
		await this._webview?.updateMarkupPreviewSelections(selectedCells.length > 1 ? selectedCells : []);
	}

	async createOutput(cell: CodeCellViewModel, output: IInsetRenderOutput, offset: number, createWhenIdle: boolean): Promise<void> {
		this._insetModifyQueueByOutputId.queue(output.source.model.outputId, async () => {
			if (this._isDisposed || !this._webview) {
				return;
			}

			if (!this._webview.isResolved()) {
				await this._resolveWebview();
			}

			if (!this._webview) {
				return;
			}

			if (!this._list.webviewElement) {
				return;
			}

			if (output.type === RenderOutputType.Extension) {
				this.notebookRendererMessaging.prepare(output.renderer.id);
			}

			const webviewTop = parseInt(this._list.webviewElement.domNode.style.top, 10);
			const top = !!webviewTop ? (0 - webviewTop) : 0;

			const cellTop = this._list.getAbsoluteTopOfElement(cell) + top;

			const existingOutput = this._webview.insetMapping.get(output.source);
			if (!existingOutput
				|| (!existingOutput.renderer && output.type === RenderOutputType.Extension)
			) {
				if (createWhenIdle) {
					this._webview.requestCreateOutputWhenWebviewIdle({ cellId: cell.id, cellHandle: cell.handle, cellUri: cell.uri, executionId: cell.internalMetadata.executionId }, output, cellTop, offset);
				} else {
					this._webview.createOutput({ cellId: cell.id, cellHandle: cell.handle, cellUri: cell.uri, executionId: cell.internalMetadata.executionId }, output, cellTop, offset);
				}
			} else if (existingOutput.renderer
				&& output.type === RenderOutputType.Extension
				&& existingOutput.renderer.id !== output.renderer.id) {
				// switch mimetype
				this._webview.removeInsets([output.source]);
				this._webview.createOutput({ cellId: cell.id, cellHandle: cell.handle, cellUri: cell.uri }, output, cellTop, offset);
			} else {
				const outputIndex = cell.outputsViewModels.indexOf(output.source);
				const outputOffset = cell.getOutputOffset(outputIndex);
				this._webview.updateScrollTops([{
					cell,
					output: output.source,
					cellTop,
					outputOffset,
					forceDisplay: !cell.isOutputCollapsed,
				}], []);
			}
		});
	}

	async updateOutput(cell: CodeCellViewModel, output: IInsetRenderOutput, offset: number): Promise<void> {
		this._insetModifyQueueByOutputId.queue(output.source.model.outputId, async () => {
			if (this._isDisposed || !this._webview) {
				return;
			}

			if (!this._webview.isResolved()) {
				await this._resolveWebview();
			}

			if (!this._webview || !this._list.webviewElement) {
				return;
			}

			if (!this._webview.insetMapping.has(output.source)) {
				return this.createOutput(cell, output, offset, false);
			}

			if (output.type === RenderOutputType.Extension) {
				this.notebookRendererMessaging.prepare(output.renderer.id);
			}

			const webviewTop = parseInt(this._list.webviewElement.domNode.style.top, 10);
			const top = !!webviewTop ? (0 - webviewTop) : 0;

			const cellTop = this._list.getAbsoluteTopOfElement(cell) + top;
			this._webview.updateOutput({ cellId: cell.id, cellHandle: cell.handle, cellUri: cell.uri }, output, cellTop, offset);
		});
	}

	removeInset(output: ICellOutputViewModel) {
		this._insetModifyQueueByOutputId.queue(output.model.outputId, async () => {
			if (this._isDisposed || !this._webview) {
				return;
			}

			if (this._webview?.isResolved()) {
				this._webview.removeInsets([output]);
			}

			this._onDidRemoveOutput.fire(output);
		});
	}

	hideInset(output: ICellOutputViewModel) {
		this._insetModifyQueueByOutputId.queue(output.model.outputId, async () => {
			if (this._isDisposed || !this._webview) {
				return;
			}

			if (this._webview?.isResolved()) {
				this._webview.hideInset(output);
			}
		});
	}

	//#region --- webview IPC ----
	postMessage(message: any) {
		if (this._webview?.isResolved()) {
			this._webview.postKernelMessage(message);
		}
	}

	//#endregion

	addClassName(className: string) {
		this._overlayContainer.classList.add(className);
	}

	removeClassName(className: string) {
		this._overlayContainer.classList.remove(className);
	}

	cellAt(index: number): ICellViewModel | undefined {
		return this.viewModel?.cellAt(index);
	}

	getCellByInfo(cellInfo: ICommonCellInfo): ICellViewModel {
		const { cellHandle } = cellInfo;
		return this.viewModel?.viewCells.find(vc => vc.handle === cellHandle) as CodeCellViewModel;
	}

	getCellByHandle(handle: number): ICellViewModel | undefined {
		return this.viewModel?.getCellByHandle(handle);
	}

	getCellIndex(cell: ICellViewModel) {
		return this.viewModel?.getCellIndexByHandle(cell.handle);
	}

	getNextVisibleCellIndex(index: number): number | undefined {
		return this.viewModel?.getNextVisibleCellIndex(index);
	}

	getPreviousVisibleCellIndex(index: number): number | undefined {
		return this.viewModel?.getPreviousVisibleCellIndex(index);
	}

	private _updateScrollHeight() {
		if (this._isDisposed || !this._webview?.isResolved()) {
			return;
		}

		if (!this._list.webviewElement) {
			return;
		}

		const scrollHeight = this._list.scrollHeight;
		this._webview!.element.style.height = `${scrollHeight + NOTEBOOK_WEBVIEW_BOUNDARY * 2}px`;

		const webviewTop = parseInt(this._list.webviewElement.domNode.style.top, 10);
		const top = !!webviewTop ? (0 - webviewTop) : 0;

		const updateItems: IDisplayOutputLayoutUpdateRequest[] = [];
		const removedItems: ICellOutputViewModel[] = [];
		this._webview?.insetMapping.forEach((value, key) => {
			const cell = this.viewModel?.getCellByHandle(value.cellInfo.cellHandle);
			if (!cell || !(cell instanceof CodeCellViewModel)) {
				return;
			}

			this.viewModel?.viewCells.find(cell => cell.handle === value.cellInfo.cellHandle);
			const viewIndex = this._list.getViewIndex(cell);

			if (viewIndex === undefined) {
				return;
			}

			if (cell.outputsViewModels.indexOf(key) < 0) {
				// output is already gone
				removedItems.push(key);
			}

			const cellTop = this._list.getAbsoluteTopOfElement(cell);
			const outputIndex = cell.outputsViewModels.indexOf(key);
			const outputOffset = cell.getOutputOffset(outputIndex);
			updateItems.push({
				cell,
				output: key,
				cellTop: cellTop + top,
				outputOffset,
				forceDisplay: false,
			});
		});

		this._webview.removeInsets(removedItems);

		const markdownUpdateItems: { id: string; top: number }[] = [];
		for (const cellId of this._webview.markupPreviewMapping.keys()) {
			const cell = this.viewModel?.viewCells.find(cell => cell.id === cellId);
			if (cell) {
				const cellTop = this._list.getAbsoluteTopOfElement(cell);
				// markdownUpdateItems.push({ id: cellId, top: cellTop });
				markdownUpdateItems.push({ id: cellId, top: cellTop + top });
			}
		}

		if (markdownUpdateItems.length || updateItems.length) {
			this._debug('_list.onDidChangeContentHeight/markdown', markdownUpdateItems);
			this._webview?.updateScrollTops(updateItems, markdownUpdateItems);
		}
	}

	//#endregion

	//#region BacklayerWebview delegate
	private _updateOutputHeight(cellInfo: ICommonCellInfo, output: ICellOutputViewModel, outputHeight: number, isInit: boolean, source?: string): void {
		const cell = this.viewModel?.viewCells.find(vc => vc.handle === cellInfo.cellHandle);
		if (cell && cell instanceof CodeCellViewModel) {
			const outputIndex = cell.outputsViewModels.indexOf(output);
			if (outputHeight !== 0) {
				cell.updateOutputMinHeight(0);
			}
			this._debug('update cell output', cell.handle, outputHeight);
			cell.updateOutputHeight(outputIndex, outputHeight, source);
			this.layoutNotebookCell(cell, cell.layoutInfo.totalHeight);

			if (isInit) {
				this._onDidRenderOutput.fire(output);
			}
		}
	}

	private readonly _pendingOutputHeightAcks = new Map</* outputId */ string, IAckOutputHeight>();

	private _scheduleOutputHeightAck(cellInfo: ICommonCellInfo, outputId: string, height: number) {
		const wasEmpty = this._pendingOutputHeightAcks.size === 0;
		this._pendingOutputHeightAcks.set(outputId, { cellId: cellInfo.cellId, outputId, height });

		if (wasEmpty) {
			DOM.scheduleAtNextAnimationFrame(() => {
				this._debug('ack height');
				this._updateScrollHeight();

				this._webview?.ackHeight([...this._pendingOutputHeightAcks.values()]);

				this._pendingOutputHeightAcks.clear();
			}, -1); // -1 priority because this depends on calls to layoutNotebookCell, and that may be called multiple times before this runs
		}
	}

	private _getCellById(cellId: string): ICellViewModel | undefined {
		return this.viewModel?.viewCells.find(vc => vc.id === cellId);
	}

	private _updateMarkupCellHeight(cellId: string, height: number, isInit: boolean) {
		const cell = this._getCellById(cellId);
		if (cell && cell instanceof MarkupCellViewModel) {
			const { bottomToolbarGap } = this._notebookOptions.computeBottomToolbarDimensions(this.viewModel?.viewType);
			this._debug('updateMarkdownCellHeight', cell.handle, height + bottomToolbarGap, isInit);
			cell.renderedMarkdownHeight = height;
		}
	}

	private _setMarkupCellEditState(cellId: string, editState: CellEditState): void {
		const cell = this._getCellById(cellId);
		if (cell instanceof MarkupCellViewModel) {
			this.revealInView(cell);
			cell.updateEditState(editState, 'setMarkdownCellEditState');
		}
	}

	private _didStartDragMarkupCell(cellId: string, event: { dragOffsetY: number }): void {
		const cell = this._getCellById(cellId);
		if (cell instanceof MarkupCellViewModel) {
			const webviewOffset = this._list.webviewElement ? -parseInt(this._list.webviewElement.domNode.style.top, 10) : 0;
			this._dndController?.startExplicitDrag(cell, event.dragOffsetY - webviewOffset);
		}
	}

	private _didDragMarkupCell(cellId: string, event: { dragOffsetY: number }): void {
		const cell = this._getCellById(cellId);
		if (cell instanceof MarkupCellViewModel) {
			const webviewOffset = this._list.webviewElement ? -parseInt(this._list.webviewElement.domNode.style.top, 10) : 0;
			this._dndController?.explicitDrag(cell, event.dragOffsetY - webviewOffset);
		}
	}

	private _didDropMarkupCell(cellId: string, event: { dragOffsetY: number; ctrlKey: boolean; altKey: boolean }): void {
		const cell = this._getCellById(cellId);
		if (cell instanceof MarkupCellViewModel) {
			const webviewOffset = this._list.webviewElement ? -parseInt(this._list.webviewElement.domNode.style.top, 10) : 0;
			event.dragOffsetY -= webviewOffset;
			this._dndController?.explicitDrop(cell, event);
		}
	}

	private _didEndDragMarkupCell(cellId: string): void {
		const cell = this._getCellById(cellId);
		if (cell instanceof MarkupCellViewModel) {
			this._dndController?.endExplicitDrag(cell);
		}
	}

	private _didResizeOutput(cellId: string): void {
		const cell = this._getCellById(cellId);
		if (cell) {
			this._onDidResizeOutputEmitter.fire(cell);
		}
	}

	private _updatePerformanceMetadata(cellId: string, executionId: string, duration: number, rendererId: string): void {
		if (!this.hasModel()) {
			return;
		}

		const cell = this._getCellById(cellId);
		const cellIndex = !cell ? undefined : this.getCellIndex(cell);
		if (cell?.internalMetadata.executionId === executionId && cellIndex !== undefined) {
			const renderDurationMap = cell.internalMetadata.renderDuration || {};
			renderDurationMap[rendererId] = (renderDurationMap[rendererId] ?? 0) + duration;

			this.textModel.applyEdits([
				{
					editType: CellEditType.PartialInternalMetadata,
					index: cellIndex,
					internalMetadata: {
						executionId: executionId,
						renderDuration: renderDurationMap
					}
				}
			], true, undefined, () => undefined, undefined, false);

		}
	}

	//#endregion

	//#region Editor Contributions
	getContribution<T extends INotebookEditorContribution>(id: string): T {
		return <T>(this._contributions.get(id) || null);
	}

	//#endregion

	override dispose() {
		this._isDisposed = true;
		// dispose webview first
		this._webview?.dispose();
		this._webview = null;

		this.notebookEditorService.removeNotebookEditor(this);
		dispose(this._contributions.values());
		this._contributions.clear();

		this._localStore.clear();
		dispose(this._localCellStateListeners);
		this._list.dispose();
		this._listTopCellToolbar?.dispose();

		this._overlayContainer.remove();
		this.viewModel?.dispose();

		this._renderedEditors.clear();
		this._baseCellEditorOptions.forEach(v => v.dispose());
		this._baseCellEditorOptions.clear();

		this._notebookOverviewRulerContainer.remove();

		super.dispose();

		// unref
		this._webview = null;
		this._webviewResolvePromise = null;
		this._webviewTransparentCover = null;
		this._dndController = null;
		this._listTopCellToolbar = null;
		this._notebookViewModel = undefined;
		this._cellContextKeyManager = null;
		this._notebookTopToolbar = null!;
		this._list = null!;
		this._listViewInfoAccessor = null!;
		this._pendingLayouts = null;
		this._listDelegate = null;
	}

	toJSON(): { notebookUri: URI | undefined } {
		return {
			notebookUri: this.viewModel?.uri,
		};
	}
}

registerZIndex(ZIndex.Base, 5, 'notebook-progress-bar',);
registerZIndex(ZIndex.Base, 10, 'notebook-list-insertion-indicator');
registerZIndex(ZIndex.Base, 20, 'notebook-cell-editor-outline');
registerZIndex(ZIndex.Base, 25, 'notebook-scrollbar');
registerZIndex(ZIndex.Base, 26, 'notebook-cell-status');
registerZIndex(ZIndex.Base, 26, 'notebook-folding-indicator');
registerZIndex(ZIndex.Base, 27, 'notebook-output');
registerZIndex(ZIndex.Base, 28, 'notebook-cell-bottom-toolbar-container');
registerZIndex(ZIndex.Base, 29, 'notebook-run-button-container');
registerZIndex(ZIndex.Base, 29, 'notebook-input-collapse-condicon');
registerZIndex(ZIndex.Base, 30, 'notebook-cell-output-toolbar');
registerZIndex(ZIndex.Sash, 1, 'notebook-cell-expand-part-button');
registerZIndex(ZIndex.Sash, 2, 'notebook-cell-toolbar');
registerZIndex(ZIndex.Sash, 3, 'notebook-cell-toolbar-dropdown-active');

export const notebookCellBorder = registerColor('notebook.cellBorderColor', {
	dark: transparent(listInactiveSelectionBackground, 1),
	light: transparent(listInactiveSelectionBackground, 1),
	hcDark: PANEL_BORDER,
	hcLight: PANEL_BORDER
}, nls.localize('notebook.cellBorderColor', "The border color for notebook cells."));

export const focusedEditorBorderColor = registerColor('notebook.focusedEditorBorder', {
	light: focusBorder,
	dark: focusBorder,
	hcDark: focusBorder,
	hcLight: focusBorder
}, nls.localize('notebook.focusedEditorBorder', "The color of the notebook cell editor border."));

export const cellStatusIconSuccess = registerColor('notebookStatusSuccessIcon.foreground', {
	light: debugIconStartForeground,
	dark: debugIconStartForeground,
	hcDark: debugIconStartForeground,
	hcLight: debugIconStartForeground
}, nls.localize('notebookStatusSuccessIcon.foreground', "The error icon color of notebook cells in the cell status bar."));

export const runningCellRulerDecorationColor = registerColor('notebookEditorOverviewRuler.runningCellForeground', {
	light: debugIconStartForeground,
	dark: debugIconStartForeground,
	hcDark: debugIconStartForeground,
	hcLight: debugIconStartForeground
}, nls.localize('notebookEditorOverviewRuler.runningCellForeground', "The color of the running cell decoration in the notebook editor overview ruler."));

export const cellStatusIconError = registerColor('notebookStatusErrorIcon.foreground', {
	light: errorForeground,
	dark: errorForeground,
	hcDark: errorForeground,
	hcLight: errorForeground
}, nls.localize('notebookStatusErrorIcon.foreground', "The error icon color of notebook cells in the cell status bar."));

export const cellStatusIconRunning = registerColor('notebookStatusRunningIcon.foreground', {
	light: foreground,
	dark: foreground,
	hcDark: foreground,
	hcLight: foreground
}, nls.localize('notebookStatusRunningIcon.foreground', "The running icon color of notebook cells in the cell status bar."));

export const notebookOutputContainerBorderColor = registerColor('notebook.outputContainerBorderColor', {
	dark: null,
	light: null,
	hcDark: null,
	hcLight: null
}, nls.localize('notebook.outputContainerBorderColor', "The border color of the notebook output container."));

export const notebookOutputContainerColor = registerColor('notebook.outputContainerBackgroundColor', {
	dark: null,
	light: null,
	hcDark: null,
	hcLight: null
}, nls.localize('notebook.outputContainerBackgroundColor', "The color of the notebook output container background."));

// TODO@rebornix currently also used for toolbar border, if we keep all of this, pick a generic name
export const CELL_TOOLBAR_SEPERATOR = registerColor('notebook.cellToolbarSeparator', {
	dark: Color.fromHex('#808080').transparent(0.35),
	light: Color.fromHex('#808080').transparent(0.35),
	hcDark: contrastBorder,
	hcLight: contrastBorder
}, nls.localize('notebook.cellToolbarSeparator', "The color of the separator in the cell bottom toolbar"));

export const focusedCellBackground = registerColor('notebook.focusedCellBackground', {
	dark: null,
	light: null,
	hcDark: null,
	hcLight: null
}, nls.localize('focusedCellBackground', "The background color of a cell when the cell is focused."));

export const selectedCellBackground = registerColor('notebook.selectedCellBackground', {
	dark: listInactiveSelectionBackground,
	light: listInactiveSelectionBackground,
	hcDark: null,
	hcLight: null
}, nls.localize('selectedCellBackground', "The background color of a cell when the cell is selected."));


export const cellHoverBackground = registerColor('notebook.cellHoverBackground', {
	dark: transparent(focusedCellBackground, .5),
	light: transparent(focusedCellBackground, .7),
	hcDark: null,
	hcLight: null
}, nls.localize('notebook.cellHoverBackground', "The background color of a cell when the cell is hovered."));

export const selectedCellBorder = registerColor('notebook.selectedCellBorder', {
	dark: notebookCellBorder,
	light: notebookCellBorder,
	hcDark: contrastBorder,
	hcLight: contrastBorder
}, nls.localize('notebook.selectedCellBorder', "The color of the cell's top and bottom border when the cell is selected but not focused."));

export const inactiveSelectedCellBorder = registerColor('notebook.inactiveSelectedCellBorder', {
	dark: null,
	light: null,
	hcDark: focusBorder,
	hcLight: focusBorder
}, nls.localize('notebook.inactiveSelectedCellBorder', "The color of the cell's borders when multiple cells are selected."));

export const focusedCellBorder = registerColor('notebook.focusedCellBorder', {
	dark: focusBorder,
	light: focusBorder,
	hcDark: focusBorder,
	hcLight: focusBorder
}, nls.localize('notebook.focusedCellBorder', "The color of the cell's focus indicator borders when the cell is focused."));

export const inactiveFocusedCellBorder = registerColor('notebook.inactiveFocusedCellBorder', {
	dark: notebookCellBorder,
	light: notebookCellBorder,
	hcDark: notebookCellBorder,
	hcLight: notebookCellBorder
}, nls.localize('notebook.inactiveFocusedCellBorder', "The color of the cell's top and bottom border when a cell is focused while the primary focus is outside of the editor."));

export const cellStatusBarItemHover = registerColor('notebook.cellStatusBarItemHoverBackground', {
	light: new Color(new RGBA(0, 0, 0, 0.08)),
	dark: new Color(new RGBA(255, 255, 255, 0.15)),
	hcDark: new Color(new RGBA(255, 255, 255, 0.15)),
	hcLight: new Color(new RGBA(0, 0, 0, 0.08)),
}, nls.localize('notebook.cellStatusBarItemHoverBackground', "The background color of notebook cell status bar items."));

export const cellInsertionIndicator = registerColor('notebook.cellInsertionIndicator', {
	light: focusBorder,
	dark: focusBorder,
	hcDark: focusBorder,
	hcLight: focusBorder
}, nls.localize('notebook.cellInsertionIndicator', "The color of the notebook cell insertion indicator."));

export const listScrollbarSliderBackground = registerColor('notebookScrollbarSlider.background', {
	dark: scrollbarSliderBackground,
	light: scrollbarSliderBackground,
	hcDark: scrollbarSliderBackground,
	hcLight: scrollbarSliderBackground
}, nls.localize('notebookScrollbarSliderBackground', "Notebook scrollbar slider background color."));

export const listScrollbarSliderHoverBackground = registerColor('notebookScrollbarSlider.hoverBackground', {
	dark: scrollbarSliderHoverBackground,
	light: scrollbarSliderHoverBackground,
	hcDark: scrollbarSliderHoverBackground,
	hcLight: scrollbarSliderHoverBackground
}, nls.localize('notebookScrollbarSliderHoverBackground', "Notebook scrollbar slider background color when hovering."));

export const listScrollbarSliderActiveBackground = registerColor('notebookScrollbarSlider.activeBackground', {
	dark: scrollbarSliderActiveBackground,
	light: scrollbarSliderActiveBackground,
	hcDark: scrollbarSliderActiveBackground,
	hcLight: scrollbarSliderActiveBackground
}, nls.localize('notebookScrollbarSliderActiveBackground', "Notebook scrollbar slider background color when clicked on."));

export const cellSymbolHighlight = registerColor('notebook.symbolHighlightBackground', {
	dark: Color.fromHex('#ffffff0b'),
	light: Color.fromHex('#fdff0033'),
	hcDark: null,
	hcLight: null
}, nls.localize('notebook.symbolHighlightBackground', "Background color of highlighted cell"));

export const cellEditorBackground = registerColor('notebook.cellEditorBackground', {
	light: SIDE_BAR_BACKGROUND,
	dark: SIDE_BAR_BACKGROUND,
	hcDark: null,
	hcLight: null
}, nls.localize('notebook.cellEditorBackground', "Cell editor background color."));

const notebookEditorBackground = registerColor('notebook.editorBackground', {
	light: EDITOR_PANE_BACKGROUND,
	dark: EDITOR_PANE_BACKGROUND,
	hcDark: null,
	hcLight: null
}, nls.localize('notebook.editorBackground', "Notebook background color."));<|MERGE_RESOLUTION|>--- conflicted
+++ resolved
@@ -2454,13 +2454,9 @@
 			// measure perf
 			const start = Date.now();
 			await this._warmupAll(!!options.includeOutput);
-<<<<<<< HEAD
-			const webviewMatches = await this._webview.find(query, { caseSensitive: options.caseSensitive, wholeWord: options.wholeWord, includeMarkup: !!options.includeMarkupPreview, includeOutput: !!options.includeOutput, shouldGetSearchPreviewInfo });
-=======
 			const end = Date.now();
 			this.logService.debug('Find', `Warmup time: ${end - start}ms`);
-			const webviewMatches = await this._webview.find(query, { caseSensitive: options.caseSensitive, wholeWord: options.wholeWord, includeMarkup: !!options.includeMarkupPreview, includeOutput: !!options.includeOutput });
->>>>>>> c9937c46
+			const webviewMatches = await this._webview.find(query, { caseSensitive: options.caseSensitive, wholeWord: options.wholeWord, includeMarkup: !!options.includeMarkupPreview, includeOutput: !!options.includeOutput, shouldGetSearchPreviewInfo });
 			// attach webview matches to model find matches
 			webviewMatches.forEach(match => {
 				if (!options.includeMarkupPreview && match.type === 'preview') {
