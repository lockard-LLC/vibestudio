--- conflicted
+++ resolved
@@ -201,7 +201,7 @@
 	}
 
 	populateEditorTitlebar() {
-		for (let element: HTMLElement | null = this.rootElement.parentElement; element; element = element.parentElement) {
+		for (let element: HTMLElement | null = this._rootElement.parentElement; element; element = element.parentElement) {
 			if (DOM.hasClass(element, 'editor-group-container')) {
 				// elemnet is editor group container
 				for (let i = 0; i < element.childElementCount; i++) {
@@ -357,7 +357,6 @@
 		return this.webview?.webview;
 	}
 
-<<<<<<< HEAD
 	setVisible(visible: boolean, group?: IEditorGroup): void {
 		if (visible) {
 			this.increaseEditorTitlebarZindex();
@@ -368,15 +367,11 @@
 		super.setVisible(visible, group);
 	}
 
-	onHide() {
-		this.clearEditorTitlebarZindex();
-=======
 	onWillHide() {
 		if (this.input && this.input instanceof NotebookEditorInput && !this.input.isDisposed()) {
 			this.saveEditorViewState(this.input);
 		}
 
->>>>>>> 37944c88
 		this.editorFocus?.set(false);
 		if (this.webview) {
 			this.localStore.clear();
@@ -401,12 +396,8 @@
 		}
 
 		if (editor === this.input) {
-<<<<<<< HEAD
 			this.clearEditorTitlebarZindex();
-			this.saveTextEditorViewState(editor);
-=======
 			this.saveEditorViewState(editor);
->>>>>>> 37944c88
 		}
 	}
 
