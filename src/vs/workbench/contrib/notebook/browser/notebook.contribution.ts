/*---------------------------------------------------------------------------------------------
 *  Copyright (c) Microsoft Corporation. All rights reserved.
 *  Licensed under the MIT License. See License.txt in the project root for license information.
 *--------------------------------------------------------------------------------------------*/

import { Schemas } from 'vs/base/common/network';
import { IDisposable, Disposable, DisposableStore, dispose } from 'vs/base/common/lifecycle';
import { parse } from 'vs/base/common/marshalling';
import { isEqual } from 'vs/base/common/resources';
import { assertType } from 'vs/base/common/types';
import { URI } from 'vs/base/common/uri';
import { toFormattedString } from 'vs/base/common/jsonFormatter';
import { ITextModel, ITextBufferFactory, DefaultEndOfLine, ITextBuffer } from 'vs/editor/common/model';
import { IModelService } from 'vs/editor/common/services/model';
import { ILanguageSelection, ILanguageService } from 'vs/editor/common/languages/language';
import { ITextModelContentProvider, ITextModelService } from 'vs/editor/common/services/resolverService';
import * as nls from 'vs/nls';
import { Extensions, IConfigurationPropertySchema, IConfigurationRegistry } from 'vs/platform/configuration/common/configurationRegistry';
import { SyncDescriptor } from 'vs/platform/instantiation/common/descriptors';
import { InstantiationType, registerSingleton } from 'vs/platform/instantiation/common/extensions';
import { IInstantiationService } from 'vs/platform/instantiation/common/instantiation';
import { ILifecycleService, LifecyclePhase } from 'vs/workbench/services/lifecycle/common/lifecycle';
import { Registry } from 'vs/platform/registry/common/platform';
import { EditorPaneDescriptor, IEditorPaneRegistry } from 'vs/workbench/browser/editor';
import { Extensions as WorkbenchExtensions, IWorkbenchContribution, IWorkbenchContributionsRegistry } from 'vs/workbench/common/contributions';
import { IEditorSerializer, IEditorFactoryRegistry, EditorExtensions } from 'vs/workbench/common/editor';
import { EditorInput } from 'vs/workbench/common/editor/editorInput';
import { NotebookEditor } from 'vs/workbench/contrib/notebook/browser/notebookEditor';
import { NotebookEditorInput, NotebookEditorInputOptions } from 'vs/workbench/contrib/notebook/common/notebookEditorInput';
import { INotebookService } from 'vs/workbench/contrib/notebook/common/notebookService';
import { NotebookService } from 'vs/workbench/contrib/notebook/browser/services/notebookServiceImpl';
import { CellKind, CellUri, IResolvedNotebookEditorModel, NotebookWorkingCopyTypeIdentifier, NotebookSetting, ICellOutput, ICell } from 'vs/workbench/contrib/notebook/common/notebookCommon';
import { IEditorService } from 'vs/workbench/services/editor/common/editorService';
import { IUndoRedoService } from 'vs/platform/undoRedo/common/undoRedo';
import { INotebookEditorModelResolverService } from 'vs/workbench/contrib/notebook/common/notebookEditorModelResolverService';
import { NotebookDiffEditorInput } from 'vs/workbench/contrib/notebook/common/notebookDiffEditorInput';
import { NotebookTextDiffEditor } from 'vs/workbench/contrib/notebook/browser/diff/notebookDiffEditor';
import { INotebookEditorWorkerService } from 'vs/workbench/contrib/notebook/common/services/notebookWorkerService';
import { NotebookEditorWorkerServiceImpl } from 'vs/workbench/contrib/notebook/browser/services/notebookWorkerServiceImpl';
import { INotebookCellStatusBarService } from 'vs/workbench/contrib/notebook/common/notebookCellStatusBarService';
import { NotebookCellStatusBarService } from 'vs/workbench/contrib/notebook/browser/services/notebookCellStatusBarServiceImpl';
import { INotebookEditorService } from 'vs/workbench/contrib/notebook/browser/services/notebookEditorService';
import { NotebookEditorWidgetService } from 'vs/workbench/contrib/notebook/browser/services/notebookEditorServiceImpl';
import { IJSONContributionRegistry, Extensions as JSONExtensions } from 'vs/platform/jsonschemas/common/jsonContributionRegistry';
import { IJSONSchema, IJSONSchemaMap } from 'vs/base/common/jsonSchema';
import { Event } from 'vs/base/common/event';
import { getFormattedMetadataJSON, getStreamOutputData } from 'vs/workbench/contrib/notebook/browser/diff/diffElementViewModel';
import { NotebookModelResolverServiceImpl } from 'vs/workbench/contrib/notebook/common/notebookEditorModelResolverServiceImpl';
import { INotebookKernelHistoryService, INotebookKernelService } from 'vs/workbench/contrib/notebook/common/notebookKernelService';
import { NotebookKernelService } from 'vs/workbench/contrib/notebook/browser/services/notebookKernelServiceImpl';
import { IWorkingCopyIdentifier } from 'vs/workbench/services/workingCopy/common/workingCopy';
import { IResourceEditorInput } from 'vs/platform/editor/common/editor';
import { IExtensionService } from 'vs/workbench/services/extensions/common/extensions';
import { IWorkingCopyEditorService } from 'vs/workbench/services/workingCopy/common/workingCopyEditorService';
import { IConfigurationService } from 'vs/platform/configuration/common/configuration';
import { ILabelService } from 'vs/platform/label/common/label';
import { IEditorGroupsService } from 'vs/workbench/services/editor/common/editorGroupsService';
import { NotebookRendererMessagingService } from 'vs/workbench/contrib/notebook/browser/services/notebookRendererMessagingServiceImpl';
import { INotebookRendererMessagingService } from 'vs/workbench/contrib/notebook/common/notebookRendererMessagingService';

// Editor Controller
import 'vs/workbench/contrib/notebook/browser/controller/coreActions';
import 'vs/workbench/contrib/notebook/browser/controller/insertCellActions';
import 'vs/workbench/contrib/notebook/browser/controller/executeActions';
import 'vs/workbench/contrib/notebook/browser/controller/layoutActions';
import 'vs/workbench/contrib/notebook/browser/controller/editActions';
import 'vs/workbench/contrib/notebook/browser/controller/apiActions';
import 'vs/workbench/contrib/notebook/browser/controller/foldingController';

// Editor Contribution
import 'vs/workbench/contrib/notebook/browser/contrib/clipboard/notebookClipboard';
import 'vs/workbench/contrib/notebook/browser/contrib/find/notebookFind';
import 'vs/workbench/contrib/notebook/browser/contrib/format/formatting';
import 'vs/workbench/contrib/notebook/browser/contrib/saveParticipants/saveParticipants';
import 'vs/workbench/contrib/notebook/browser/contrib/gettingStarted/notebookGettingStarted';
import 'vs/workbench/contrib/notebook/browser/contrib/layout/layoutActions';
import 'vs/workbench/contrib/notebook/browser/contrib/marker/markerProvider';
import 'vs/workbench/contrib/notebook/browser/contrib/navigation/arrow';
import 'vs/workbench/contrib/notebook/browser/contrib/outline/notebookOutline';
import 'vs/workbench/contrib/notebook/browser/contrib/profile/notebookProfile';
import 'vs/workbench/contrib/notebook/browser/contrib/cellStatusBar/statusBarProviders';
import 'vs/workbench/contrib/notebook/browser/contrib/cellStatusBar/contributedStatusBarItemController';
import 'vs/workbench/contrib/notebook/browser/contrib/cellStatusBar/executionStatusBarItemController';
import 'vs/workbench/contrib/notebook/browser/contrib/editorStatusBar/editorStatusBar';
import 'vs/workbench/contrib/notebook/browser/contrib/undoRedo/notebookUndoRedo';
import 'vs/workbench/contrib/notebook/browser/contrib/cellCommands/cellCommands';
import 'vs/workbench/contrib/notebook/browser/contrib/viewportWarmup/viewportWarmup';
import 'vs/workbench/contrib/notebook/browser/contrib/troubleshoot/layout';
import 'vs/workbench/contrib/notebook/browser/contrib/debug/notebookBreakpoints';
import 'vs/workbench/contrib/notebook/browser/contrib/debug/notebookCellPausing';
import 'vs/workbench/contrib/notebook/browser/contrib/debug/notebookDebugDecorations';
import 'vs/workbench/contrib/notebook/browser/contrib/execute/executionEditorProgress';
import 'vs/workbench/contrib/notebook/browser/contrib/kernelDetection/notebookKernelDetection';

// Diff Editor Contribution
import 'vs/workbench/contrib/notebook/browser/diff/notebookDiffActions';

// Services
import { editorOptionsRegistry } from 'vs/editor/common/config/editorOptions';
import { NotebookExecutionStateService } from 'vs/workbench/contrib/notebook/browser/services/notebookExecutionStateServiceImpl';
import { NotebookExecutionService } from 'vs/workbench/contrib/notebook/browser/services/notebookExecutionServiceImpl';
import { INotebookExecutionService } from 'vs/workbench/contrib/notebook/common/notebookExecutionService';
import { INotebookKeymapService } from 'vs/workbench/contrib/notebook/common/notebookKeymapService';
import { NotebookKeymapService } from 'vs/workbench/contrib/notebook/browser/services/notebookKeymapServiceImpl';
import { PLAINTEXT_LANGUAGE_ID } from 'vs/editor/common/languages/modesRegistry';
import { INotebookExecutionStateService } from 'vs/workbench/contrib/notebook/common/notebookExecutionStateService';
import { ILanguageFeaturesService } from 'vs/editor/common/services/languageFeatures';
import { NotebookInfo } from 'vs/editor/common/languageFeatureRegistry';
import { COMMENTEDITOR_DECORATION_KEY } from 'vs/workbench/contrib/comments/browser/commentReply';
import { ICodeEditorService } from 'vs/editor/browser/services/codeEditorService';
import { NotebookKernelHistoryService } from 'vs/workbench/contrib/notebook/browser/services/notebookKernelHistoryServiceImpl';
import { INotebookLoggingService } from 'vs/workbench/contrib/notebook/common/notebookLoggingService';
import { NotebookLoggingService } from 'vs/workbench/contrib/notebook/browser/services/notebookLoggingServiceImpl';
import product from 'vs/platform/product/common/product';

/*--------------------------------------------------------------------------------------------- */

Registry.as<IEditorPaneRegistry>(EditorExtensions.EditorPane).registerEditorPane(
	EditorPaneDescriptor.create(
		NotebookEditor,
		NotebookEditor.ID,
		'Notebook Editor'
	),
	[
		new SyncDescriptor(NotebookEditorInput)
	]
);

Registry.as<IEditorPaneRegistry>(EditorExtensions.EditorPane).registerEditorPane(
	EditorPaneDescriptor.create(
		NotebookTextDiffEditor,
		NotebookTextDiffEditor.ID,
		'Notebook Diff Editor'
	),
	[
		new SyncDescriptor(NotebookDiffEditorInput)
	]
);

class NotebookDiffEditorSerializer implements IEditorSerializer {
	canSerialize(): boolean {
		return true;
	}

	serialize(input: EditorInput): string {
		assertType(input instanceof NotebookDiffEditorInput);
		return JSON.stringify({
			resource: input.resource,
			originalResource: input.original.resource,
			name: input.getName(),
			originalName: input.original.getName(),
			textDiffName: input.getName(),
			viewType: input.viewType,
		});
	}

	deserialize(instantiationService: IInstantiationService, raw: string) {
		type Data = { resource: URI; originalResource: URI; name: string; originalName: string; viewType: string; textDiffName: string | undefined; group: number };
		const data = <Data>parse(raw);
		if (!data) {
			return undefined;
		}
		const { resource, originalResource, name, viewType } = data;
		if (!data || !URI.isUri(resource) || !URI.isUri(originalResource) || typeof name !== 'string' || typeof viewType !== 'string') {
			return undefined;
		}

		const input = NotebookDiffEditorInput.create(instantiationService, resource, name, undefined, originalResource, viewType);
		return input;
	}

	static canResolveBackup(editorInput: EditorInput, backupResource: URI): boolean {
		return false;
	}

}
type SerializedNotebookEditorData = { resource: URI; viewType: string; options?: NotebookEditorInputOptions };
class NotebookEditorSerializer implements IEditorSerializer {
	canSerialize(): boolean {
		return true;
	}
	serialize(input: EditorInput): string {
		assertType(input instanceof NotebookEditorInput);
		const data: SerializedNotebookEditorData = {
			resource: input.resource,
			viewType: input.viewType,
			options: input.options
		};
		return JSON.stringify(data);
	}
	deserialize(instantiationService: IInstantiationService, raw: string) {
		const data = <SerializedNotebookEditorData>parse(raw);
		if (!data) {
			return undefined;
		}
		const { resource, viewType, options } = data;
		if (!data || !URI.isUri(resource) || typeof viewType !== 'string') {
			return undefined;
		}

		const input = NotebookEditorInput.create(instantiationService, resource, viewType, options);
		return input;
	}
}

Registry.as<IEditorFactoryRegistry>(EditorExtensions.EditorFactory).registerEditorSerializer(
	NotebookEditorInput.ID,
	NotebookEditorSerializer
);

Registry.as<IEditorFactoryRegistry>(EditorExtensions.EditorFactory).registerEditorSerializer(
	NotebookDiffEditorInput.ID,
	NotebookDiffEditorSerializer
);

export class NotebookContribution extends Disposable implements IWorkbenchContribution {
	private _uriComparisonKeyComputer?: IDisposable;

	constructor(
		@IUndoRedoService undoRedoService: IUndoRedoService,
		@IConfigurationService configurationService: IConfigurationService,
		@ICodeEditorService private readonly codeEditorService: ICodeEditorService,
	) {
		super();

		this.updateCellUndoRedoComparisonKey(configurationService, undoRedoService);

		// Watch for changes to undoRedoPerCell setting
		this._register(configurationService.onDidChangeConfiguration(e => {
			if (e.affectsConfiguration(NotebookSetting.undoRedoPerCell)) {
				this.updateCellUndoRedoComparisonKey(configurationService, undoRedoService);
			}
		}));

		// register comment decoration
		this.codeEditorService.registerDecorationType('comment-controller', COMMENTEDITOR_DECORATION_KEY, {});
	}

	// Add or remove the cell undo redo comparison key based on the user setting
	private updateCellUndoRedoComparisonKey(configurationService: IConfigurationService, undoRedoService: IUndoRedoService) {
		const undoRedoPerCell = configurationService.getValue<boolean>(NotebookSetting.undoRedoPerCell);

		if (!undoRedoPerCell) {
			// Add comparison key to map cell => main document
			if (!this._uriComparisonKeyComputer) {
				this._uriComparisonKeyComputer = undoRedoService.registerUriComparisonKeyComputer(CellUri.scheme, {
					getComparisonKey: (uri: URI): string => {
						if (undoRedoPerCell) {
							return uri.toString();
						}
						return NotebookContribution._getCellUndoRedoComparisonKey(uri);
					}
				});
			}
		} else {
			// Dispose comparison key
			this._uriComparisonKeyComputer?.dispose();
			this._uriComparisonKeyComputer = undefined;
		}
	}

	private static _getCellUndoRedoComparisonKey(uri: URI) {
		const data = CellUri.parse(uri);
		if (!data) {
			return uri.toString();
		}

		return data.notebook.toString();
	}

	override dispose(): void {
		super.dispose();
		this._uriComparisonKeyComputer?.dispose();
	}
}

class CellContentProvider implements ITextModelContentProvider {

	private readonly _registration: IDisposable;

	constructor(
		@ITextModelService textModelService: ITextModelService,
		@IModelService private readonly _modelService: IModelService,
		@ILanguageService private readonly _languageService: ILanguageService,
		@INotebookEditorModelResolverService private readonly _notebookModelResolverService: INotebookEditorModelResolverService,
	) {
		this._registration = textModelService.registerTextModelContentProvider(CellUri.scheme, this);
	}

	dispose(): void {
		this._registration.dispose();
	}

	async provideTextContent(resource: URI): Promise<ITextModel | null> {
		const existing = this._modelService.getModel(resource);
		if (existing) {
			return existing;
		}
		const data = CellUri.parse(resource);
		// const data = parseCellUri(resource);
		if (!data) {
			return null;
		}

		const ref = await this._notebookModelResolverService.resolve(data.notebook);
		let result: ITextModel | null = null;

		if (!ref.object.isResolved()) {
			return null;
		}

		for (const cell of ref.object.notebook.cells) {
			if (cell.uri.toString() === resource.toString()) {
				const bufferFactory: ITextBufferFactory = {
					create: (defaultEOL) => {
						const newEOL = (defaultEOL === DefaultEndOfLine.CRLF ? '\r\n' : '\n');
						(cell.textBuffer as ITextBuffer).setEOL(newEOL);
						return { textBuffer: cell.textBuffer as ITextBuffer, disposable: Disposable.None };
					},
					getFirstLineText: (limit: number) => {
						return cell.textBuffer.getLineContent(1).substring(0, limit);
					}
				};
				const languageId = this._languageService.getLanguageIdByLanguageName(cell.language);
				const languageSelection = languageId ? this._languageService.createById(languageId) : (cell.cellKind === CellKind.Markup ? this._languageService.createById('markdown') : this._languageService.createByFilepathOrFirstLine(resource, cell.textBuffer.getLineContent(1)));
				result = this._modelService.createModel(
					bufferFactory,
					languageSelection,
					resource
				);
				break;
			}
		}

		if (!result) {
			ref.dispose();
			return null;
		}

		const once = Event.any(result.onWillDispose, ref.object.notebook.onWillDispose)(() => {
			once.dispose();
			ref.dispose();
		});

		return result;
	}
}

class CellInfoContentProvider {
	private readonly _disposables: IDisposable[] = [];

	constructor(
		@ITextModelService textModelService: ITextModelService,
		@IModelService private readonly _modelService: IModelService,
		@ILanguageService private readonly _languageService: ILanguageService,
		@ILabelService private readonly _labelService: ILabelService,
		@INotebookEditorModelResolverService private readonly _notebookModelResolverService: INotebookEditorModelResolverService,
	) {
		this._disposables.push(textModelService.registerTextModelContentProvider(Schemas.vscodeNotebookCellMetadata, {
			provideTextContent: this.provideMetadataTextContent.bind(this)
		}));

		this._disposables.push(textModelService.registerTextModelContentProvider(Schemas.vscodeNotebookCellOutput, {
			provideTextContent: this.provideOutputTextContent.bind(this)
		}));

		this._disposables.push(this._labelService.registerFormatter({
			scheme: Schemas.vscodeNotebookCellMetadata,
			formatting: {
				label: '${path} (metadata)',
				separator: '/'
			}
		}));

		this._disposables.push(this._labelService.registerFormatter({
			scheme: Schemas.vscodeNotebookCellOutput,
			formatting: {
				label: '${path} (output)',
				separator: '/'
			}
		}));
	}

	dispose(): void {
		dispose(this._disposables);
	}

	async provideMetadataTextContent(resource: URI): Promise<ITextModel | null> {
		const existing = this._modelService.getModel(resource);
		if (existing) {
			return existing;
		}

		const data = CellUri.parseCellPropertyUri(resource, Schemas.vscodeNotebookCellMetadata);
		if (!data) {
			return null;
		}

		const ref = await this._notebookModelResolverService.resolve(data.notebook);
		let result: ITextModel | null = null;

		const mode = this._languageService.createById('json');

		for (const cell of ref.object.notebook.cells) {
			if (cell.handle === data.handle) {
				const metadataSource = getFormattedMetadataJSON(ref.object.notebook, cell.metadata, cell.language);
				result = this._modelService.createModel(
					metadataSource,
					mode,
					resource
				);
				break;
			}
		}

		if (!result) {
			ref.dispose();
			return null;
		}

		const once = result.onWillDispose(() => {
			once.dispose();
			ref.dispose();
		});

		return result;
	}

	private parseStreamOutput(op?: ICellOutput): { content: string; mode: ILanguageSelection } | undefined {
		if (!op) {
			return;
		}

		const streamOutputData = getStreamOutputData(op.outputs);
		if (streamOutputData) {
			return {
				content: streamOutputData,
				mode: this._languageService.createById(PLAINTEXT_LANGUAGE_ID)
			};
		}

		return;
	}

	private _getResult(data: {
		notebook: URI;
		outputId?: string | undefined;
	}, cell: ICell) {
		let result: { content: string; mode: ILanguageSelection } | undefined = undefined;

		const mode = this._languageService.createById('json');
		const op = cell.outputs.find(op => op.outputId === data.outputId);
		const streamOutputData = this.parseStreamOutput(op);
		if (streamOutputData) {
			result = streamOutputData;
			return result;
		}

		const obj = cell.outputs.map(output => ({
			metadata: output.metadata,
			outputItems: output.outputs.map(opit => ({
				mimeType: opit.mime,
				data: opit.data.toString()
			}))
		}));

		const outputSource = toFormattedString(obj, {});
		result = {
			content: outputSource,
			mode
		};

		return result;
	}

	async provideOutputTextContent(resource: URI): Promise<ITextModel | null> {
		const existing = this._modelService.getModel(resource);
		if (existing) {
			return existing;
		}

		const data = CellUri.parseCellOutputUri(resource);
		if (!data) {
			return null;
		}

		const ref = await this._notebookModelResolverService.resolve(data.notebook);
		const cell = ref.object.notebook.cells.find(cell => !!cell.outputs.find(op => op.outputId === data.outputId));

		if (!cell) {
			ref.dispose();
			return null;
		}

		const result = this._getResult(data, cell);

		if (!result) {
			ref.dispose();
			return null;
		}

		const model = this._modelService.createModel(result.content, result.mode, resource);
		const cellModelListener = Event.any(cell.onDidChangeOutputs ?? Event.None, cell.onDidChangeOutputItems ?? Event.None)(() => {
			const newResult = this._getResult(data, cell);

			if (!newResult) {
				return;
			}

			model.setValue(newResult.content);
			model.setLanguage(newResult.mode.languageId);
		});

		const once = model.onWillDispose(() => {
			once.dispose();
			cellModelListener.dispose();
			ref.dispose();
		});

		return model;
	}
}

class RegisterSchemasContribution extends Disposable implements IWorkbenchContribution {
	constructor() {
		super();
		this.registerMetadataSchemas();
	}

	private registerMetadataSchemas(): void {
		const jsonRegistry = Registry.as<IJSONContributionRegistry>(JSONExtensions.JSONContribution);
		const metadataSchema: IJSONSchema = {
			properties: {
				['language']: {
					type: 'string',
					description: 'The language for the cell'
				}
			},
			// patternProperties: allSettings.patternProperties,
			additionalProperties: true,
			allowTrailingCommas: true,
			allowComments: true
		};

		jsonRegistry.registerSchema('vscode://schemas/notebook/cellmetadata', metadataSchema);
	}
}

class NotebookEditorManager implements IWorkbenchContribution {

	private readonly _disposables = new DisposableStore();

	constructor(
		@IEditorService private readonly _editorService: IEditorService,
		@INotebookEditorModelResolverService private readonly _notebookEditorModelService: INotebookEditorModelResolverService,
		@INotebookService notebookService: INotebookService,
		@IEditorGroupsService editorGroups: IEditorGroupsService,
		@ILifecycleService lifecycleService: ILifecycleService,
	) {
		// OPEN notebook editor for models that have turned dirty without being visible in an editor
		type E = IResolvedNotebookEditorModel;
		this._disposables.add(Event.debounce<E, E[]>(
			this._notebookEditorModelService.onDidChangeDirty,
			(last, current) => !last ? [current] : [...last, current],
			100
		)(this._openMissingDirtyNotebookEditors, this));

		// CLOSE notebook editor for models that have no more serializer
		const listener = notebookService.onWillRemoveViewType(e => {
			for (const group of editorGroups.groups) {
				const staleInputs = group.editors.filter(input => input instanceof NotebookEditorInput && input.viewType === e && !input.isDirty());
				group.closeEditors(staleInputs);
			}
		});

		this._disposables.add(listener);
		// don't react to view types disposing if the workbench is shutting down anyway
		Event.once(lifecycleService.onWillShutdown)((e) => {
			listener.dispose();
		});

		// CLOSE editors when we are about to open conflicting notebooks
		this._disposables.add(_notebookEditorModelService.onWillFailWithConflict(e => {
			for (const group of editorGroups.groups) {
				const conflictInputs = group.editors.filter(input => input instanceof NotebookEditorInput && input.viewType !== e.viewType && isEqual(input.resource, e.resource));
				const p = group.closeEditors(conflictInputs);
				e.waitUntil(p);
			}
		}));
	}

	dispose(): void {
		this._disposables.dispose();
	}

	private _openMissingDirtyNotebookEditors(models: IResolvedNotebookEditorModel[]): void {
		const result: IResourceEditorInput[] = [];
		for (const model of models) {
			if (model.isDirty() && !this._editorService.isOpened({ resource: model.resource, typeId: NotebookEditorInput.ID, editorId: model.viewType }) && model.resource.scheme !== Schemas.vscodeInteractive) {
				result.push({
					resource: model.resource,
					options: { inactive: true, preserveFocus: true, pinned: true, override: model.viewType }
				});
			}
		}
		if (result.length > 0) {
			this._editorService.openEditors(result);
		}
	}
}

class SimpleNotebookWorkingCopyEditorHandler extends Disposable implements IWorkbenchContribution {

	constructor(
		@IInstantiationService private readonly _instantiationService: IInstantiationService,
		@IWorkingCopyEditorService private readonly _workingCopyEditorService: IWorkingCopyEditorService,
		@IExtensionService private readonly _extensionService: IExtensionService
	) {
		super();

		this._installHandler();
	}

	private async _installHandler(): Promise<void> {
		await this._extensionService.whenInstalledExtensionsRegistered();

		this._register(this._workingCopyEditorService.registerHandler({
			handles: workingCopy => {
				const viewType = this._getViewType(workingCopy);
				return typeof viewType === 'string' && viewType !== 'interactive';
			},
			isOpen: (workingCopy, editor) => editor instanceof NotebookEditorInput && editor.viewType === this._getViewType(workingCopy) && isEqual(workingCopy.resource, editor.resource),
			createEditor: workingCopy => NotebookEditorInput.create(this._instantiationService, workingCopy.resource, this._getViewType(workingCopy)!)
		}));
	}

	private _getViewType(workingCopy: IWorkingCopyIdentifier): string | undefined {
		return NotebookWorkingCopyTypeIdentifier.parse(workingCopy.typeId);
	}
}

class NotebookLanguageSelectorScoreRefine {

	constructor(
		@INotebookService private readonly _notebookService: INotebookService,
		@ILanguageFeaturesService languageFeaturesService: ILanguageFeaturesService,
	) {
		languageFeaturesService.setNotebookTypeResolver(this._getNotebookInfo.bind(this));
	}

	private _getNotebookInfo(uri: URI): NotebookInfo | undefined {
		const cellUri = CellUri.parse(uri);
		if (!cellUri) {
			return undefined;
		}
		const notebook = this._notebookService.getNotebookTextModel(cellUri.notebook);
		if (!notebook) {
			return undefined;
		}
		return {
			uri: notebook.uri,
			type: notebook.viewType
		};
	}
}

const workbenchContributionsRegistry = Registry.as<IWorkbenchContributionsRegistry>(WorkbenchExtensions.Workbench);
workbenchContributionsRegistry.registerWorkbenchContribution(NotebookContribution, LifecyclePhase.Starting);
workbenchContributionsRegistry.registerWorkbenchContribution(CellContentProvider, LifecyclePhase.Starting);
workbenchContributionsRegistry.registerWorkbenchContribution(CellInfoContentProvider, LifecyclePhase.Starting);
workbenchContributionsRegistry.registerWorkbenchContribution(RegisterSchemasContribution, LifecyclePhase.Starting);
workbenchContributionsRegistry.registerWorkbenchContribution(NotebookEditorManager, LifecyclePhase.Ready);
workbenchContributionsRegistry.registerWorkbenchContribution(NotebookLanguageSelectorScoreRefine, LifecyclePhase.Ready);
workbenchContributionsRegistry.registerWorkbenchContribution(SimpleNotebookWorkingCopyEditorHandler, LifecyclePhase.Ready);

registerSingleton(INotebookService, NotebookService, InstantiationType.Delayed);
registerSingleton(INotebookEditorWorkerService, NotebookEditorWorkerServiceImpl, InstantiationType.Delayed);
registerSingleton(INotebookEditorModelResolverService, NotebookModelResolverServiceImpl, InstantiationType.Delayed);
registerSingleton(INotebookCellStatusBarService, NotebookCellStatusBarService, InstantiationType.Delayed);
registerSingleton(INotebookEditorService, NotebookEditorWidgetService, InstantiationType.Delayed);
registerSingleton(INotebookKernelService, NotebookKernelService, InstantiationType.Delayed);
registerSingleton(INotebookKernelHistoryService, NotebookKernelHistoryService, InstantiationType.Delayed);
registerSingleton(INotebookExecutionService, NotebookExecutionService, InstantiationType.Delayed);
registerSingleton(INotebookExecutionStateService, NotebookExecutionStateService, InstantiationType.Delayed);
registerSingleton(INotebookRendererMessagingService, NotebookRendererMessagingService, InstantiationType.Delayed);
registerSingleton(INotebookKeymapService, NotebookKeymapService, InstantiationType.Delayed);
registerSingleton(INotebookLoggingService, NotebookLoggingService, InstantiationType.Delayed);

const schemas: IJSONSchemaMap = {};
function isConfigurationPropertySchema(x: IConfigurationPropertySchema | { [path: string]: IConfigurationPropertySchema }): x is IConfigurationPropertySchema {
	return (typeof x.type !== 'undefined' || typeof x.anyOf !== 'undefined');
}
for (const editorOption of editorOptionsRegistry) {
	const schema = editorOption.schema;
	if (schema) {
		if (isConfigurationPropertySchema(schema)) {
			schemas[`editor.${editorOption.name}`] = schema;
		} else {
			for (const key in schema) {
				if (Object.hasOwnProperty.call(schema, key)) {
					schemas[key] = schema[key];
				}
			}
		}
	}
}

const editorOptionsCustomizationSchema: IConfigurationPropertySchema = {
	description: nls.localize('notebook.editorOptions.experimentalCustomization', 'Settings for code editors used in notebooks. This can be used to customize most editor.* settings.'),
	default: {},
	allOf: [
		{
			properties: schemas,
		}
		// , {
		// 	patternProperties: {
		// 		'^\\[.*\\]$': {
		// 			type: 'object',
		// 			default: {},
		// 			properties: schemas
		// 		}
		// 	}
		// }
	],
	tags: ['notebookLayout']
};

const configurationRegistry = Registry.as<IConfigurationRegistry>(Extensions.Configuration);
configurationRegistry.registerConfiguration({
	id: 'notebook',
	order: 100,
	title: nls.localize('notebookConfigurationTitle', "Notebook"),
	type: 'object',
	properties: {
		[NotebookSetting.displayOrder]: {
			description: nls.localize('notebook.displayOrder.description', "Priority list for output mime types"),
			type: 'array',
			items: {
				type: 'string'
			},
			default: []
		},
		[NotebookSetting.cellToolbarLocation]: {
			description: nls.localize('notebook.cellToolbarLocation.description', "Where the cell toolbar should be shown, or whether it should be hidden."),
			type: 'object',
			additionalProperties: {
				markdownDescription: nls.localize('notebook.cellToolbarLocation.viewType', "Configure the cell toolbar position for for specific file types"),
				type: 'string',
				enum: ['left', 'right', 'hidden']
			},
			default: {
				'default': 'right'
			},
			tags: ['notebookLayout']
		},
		[NotebookSetting.showCellStatusBar]: {
			description: nls.localize('notebook.showCellStatusbar.description', "Whether the cell status bar should be shown."),
			type: 'string',
			enum: ['hidden', 'visible', 'visibleAfterExecute'],
			enumDescriptions: [
				nls.localize('notebook.showCellStatusbar.hidden.description', "The cell Status bar is always hidden."),
				nls.localize('notebook.showCellStatusbar.visible.description', "The cell Status bar is always visible."),
				nls.localize('notebook.showCellStatusbar.visibleAfterExecute.description', "The cell Status bar is hidden until the cell has executed. Then it becomes visible to show the execution status.")],
			default: 'visible',
			tags: ['notebookLayout']
		},
		[NotebookSetting.textDiffEditorPreview]: {
			description: nls.localize('notebook.diff.enablePreview.description', "Whether to use the enhanced text diff editor for notebook."),
			type: 'boolean',
			default: true,
			tags: ['notebookLayout']
		},
		[NotebookSetting.diffOverviewRuler]: {
			description: nls.localize('notebook.diff.enableOverviewRuler.description', "Whether to render the overview ruler in the diff editor for notebook."),
			type: 'boolean',
			default: false,
			tags: ['notebookLayout']
		},
		[NotebookSetting.cellToolbarVisibility]: {
			markdownDescription: nls.localize('notebook.cellToolbarVisibility.description', "Whether the cell toolbar should appear on hover or click."),
			type: 'string',
			enum: ['hover', 'click'],
			default: 'click',
			tags: ['notebookLayout']
		},
		[NotebookSetting.undoRedoPerCell]: {
			description: nls.localize('notebook.undoRedoPerCell.description', "Whether to use separate undo/redo stack for each cell."),
			type: 'boolean',
			default: true,
			tags: ['notebookLayout']
		},
		[NotebookSetting.compactView]: {
			description: nls.localize('notebook.compactView.description', "Control whether the notebook editor should be rendered in a compact form. For example, when turned on, it will decrease the left margin width."),
			type: 'boolean',
			default: true,
			tags: ['notebookLayout']
		},
		[NotebookSetting.focusIndicator]: {
			description: nls.localize('notebook.focusIndicator.description', "Controls where the focus indicator is rendered, either along the cell borders or on the left gutter."),
			type: 'string',
			enum: ['border', 'gutter'],
			default: 'gutter',
			tags: ['notebookLayout']
		},
		[NotebookSetting.insertToolbarLocation]: {
			description: nls.localize('notebook.insertToolbarPosition.description', "Control where the insert cell actions should appear."),
			type: 'string',
			enum: ['betweenCells', 'notebookToolbar', 'both', 'hidden'],
			enumDescriptions: [
				nls.localize('insertToolbarLocation.betweenCells', "A toolbar that appears on hover between cells."),
				nls.localize('insertToolbarLocation.notebookToolbar', "The toolbar at the top of the notebook editor."),
				nls.localize('insertToolbarLocation.both', "Both toolbars."),
				nls.localize('insertToolbarLocation.hidden', "The insert actions don't appear anywhere."),
			],
			default: 'both',
			tags: ['notebookLayout']
		},
		[NotebookSetting.globalToolbar]: {
			description: nls.localize('notebook.globalToolbar.description', "Control whether to render a global toolbar inside the notebook editor."),
			type: 'boolean',
			default: true,
			tags: ['notebookLayout']
		},
		[NotebookSetting.consolidatedOutputButton]: {
			description: nls.localize('notebook.consolidatedOutputButton.description', "Control whether outputs action should be rendered in the output toolbar."),
			type: 'boolean',
			default: true,
			tags: ['notebookLayout']
		},
		[NotebookSetting.showFoldingControls]: {
			description: nls.localize('notebook.showFoldingControls.description', "Controls when the Markdown header folding arrow is shown."),
			type: 'string',
			enum: ['always', 'never', 'mouseover'],
			enumDescriptions: [
				nls.localize('showFoldingControls.always', "The folding controls are always visible."),
				nls.localize('showFoldingControls.never', "Never show the folding controls and reduce the gutter size."),
				nls.localize('showFoldingControls.mouseover', "The folding controls are visible only on mouseover."),
			],
			default: 'mouseover',
			tags: ['notebookLayout']
		},
		[NotebookSetting.dragAndDropEnabled]: {
			description: nls.localize('notebook.dragAndDrop.description', "Control whether the notebook editor should allow moving cells through drag and drop."),
			type: 'boolean',
			default: true,
			tags: ['notebookLayout']
		},
		[NotebookSetting.consolidatedRunButton]: {
			description: nls.localize('notebook.consolidatedRunButton.description', "Control whether extra actions are shown in a dropdown next to the run button."),
			type: 'boolean',
			default: false,
			tags: ['notebookLayout']
		},
		[NotebookSetting.globalToolbarShowLabel]: {
			description: nls.localize('notebook.globalToolbarShowLabel', "Control whether the actions on the notebook toolbar should render label or not."),
			type: 'string',
			enum: ['always', 'never', 'dynamic'],
			default: 'always',
			tags: ['notebookLayout']
		},
		[NotebookSetting.textOutputLineLimit]: {
			markdownDescription: nls.localize('notebook.textOutputLineLimit', "Controls how many lines of text are displayed in a text output. If {0} is enabled, this setting is used to determine the scroll height of the output.", '`#notebook.output.scrolling#`'),
			type: 'number',
			default: 30,
			tags: ['notebookLayout', 'notebookOutputLayout']
		},
		[NotebookSetting.markupFontSize]: {
			markdownDescription: nls.localize('notebook.markup.fontSize', "Controls the font size in pixels of rendered markup in notebooks. When set to {0}, 120% of {1} is used.", '`0`', '`#editor.fontSize#`'),
			type: 'number',
			default: 0,
			tags: ['notebookLayout']
		},
		[NotebookSetting.cellEditorOptionsCustomizations]: editorOptionsCustomizationSchema,
		[NotebookSetting.interactiveWindowCollapseCodeCells]: {
			markdownDescription: nls.localize('notebook.interactiveWindow.collapseCodeCells', "Controls whether code cells in the interactive window are collapsed by default."),
			type: 'string',
			enum: ['always', 'never', 'fromEditor'],
			default: 'fromEditor'
		},
		[NotebookSetting.outputLineHeight]: {
			markdownDescription: nls.localize('notebook.outputLineHeight', "Line height of the output text within notebook cells.\n - When set to 0, editor line height is used.\n - Values between 0 and 8 will be used as a multiplier with the font size.\n - Values greater than or equal to 8 will be used as effective values."),
			type: 'number',
			default: 0,
			tags: ['notebookLayout', 'notebookOutputLayout']
		},
		[NotebookSetting.outputFontSize]: {
			markdownDescription: nls.localize('notebook.outputFontSize', "Font size for the output text within notebook cells. When set to 0, {0} is used.", '`#editor.fontSize#`'),
			type: 'number',
			default: 0,
			tags: ['notebookLayout', 'notebookOutputLayout']
		},
		[NotebookSetting.outputFontFamily]: {
			markdownDescription: nls.localize('notebook.outputFontFamily', "The font family of the output text within notebook cells. When set to empty, the {0} is used.", '`#editor.fontFamily#`'),
			type: 'string',
			tags: ['notebookLayout', 'notebookOutputLayout']
		},
		[NotebookSetting.outputScrolling]: {
			markdownDescription: nls.localize('notebook.outputScrolling', "Use a scrollable region for notebook output when longer than the limit"),
			type: 'boolean',
			tags: ['notebookLayout', 'notebookOutputLayout'],
			default: typeof product.quality === 'string' && product.quality !== 'stable' // only enable as default in insiders
		},
		[NotebookSetting.outputWordWrap]: {
			markdownDescription: nls.localize('notebook.outputWordWrap', "Controls whether the lines in output should wrap."),
			type: 'boolean',
			tags: ['notebookLayout', 'notebookOutputLayout'],
			default: false
		},
		[NotebookSetting.formatOnSave]: {
			markdownDescription: nls.localize('notebook.formatOnSave', "Format a notebook on save. A formatter must be available, the file must not be saved after delay, and the editor must not be shutting down."),
			type: 'boolean',
			tags: ['notebookLayout'],
			default: false
		},
<<<<<<< HEAD
		[NotebookSetting.confirmDeleteRunningCell]: {
			markdownDescription: nls.localize('notebook.confirmDeleteRunningCell', "Control whether a confirmation prompt is required to delete a running cell."),
			type: 'boolean',
			default: true
=======
		[NotebookSetting.experimentalFindInMarkdownMode]: {
			markdownDescription: nls.localize('notebook.experimental.findInMarkdownMode', "Customize the Find Widget behavior for searching within markdown cells. When both are enabled, the Find Widget will search either the content or preview based on the current state of the markdown cell. Toggle the boolean values to control the Find Widget's scope for each mode as needed."),
			type: 'object',
			properties: {
				source: {
					type: 'boolean',
					default: true
				},
				preview: {
					type: 'boolean',
					default: false
				}
			},
			default: {
				source: true,
				preview: false
			},
			tags: ['notebookLayout']
>>>>>>> 682afdd6
		}
	}
});

<|MERGE_RESOLUTION|>--- conflicted
+++ resolved
@@ -912,12 +912,11 @@
 			tags: ['notebookLayout'],
 			default: false
 		},
-<<<<<<< HEAD
 		[NotebookSetting.confirmDeleteRunningCell]: {
 			markdownDescription: nls.localize('notebook.confirmDeleteRunningCell', "Control whether a confirmation prompt is required to delete a running cell."),
 			type: 'boolean',
 			default: true
-=======
+		},
 		[NotebookSetting.experimentalFindInMarkdownMode]: {
 			markdownDescription: nls.localize('notebook.experimental.findInMarkdownMode', "Customize the Find Widget behavior for searching within markdown cells. When both are enabled, the Find Widget will search either the content or preview based on the current state of the markdown cell. Toggle the boolean values to control the Find Widget's scope for each mode as needed."),
 			type: 'object',
@@ -936,7 +935,6 @@
 				preview: false
 			},
 			tags: ['notebookLayout']
->>>>>>> 682afdd6
 		}
 	}
 });
