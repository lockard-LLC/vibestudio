--- conflicted
+++ resolved
@@ -258,22 +258,11 @@
 		if (state.type === StateType.AvailableForDownload || state.type === StateType.Downloaded || state.type === StateType.Ready) {
 			badge = new NumberBadge(1, () => nls.localize('updateIsReady', "New {0} update available.", this.productService.nameShort));
 		} else if (state.type === StateType.CheckingForUpdates) {
-<<<<<<< HEAD
-			badge = new ProgressBadge(() => nls.localize('checkingForUpdates', "Checking for Updates..."));
-		} else if (state.type === StateType.Downloading) {
-			badge = new ProgressBadge(() => nls.localize('downloading', "Downloading..."));
-		} else if (state.type === StateType.Updating) {
-			badge = new ProgressBadge(() => nls.localize('updating', "Updating..."));
-=======
 			badge = new ProgressBadge(() => nls.localize('checkingForUpdates', "Checking for {0} updates...", this.productService.nameShort));
-			priority = 1;
 		} else if (state.type === StateType.Downloading) {
 			badge = new ProgressBadge(() => nls.localize('downloading', "Downloading {0} update...", this.productService.nameShort));
-			priority = 1;
 		} else if (state.type === StateType.Updating) {
 			badge = new ProgressBadge(() => nls.localize('updating', "Updating {0}...", this.productService.nameShort));
-			priority = 1;
->>>>>>> 8d21c9df
 		}
 
 		this.badgeDisposable.clear();
