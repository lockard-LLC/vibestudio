/*---------------------------------------------------------------------------------------------
 *  Copyright (c) Microsoft Corporation. All rights reserved.
 *  Licensed under the MIT License. See License.txt in the project root for license information.
 *--------------------------------------------------------------------------------------------*/

.file-icons-enabled .show-file-icons .vscode_getting_started_page-name-file-icon.file-icon::before {
	content: ' ';
	background-image: url('../../../../browser/media/code-icon.svg');
}

.monaco-workbench .part.editor>.content .gettingStartedContainer {
	box-sizing: border-box;
	line-height: 22px;
	position: relative;
	overflow: hidden;
	height: inherit;
	width: 100%;
	user-select: initial;
	-webkit-user-select: initial;
	outline: none;
}

.monaco-workbench .part.editor>.content .gettingStartedContainer.loading {
	display: none;
}

.monaco-workbench .part.editor>.content .gettingStartedContainer img {
	max-width: 100%;
	max-height: 100%;
	object-fit: contain;
	pointer-events: none;
}

.monaco-workbench .part.editor>.content .gettingStartedContainer {
	font-size: 13px;
}

.monaco-workbench .part.editor>.content .gettingStartedContainer .gettingStarted {
	height: 100%;
}

.monaco-workbench .part.editor>.content .gettingStartedContainer h1 {
	padding: 5px 0 0;
	margin: 0;
	border: none;
	font-weight: normal;
	font-size: 2.7em;
	white-space: nowrap;
}

.monaco-workbench .part.editor>.content .gettingStartedContainer .title {
	margin-top: 1em;
	margin-bottom: 1em;
	flex: 1 100%;
}

.monaco-workbench .part.editor>.content .gettingStartedContainer .subtitle {
	margin-top: .6em;
	font-size: 2em;
	display: block;
}

.monaco-workbench.hc-black .part.editor>.content .gettingStartedContainer .subtitle,
.monaco-workbench.hc-light .part.editor>.content .gettingStartedContainer .subtitle {
	font-weight: 200;
}

.monaco-workbench .part.editor>.content .gettingStartedContainer h2 {
	font-weight: 400;
	margin-top: 0;
	margin-bottom: 5px;
	font-size: 1.5em;
	line-height: initial;
}

.monaco-workbench .part.editor>.content .gettingStartedContainer a:focus {
	outline: 1px solid -webkit-focus-ring-color;
	outline-offset: -1px;
}

.monaco-workbench .part.editor>.content .gettingStartedContainer .gettingStartedSlide {
	width: 100%;
	height: 100%;
	padding: 0;
	position: absolute;
	box-sizing: border-box;
	left: 0;
	top: 0;
}

.monaco-workbench .part.editor>.content .gettingStartedContainer .gettingStartedSlideCategories {
	padding: 12px 24px;
}

/* duplicated until the getting-started specific setting is removed */
.monaco-workbench .part.editor>.content .gettingStartedContainer.animatable .gettingStartedSlide {
	/* keep consistant with SLIDE_TRANSITION_TIME_MS in gettingStarted.ts */
	transition: left 0.25s, opacity 0.25s;
}

.monaco-workbench.reduce-motion .part.editor>.content .gettingStartedContainer .gettingStartedSlide,
.monaco-workbench.reduce-motion .part.editor>.content .gettingStartedContainer.animatable .gettingStartedSlide {
	/* keep consistant with SLIDE_TRANSITION_TIME_MS in gettingStarted.ts */
	transition: left 0.0s, opacity 0.0s;
}

.monaco-workbench .part.editor>.content .gettingStartedContainer .gettingStartedSlideCategories>.gettingStartedCategoriesContainer {
	display: grid;
	height: 100%;
	max-width: 1200px;
	margin: 0 auto;
	grid-template-rows: 25% minmax(min-content, auto) min-content;
	grid-template-columns: 1fr 6fr 1fr 6fr 1fr;
	grid-template-areas:
		".  header header header ."
		". left-column . right-column ."
		". footer footer footer .";
}

.monaco-workbench .part.editor>.content .gettingStartedContainer.width-constrained .gettingStartedSlideCategories>.gettingStartedCategoriesContainer {
	grid-template-rows: auto min-content minmax(min-content, auto) min-content;
	grid-template-columns: 1fr;
	grid-template-areas: "header" "left-column" "right-column" "footer";
}

.monaco-workbench .part.editor>.content .gettingStartedContainer.height-constrained .gettingStartedSlideCategories>.gettingStartedCategoriesContainer {
	grid-template-rows: auto minmax(min-content, auto) min-content;
	grid-template-areas: "header" "left-column right-column" "footer footer";
}

.monaco-workbench .part.editor>.content .gettingStartedContainer.height-constrained.width-constrained .gettingStartedSlideCategories>.gettingStartedCategoriesContainer {
	grid-template-rows: min-content minmax(min-content, auto) min-content;
	grid-template-columns: 1fr;
	grid-template-areas: "left-column" "right-column" "footer";
}

.monaco-workbench .part.editor>.content .gettingStartedContainer.width-constrained .gettingStartedSlideCategories>.gettingStartedCategoriesContainer>.header, .monaco-workbench .part.editor>.content .gettingStartedContainer.height-constrained .gettingStartedSlideCategories>.gettingStartedCategoriesContainer>.header {
	display: none;
}

.monaco-workbench .part.editor>.content .gettingStartedContainer .gettingStartedSlideCategories li.showWalkthroughsEntry {
	display: none;
}

.monaco-workbench .part.editor>.content .gettingStartedContainer.noWalkthroughs .gettingStartedSlideCategories li.showWalkthroughsEntry {
	display: unset;
}

.monaco-workbench .part.editor>.content .gettingStartedContainer .gettingStartedSlideCategories>.gettingStartedCategoriesContainer>* {
	overflow: hidden;
	text-overflow: ellipsis;
}

.monaco-workbench .part.editor>.content .gettingStartedContainer .gettingStartedSlideCategories>.gettingStartedCategoriesContainer>.categories-column>div {
	margin-bottom: 32px;
}

.monaco-workbench .part.editor>.content .gettingStartedContainer .gettingStartedSlideCategories>.gettingStartedCategoriesContainer>.categories-column-left {
	grid-area: left-column;
}

.monaco-workbench .part.editor>.content .gettingStartedContainer .gettingStartedSlideCategories>.gettingStartedCategoriesContainer>.categories-column-right {
	grid-area: right-column;
}

.monaco-workbench .part.editor>.content .gettingStartedContainer .gettingStartedSlideCategories>.gettingStartedCategoriesContainer>.header {
	grid-area: header;
	align-self: end;
}

.monaco-workbench .part.editor>.content .gettingStartedContainer .gettingStartedSlideCategories>.gettingStartedCategoriesContainer>.footer {
	grid-area: footer;
	justify-self: center;
	text-align: center;
}

.monaco-workbench .part.editor>.content .gettingStartedContainer .gettingStartedSlideCategories .categories-slide-container {
	width: 90%;
	max-width: 1200px;
}

.monaco-workbench .part.editor>.content .gettingStartedContainer .gettingStartedSlideCategories .gap {
	flex: 150px 0 1000
}

.monaco-workbench .part.editor>.content .gettingStartedContainer .gettingStartedSlideCategories .category-title {
	margin: 4px 0 4px;
	font-size: 14px;
	font-weight: 500;
	text-align: left;
	display: inline-block;
	overflow: hidden;
	text-overflow: ellipsis;
	white-space: nowrap;
}

.monaco-workbench .part.editor>.content .gettingStartedContainer .gettingStartedSlideCategories .category-progress {
	position: absolute;
	bottom: 0;
	left: 0;
	width: 100%;
}

.monaco-workbench .part.editor>.content .gettingStartedContainer .gettingStartedSlide .getting-started-category.no-progress {
	padding: 3px 6px;
}

.monaco-workbench .part.editor>.content .gettingStartedContainer .getting-started-category.no-progress .category-progress {
	display: none;
}

.monaco-workbench .part.editor>.content .gettingStartedContainer .gettingStartedSlideCategories ul {
	list-style: none;
	margin: 0;
	line-height: 24px;
	padding-left: 0;
}

.monaco-workbench .part.editor>.content .gettingStartedContainer .gettingStartedSlideCategories li {
	list-style: none;
	white-space: nowrap;
	overflow: hidden;
	text-overflow: ellipsis;
}

.monaco-workbench .part.editor>.content .gettingStartedContainer .gettingStartedSlideCategories .path {
	padding-left: 1em;
}

.monaco-workbench .part.editor>.content .gettingStartedContainer .icon-widget,
.monaco-workbench .part.editor>.content .gettingStartedContainer .gettingStartedSlideCategories .icon-widget,
.monaco-workbench .part.editor>.content .gettingStartedContainer .gettingStartedSlideCategories .featured-icon {
	font-size: 20px;
	padding-right: 8px;
	position: relative;
	top: 3px;
}

.monaco-workbench .part.editor>.content .gettingStartedContainer .gettingStartedSlideCategories .codicon:not(.icon-widget, .featured-icon, .hide-category-button) {
	margin: 0 2px;
}

.monaco-workbench .part.editor>.content .gettingStartedContainer .gettingStartedSlideCategories .codicon:first-child {
	margin-left: 0;
}


.monaco-workbench .part.editor>.content .gettingStartedContainer .gettingStartedSlideCategories .start-container img {
	padding-right: 8px;
	position: relative;
	top: 3px;
	max-width: 16px;
	max-height: 16px;
}

.monaco-workbench .part.editor>.content .gettingStartedContainer .gettingStartedSlideCategories .keybinding-label {
	padding-left: 1em;
}

.monaco-workbench .part.editor>.content .gettingStartedContainer .gettingStartedSlideCategories .progress-bar-outer {
	height: 4px;
	margin-top: 4px;
}

.monaco-workbench .part.editor>.content .gettingStartedContainer .gettingStartedSlideCategories .progress-bar-inner {
	height: 100%;
}

.monaco-workbench .part.editor>.content .gettingStartedContainer .gettingStartedSlide .getting-started-category {
	width: calc(100% - 16px);
	font-size: 13px;
	box-sizing: border-box;
	line-height: normal;
	margin: 8px 8px 12px 0;
	padding: 3px 6px 6px;
	left: -3px;
	text-align: left;
}

.monaco-workbench .part.editor>.content .gettingStartedContainer .gettingStartedSlideCategories .getting-started-category {
	position: relative;
	border-radius: 6px;
	overflow: hidden;
}


.monaco-workbench .part.editor>.content .gettingStartedContainer .gettingStartedSlide .getting-started-category .main-content {
	display: flex;
	align-items: center;
	justify-content: flex-start;
	width: 100%;
}

.monaco-workbench .part.editor>.content .gettingStartedContainer .gettingStartedSlide .getting-started-category .description-content {
	text-align: left;
	margin-left: 28px;
}

.monaco-workbench .part.editor>.content .gettingStartedContainer .gettingStartedSlide .getting-started-category .description-content > .codicon {
	padding-right: 1px;
	font-size: 16px;
}

.monaco-workbench .part.editor>.content .gettingStartedContainer .gettingStartedSlide .getting-started-category .description-content:not(:empty){
	margin-bottom: 8px;
}

.monaco-workbench .part.editor>.content .gettingStartedContainer .gettingStartedSlide .getting-started-category .new-badge {
	justify-self: flex-end;
	align-self: flex-start;
	border-radius: 4px;
	padding: 2px 4px;
	margin: 4px;
	font-size: 11px;
	white-space: nowrap;
}

.monaco-workbench .part.editor>.content .gettingStartedContainer .gettingStartedSlide .getting-started-category .featured-badge {
	position: relative;
	top: -4px;
	left: -8px;
}

.monaco-workbench .part.editor>.content .gettingStartedContainer .gettingStartedSlide .getting-started-category .featured {
	border-top: 30px solid red;
	width: 30px;
	box-sizing: border-box;
	height: 20px;
	border-right: 40px solid transparent;
	position: absolute;
}

.monaco-workbench .part.editor>.content .gettingStartedContainer .gettingStartedSlide .getting-started-category .featured .featured-icon {
	top: -30px;
	left: 4px;
	font-size: 14px;
}

.monaco-workbench .part.editor>.content .gettingStartedContainer .gettingStartedSlide .getting-started-category .codicon.hide-category-button {
	margin-left: auto;
	top: 4px;
	right: 8px;
}

.monaco-workbench .part.editor>.content .gettingStartedContainer .gettingStartedSlide .getting-started-category.featured .icon-widget {
	visibility: hidden;
}

.monaco-workbench .part.editor>.content .gettingStartedContainer .gettingStartedSlideCategories .getting-started-category img.category-icon {
	padding-right: 8px;
	max-width: 20px;
	max-height: 20px;
	position: relative;
	top: 2px;
}

.monaco-workbench .part.editor>.content .gettingStartedContainer .gettingStartedSlideDetails .getting-started-category img.category-icon {
	margin-right: 10px;
	margin-left: 10px;
	max-width: 32px;
	max-height: 32px;
}

.monaco-workbench .part.editor>.content .gettingStartedContainer .gettingStartedSlideDetails {
	display: flex;
	flex-direction: column;
	overflow: hidden;
}

.monaco-workbench .part.editor>.content .gettingStartedContainer .gettingStartedSlideDetails .gap {
	flex: 150px 0 1000
}

.monaco-workbench .part.editor>.content .gettingStartedContainer .gettingStartedSlideDetails .getting-started-category {
	display: flex;
	padding: 10px 0 20px 12px;
	margin: 0;
	min-height: auto;
}

.monaco-workbench .part.editor>.content .gettingStartedContainer .gettingStartedSlideDetails .getting-started-detail-columns .gap {
	flex: 150px 1 1000
}

.monaco-workbench .part.editor>.content .gettingStartedContainer .gettingStartedSlideDetails .gettingStartedDetailsContent>.getting-started-category>.codicon-getting-started-setup {
	margin-right: 8px;
	font-size: 28px;
}

.monaco-workbench .part.editor>.content .gettingStartedContainer .gettingStartedSlideDetails .getting-started-detail-columns {
	display: flex;
	justify-content: flex-start;
	padding: 40px 40px 0;
	max-height: calc(100% - 40px);
}

.monaco-workbench .part.editor>.content .gettingStartedContainer .gettingStartedSlideDetails .getting-started-step {
	display: flex;
	width: 100%;
	margin: 8px 0;
	overflow: hidden;
	border-radius: 6px;
}

.monaco-workbench .part.editor>.content .gettingStartedContainer .gettingStartedSlideDetails .getting-started-step .button-container:not(:last-of-type) {
	margin-bottom: 6px;
}

.monaco-workbench .part.editor>.content .gettingStartedContainer .gettingStartedSlideDetails .getting-started-step.expanded {
	cursor: default !important;
	border: 1px solid var(--vscode-editorWidget-border);
}

.monaco-workbench .part.editor>.content .gettingStartedContainer .gettingStartedSlideDetails .getting-started-step.expanded h3 {
	color: var(--vscode-walkthrough-stepTitle-foreground);
}

.monaco-workbench .part.editor>.content .gettingStartedContainer .gettingStartedSlideDetails .getting-started-step.expanded>.codicon {
	cursor: pointer !important;
}

.monaco-workbench .part.editor>.content .gettingStartedContainer .gettingStartedSlideDetails .getting-started-step:not(.expanded) {
	height: 48px;
	background: none;
	color: var(--vscode-descriptionForeground);
}

.monaco-workbench .part.editor>.content .gettingStartedContainer .gettingStartedSlideDetails .getting-started-step:not(.expanded):hover {
	background: var(--vscode-welcomePage-tileHoverBackground);
}

.monaco-workbench .part.editor>.content .gettingStartedContainer .gettingStartedSlideDetails .getting-started-step:not(.expanded) .step-title {
	white-space: nowrap;
	text-overflow: ellipsis;
	display: inline-block;
	overflow: hidden;
	width: inherit;
}

.monaco-workbench .part.editor>.content .gettingStartedContainer .gettingStartedSlideDetails .getting-started-step .step-title .codicon {
	position: relative;
	top: 2px;
}

.monaco-workbench .part.editor>.content .gettingStartedContainer .gettingStartedSlideDetails .getting-started-detail-columns .getting-started-detail-left>div {
	width: 100%;
}

.monaco-workbench .part.editor>.content .gettingStartedContainer .gettingStartedSlideDetails .getting-started-step:not(.expanded) .step-description-container {
	visibility: hidden;
}

.monaco-workbench .part.editor>.content .gettingStartedContainer .gettingStartedSlideDetails .getting-started-step .step-container {
	width: 100%;
}

.monaco-workbench .part.editor>.content .gettingStartedContainer .gettingStartedSlideDetails .getting-started-step .step-description {
	padding-top: 8px;
}

.monaco-workbench .part.editor>.content .gettingStartedContainer .gettingStartedSlideDetails .getting-started-step .actions {
	margin-top: 12px;
	display: flex;
	align-items: center;
}

.monaco-workbench .part.editor>.content .gettingStartedContainer .gettingStartedSlideDetails .getting-started-step .shortcut-message {
	color: var(--vscode-descriptionForeground);
	font-size: 12px;
}

.monaco-workbench .part.editor>.content .gettingStartedContainer .gettingStartedSlideDetails .getting-started-step .shortcut-message .keybinding {
	font-weight: 600;
}

.monaco-workbench .part.editor>.content .gettingStartedContainer .gettingStartedSlideDetails .getting-started-step .step-next {
	margin-left: auto;
	margin-right: 10px;
	padding: 6px 12px;
}

.monaco-workbench .part.editor>.content .gettingStartedContainer .gettingStartedSlideDetails .getting-started-step .codicon.hidden {
	display: none;
}

.monaco-workbench .part.editor>.content .gettingStartedContainer .gettingStartedSlideDetails .getting-started-step .codicon-getting-started-step-unchecked,
.monaco-workbench .part.editor>.content .gettingStartedContainer .gettingStartedSlideDetails .getting-started-step .codicon-getting-started-step-checked {
	margin-right: 8px;
}

.monaco-workbench .part.editor>.content .gettingStartedContainer .gettingStartedSlideDetails .getting-started-step-action {
	padding: 6px 12px;
	font-size: 13px;
	margin-bottom: 0;
}

.monaco-workbench .part.editor>.content .gettingStartedContainer .gettingStartedSlideDetails .getting-started-detail-left {
	min-width: 330px;
	width: 40%;
	max-width: 400px;
	display: flex;
	flex-direction: column;
}

.monaco-workbench .part.editor>.content .gettingStartedContainer .full-height-scrollable {
	height: 100%;
}

.monaco-workbench .part.editor>.content .gettingStartedContainer .gettingStartedSlideDetails .getting-started-detail-container {
	height: 100%;
}

.monaco-workbench .part.editor>.content .gettingStartedContainer .gettingStartedSlideDetails .gettingStartedDetailsContent {
	height: 100%;
	max-width: 1600px;
	margin: 0 auto;
	padding: 0 32px;
	display: grid;
	grid-template-columns: 1fr 5fr 1fr 8fr;
	grid-template-rows: calc(25% - 100px) auto auto 1fr auto;
	grid-template-areas:
		". back   .      media  ."
		". title  .      media  ."
		". steps  .      media  ."
		". .      .      media  ."
		". footer footer footer .";
}

.monaco-workbench .part.editor>.content .gettingStartedContainer.width-semi-constrained .gettingStartedSlideDetails .gettingStartedDetailsContent {
	max-width: 500px;
	grid-template-columns: auto;
	grid-template-rows: 30px max-content minmax(30%, max-content) minmax(30%, 1fr) auto;
	row-gap: 4px;
	grid-template-areas: "back" "title" "steps" "media" "footer";
}

.monaco-workbench .part.editor>.content .gettingStartedContainer.width-semi-constrained .gettingStartedSlideDetails .gettingStartedDetailsContent.markdown {
	grid-template-rows: 30px max-content minmax(30%, max-content) minmax(40%, 1fr) auto;
}

.monaco-workbench .part.editor>.content .gettingStartedContainer.width-semi-constrained.height-constrained .gettingStartedSlideDetails .gettingStartedDetailsContent {
	grid-template-rows: 0 max-content minmax(25%, max-content) minmax(25%, 1fr) auto;
}

.monaco-workbench .part.editor>.content .gettingStartedContainer .gettingStartedSlideDetails .gettingStartedDetailsContent>.prev-button {
	grid-area: back;
}

.monaco-workbench .part.editor>.content .gettingStartedContainer .gettingStartedSlideDetails .gettingStartedDetailsContent>.getting-started-category {
	grid-area: title;
	align-self: flex-end;
}

.monaco-workbench .part.editor>.content .gettingStartedContainer .gettingStartedSlideDetails .gettingStartedDetailsContent>.steps-container {
	height: 100%;
	grid-area: steps;
}

.monaco-workbench .part.editor>.content .gettingStartedContainer .gettingStartedSlideDetails .gettingStartedDetailsContent>.getting-started-media {
	grid-area: media;
	align-self: center;
}

.monaco-workbench .part.editor>.content .gettingStartedContainer .gettingStartedSlideDetails .gettingStartedDetailsContent.markdown>.getting-started-media {
	height: inherit;
}

.monaco-workbench .part.editor>.content .gettingStartedContainer .gettingStartedSlideDetails .gettingStartedDetailsContent.image>.getting-started-media {
	grid-area: title-start / media-start / steps-end / media-end;
	align-self: unset;
}

.monaco-workbench .part.editor>.content .gettingStartedContainer.width-semi-constrained .gettingStartedSlideDetails .gettingStartedDetailsContent.image>.getting-started-media {
	grid-area: media;
	height: inherit;
	width: inherit;
	display: flex;
	justify-content: center;
}

.monaco-workbench .part.editor>.content .gettingStartedContainer .gettingStartedSlideDetails .gettingStartedDetailsContent>.getting-started-footer {
	grid-area: footer;
	align-self: flex-end;
	justify-self: center;
	text-align: center;
}

.monaco-workbench .part.editor>.content .gettingStartedContainer .gettingStartedSlideDetails .getting-started-detail-right {
	display: flex;
	align-items: flex-start;
	justify-content: center;
	width: 66%;
	min-height: 300px;
	padding: 0px 0 20px 44px;
	min-width: 400px;
	max-width: 800px;
}

.monaco-workbench .part.editor>.content .gettingStartedContainer .index-list.getting-started .button-link {
	margin: 0;
}

.monaco-workbench .part.editor>.content .gettingStartedContainer .index-list.getting-started .see-all-walkthroughs {
	display: none;
}

.monaco-workbench .part.editor>.content .gettingStartedContainer.someWalkthroughsHidden .index-list.getting-started .see-all-walkthroughs {
	display: inline;
}

.monaco-workbench .part.editor>.content .gettingStartedContainer .index-list.getting-started div {
	text-align: center;
}

.monaco-workbench .part.editor>.content .gettingStartedContainer .gettingStartedSlideDetails .getting-started-detail-right img {
	object-fit: contain;
	cursor: unset;
}

.monaco-workbench .part.editor>.content .gettingStartedContainer .gettingStartedSlideDetails .getting-started-detail-right img.clickable {
	cursor: pointer;
}

.monaco-workbench .part.editor>.content .gettingStartedContainer button {
	border: none;
	color: inherit;
	text-align: left;
	padding: 16px;
	font-size: 13px;
	margin: 1px 0;
	/* makes room for focus border */
	font-family: inherit;
}

.monaco-workbench .part.editor>.content .gettingStartedContainer button:hover {
	cursor: pointer;
}

/* Don't show focus outline on mouse click. Instead only show outline on keyboard focus. */
.monaco-workbench .part.editor>.content .gettingStartedContainer button:focus {
	outline: none;
}

.monaco-workbench .part.editor>.content .gettingStartedContainer button:focus-visible {
	outline: 1px solid var(--vscode-focusBorder);
	outline-offset: -1px;
}

.monaco-workbench .part.editor>.content .gettingStartedContainer .prev-button.button-link {
	position: absolute;
	left: 40px;
	top: 5px;
	padding: 0 2px 2px;
	margin: 10px;
	z-index: 1;
}

.monaco-workbench .part.editor>.content .gettingStartedContainer.width-semi-constrained .prev-button.button-link {
	left: 0;
	top: -10px;
}

.monaco-workbench .part.editor>.content .gettingStartedContainer.height-constrained .prev-button.button-link {
	left: 0;
	top: -10px;
}

.monaco-workbench .part.editor>.content .gettingStartedContainer.height-constrained .prev-button.button-link .codicon {
	font-size: 20px;
}

.monaco-workbench .part.editor>.content .gettingStartedContainer.height-constrained .prev-button.button-link .moreText {
	display: none;
}

.monaco-workbench .part.editor>.content .gettingStartedContainer .prev-button:hover {
	cursor: pointer;
}

.monaco-workbench .part.editor>.content .gettingStartedContainer .prev-button .codicon {
	position: relative;
	top: 3px;
	left: -4px;
}

.monaco-workbench .part.editor>.content .gettingStartedContainer .button-link .codicon-arrow-right {
	padding-left: 4px;
}

.monaco-workbench .part.editor>.content .gettingStartedContainer .button-link .codicon-check-all {
	padding-right: 4px;
}

.monaco-workbench .part.editor>.content .gettingStartedContainer .gettingStartedSlide .skip {
	display: block;
	margin: 2px auto;
	width: fit-content;
	text-align: center;
}

.monaco-workbench .part.editor>.content .gettingStartedContainer .gettingStartedSlideDetails h2 {
	font-size: 26px;
	font-weight: normal;
	margin: 0 0 8px 0;
}

.monaco-workbench .part.editor>.content .gettingStartedContainer .gettingStartedSlideDetails h2 .codicon {
	font-size: 20px;
}

.monaco-workbench .part.editor>.content .gettingStartedContainer .gettingStartedSlideDetails h3 {
	font-size: 13px;
	font-weight: 600;
	margin: 0;
}

.monaco-workbench .part.editor>.content .gettingStartedContainer .gettingStartedSlideDetails .subtitle {
	font-size: 16px;
	margin: 0;
	padding: 0;
}

.monaco-workbench .part.editor>.content .gettingStartedContainer .gettingStarted.showCategories .gettingStartedSlideDetails {
	left: 100%;
	opacity: 0;
}

.monaco-workbench .part.editor>.content .gettingStartedContainer .gettingStarted.showDetails .gettingStartedSlideCategories {
	left: -100%;
	opacity: 0;
}

.monaco-workbench .part.editor>.content .gettingStartedContainer .gettingStarted.showDetails .categoriesScrollbar .scrollbar.vertical {
	display: none;
}

.monaco-workbench .part.editor>.content .gettingStartedContainer .done-next-container {
	display: flex;
	padding: 8px 16px 16px;
}

.monaco-workbench .part.editor>.content .gettingStartedContainer .button-link {
	padding: 0;
	background: transparent;
	margin: 2px;
	cursor: pointer;
	overflow: hidden;
	text-overflow: ellipsis;
	max-width: 100%;
}

.monaco-workbench .part.editor>.content .gettingStartedContainer .done-next-container .button-link {
	display: flex;
	align-items: center;
}

.monaco-workbench .part.editor>.content .gettingStartedContainer .button-link.next {
	margin-left: auto;
}

.monaco-workbench .part.editor>.content .gettingStartedContainer .button-link:hover {
	background: transparent;
}

.monaco-workbench .part.editor>.content .gettingStartedContainer .gettingStartedSlide .openAWalkthrough>button, .monaco-workbench .part.editor>.content .gettingStartedContainer .gettingStartedSlide .showOnStartup {
	text-align: center;
	display: flex;
	justify-content: center;
	align-items: center;
	gap: 8px;
}

.monaco-workbench .part.editor>.content .gettingStartedContainer .gettingStartedSlide .getting-started-checkbox {
	color: inherit !important;
	height: 18px;
	width: 18px;
	border: 1px solid transparent;
	border-radius: 3px;
	padding: 0;
	margin-right: 9px;
}


.monaco-workbench .part.editor>.content .gettingStartedContainer .gettingStartedSlide .getting-started-checkbox.codicon:not(.checked)::before  {
	opacity: 0;
}

.monaco-workbench .part.editor>.content .gettingStartedContainer .gettingStartedSlideCategories>.gettingStartedCategoriesContainer>.footer p {
	margin: 0;
}

.monaco-workbench .part.editor>.content .gettingStartedContainer .gettingStartedSlideCategories>.gettingStartedCategoriesContainer .index-list.start-container {
	min-height: 156px;
	margin-bottom: 16px;
}

.monaco-workbench .part.editor>.content .gettingStartedContainer .gettingStartedSlideCategories>.gettingStartedCategoriesContainer>.footer>button {
	text-align: center;
}

.monaco-workbench .part.editor>.content .gettingStartedContainer .getting-started-category .codicon {
	top: 0px;
}

.monaco-workbench .part.editor>.content .getting-started-category .codicon::before {
	vertical-align: middle;
}

.monaco-workbench .part.editor>.content .gettingStartedContainer .hide-category-button {
	visibility: hidden;
}

.monaco-workbench .part.editor>.content .gettingStartedContainer .getting-started-category:focus-within .hide-category-button,
.monaco-workbench .part.editor>.content .gettingStartedContainer .getting-started-category:hover .hide-category-button {
	visibility: visible;
}

.monaco-workbench .part.editor>.content .gettingStartedContainer .gettingStartedSlideDetails .getting-started-step .step-description-container span {
	line-height: 1.3em;
}

.monaco-workbench .part.editor>.content .gettingStartedContainer .gettingStartedSlideDetails .getting-started-step .step-description-container .monaco-button, .monaco-workbench .part.editor>.content .gettingStartedContainer .max-lines-3 {
	/* Supported everywhere: https://developer.mozilla.org/en-US/docs/Web/CSS/-webkit-line-clamp#browser_compatibility */
	-webkit-line-clamp: 3;
	display: -webkit-box;
	-webkit-box-orient: vertical;
	overflow: hidden;
}

.monaco-workbench .part.editor>.content .gettingStartedContainer .gettingStartedSlideDetails .getting-started-step .step-description-container .monaco-button {
	height: 26px;
	width: fit-content;
	display: flex;
<<<<<<< HEAD
	padding: 0 11px;
	margin-bottom: 8px;
=======
	margin-bottom: 12px;
>>>>>>> 107d3ab2
	align-items: center;
}

.monaco-workbench .part.editor>.content .gettingStartedContainer .hide-category-button {
	padding: 3px;
	border-radius: 5px;
}

.monaco-workbench .part.editor>.content .gettingStartedContainer .hide-category-button::before {
	vertical-align: unset;
}

.monaco-workbench .part.editor>.content .gettingStartedContainer .hide-category-button:hover {
	background-color: var(--vscode-toolbar-hoverBackground);
}

.monaco-workbench .part.editor > .content .gettingStartedContainer {
	background: var(--vscode-welcomePage-background);
	color: var(--vscode-foreground);
}

.monaco-workbench .part.editor > .content .gettingStartedContainer .description {
	color: var(--vscode-descriptionForeground);
	line-height: 1.4em;
}

.monaco-workbench .part.editor > .content .gettingStartedContainer .category-progress .message {
	color: var(--vscode-descriptionForeground);
}

.monaco-workbench .part.editor > .content .gettingStartedContainer .gettingStartedSlideDetails .gettingStartedDetailsContent > .getting-started-footer {
	color: var(--vscode-descriptionForeground);
}

.monaco-workbench .part.editor > .content .gettingStartedContainer .icon-widget {
	color: var(--vscode-textLink-foreground);
}

.monaco-workbench .part.editor > .content .gettingStartedContainer .gettingStartedSlideDetails .getting-started-step .codicon-getting-started-step-checked {
	color: var(--vscode-textLink-foreground);
}

.monaco-workbench .part.editor > .content .gettingStartedContainer .gettingStartedSlideDetails .getting-started-step.expanded .codicon-getting-started-step-unchecked {
	color: var(--vscode-textLink-foreground);
}

.monaco-workbench .part.editor > .content .gettingStartedContainer button {
	background: var(--vscode-welcomePage-tileBackground);
}

.monaco-workbench .part.editor > .content .gettingStartedContainer button:hover {
	background: var(--vscode-welcomePage-tileHoverBackground);
	outline-color: var(--vscode-contrastActiveBorder, var(--vscode-focusBorder));
}

.monaco-workbench .part.editor > .content .gettingStartedContainer button.expanded:hover  {
	background: var(--vscode-welcomePage-tileBackground);
}

.monaco-workbench .part.editor > .content .gettingStartedContainer button.emphasis {
	color: var(--vscode-button-foreground);
}

.monaco-workbench .part.editor > .content .gettingStartedContainer button.emphasis {
	background: var(--vscode-button-background);
}

.monaco-workbench .part.editor > .content .gettingStartedContainer .gettingStartedSlideDetails .getting-started-step .codicon-getting-started-step-unchecked {
	color: var(--vscode-descriptionForeground);
}

.monaco-workbench .part.editor > .content .gettingStartedContainer button.emphasis:hover {
	background: var(--vscode-button-hoverBackground);
}

.monaco-workbench .part.editor > .content .gettingStartedContainer a:not(.hide-category-button) {
	color: var(--vscode-textLink-foreground);
}

.monaco-workbench .part.editor > .content .gettingStartedContainer .button-link {
	color: var(--vscode-textLink-foreground);
}

.monaco-workbench .part.editor > .content .gettingStartedContainer .button-link .codicon {
	color: var(--vscode-textLink-foreground);
}

.monaco-workbench .part.editor > .content .gettingStartedContainer a:not(.hide-category-button):hover {
	color: var(--vscode-textLink-activeForeground);
}

.monaco-workbench .part.editor > .content .gettingStartedContainer a:not(.hide-category-button):active  {
	color: var(--vscode-textLink-activeForeground);
}

.monaco-workbench .part.editor > .content .gettingStartedContainer button.button-link:hover {
	color: var(--vscode-textLink-activeForeground);
}

.monaco-workbench .part.editor > .content .gettingStartedContainer button.button-link:hover .codicon {
	color: var(--vscode-textLink-activeForeground);
}

.monaco-workbench .part.editor > .content .gettingStartedContainer a:not(.codicon-close):focus {
	outline-color: var(--vscode-focusBorder);
}

.monaco-workbench .part.editor > .content .gettingStartedContainer button {
	border: 1px solid var(--vscode-contrastBorder);
}

.monaco-workbench .part.editor > .content .gettingStartedContainer button.button-link  {
	border: inherit;
}

.monaco-workbench .part.editor > .content .gettingStartedContainer .gettingStartedSlideCategories .progress-bar-outer {
	background-color: var(--vscode-welcomePage-progress-background);
}

.monaco-workbench .part.editor > .content .gettingStartedContainer .gettingStartedSlideCategories .progress-bar-inner {
	background-color: var(--vscode-welcomePage-progress-foreground);
}

.monaco-workbench .part.editor>.content .gettingStartedContainer .gettingStartedSlide .getting-started-category .new-badge {
	color: var(--vscode-activityBarBadge-foreground);
}

.monaco-workbench .part.editor>.content .gettingStartedContainer .gettingStartedSlide .getting-started-category .featured .featured-icon {
	color: var(--vscode-activityBarBadge-foreground);
}

.monaco-workbench .part.editor>.content .gettingStartedContainer .gettingStartedSlide .getting-started-category .new-badge {
	background-color: var(--vscode-activityBarBadge-background);
}

.monaco-workbench .part.editor>.content .gettingStartedContainer .gettingStartedSlide .getting-started-category .featured {
	border-top-color: var(--vscode-activityBarBadge-background);
}

.monaco-workbench .part.editor>.content .gettingStartedContainer .gettingStartedSlide .getting-started-checkbox {
	background-color: var(--vscode-checkbox-background) !important;
}

.monaco-workbench .part.editor>.content .gettingStartedContainer .gettingStartedSlide .getting-started-checkbox {
	color: var(--vscode-checkbox-foreground) !important;
}

.monaco-workbench .part.editor>.content .gettingStartedContainer .gettingStartedSlide .getting-started-checkbox {
	border-color: var(--vscode-checkbox-border) !important;
}<|MERGE_RESOLUTION|>--- conflicted
+++ resolved
@@ -831,12 +831,8 @@
 	height: 26px;
 	width: fit-content;
 	display: flex;
-<<<<<<< HEAD
 	padding: 0 11px;
-	margin-bottom: 8px;
-=======
 	margin-bottom: 12px;
->>>>>>> 107d3ab2
 	align-items: center;
 }
 
