--- conflicted
+++ resolved
@@ -269,16 +269,7 @@
 			keybinding: {
 				weight: KeybindingWeight.EditorContrib + 10,
 				primary: KeyMod.CtrlCmd | KeyCode.KeyZ,
-<<<<<<< HEAD
-			},
-			// menu: {
-			// 	id: MENU_INTERACTIVE_EDITOR_WIDGET,
-			// 	group: 'B',
-			// 	order: 1
-			// }
-=======
-			}
->>>>>>> 7c19b930
+			}
 		});
 	}
 
