/*---------------------------------------------------------------------------------------------
 *  Copyright (c) Microsoft Corporation. All rights reserved.
 *  Licensed under the MIT License. See License.txt in the project root for license information.
 *--------------------------------------------------------------------------------------------*/

import './media/scm.css';
import * as platform from '../../../../base/common/platform.js';
import { $, append, h, reset } from '../../../../base/browser/dom.js';
import { IHoverAction, IHoverOptions, IManagedHoverTooltipMarkdownString } from '../../../../base/browser/ui/hover/hover.js';
import { IHoverDelegate } from '../../../../base/browser/ui/hover/hoverDelegate.js';
import { IconLabel } from '../../../../base/browser/ui/iconLabel/iconLabel.js';
import { IIdentityProvider, IKeyboardNavigationLabelProvider, IListVirtualDelegate } from '../../../../base/browser/ui/list/list.js';
import { LabelFuzzyScore, RenderIndentGuides } from '../../../../base/browser/ui/tree/abstractTree.js';
import { IAsyncDataSource, ITreeContextMenuEvent, ITreeNode, ITreeRenderer } from '../../../../base/browser/ui/tree/tree.js';
import { fromNow, safeIntl } from '../../../../base/common/date.js';
import { createMatches, FuzzyScore, IMatch } from '../../../../base/common/filters.js';
import { MarkdownString } from '../../../../base/common/htmlContent.js';
import { Disposable, DisposableStore, IDisposable, MutableDisposable } from '../../../../base/common/lifecycle.js';
import { autorun, autorunWithStore, derived, IObservable, observableValue, waitForState, constObservable, latestChangedValue, observableFromEvent, runOnChange, observableSignal } from '../../../../base/common/observable.js';
import { ThemeIcon } from '../../../../base/common/themables.js';
import { localize } from '../../../../nls.js';
import { IConfigurationService } from '../../../../platform/configuration/common/configuration.js';
import { ContextKeyExpr, IContextKey, IContextKeyService } from '../../../../platform/contextkey/common/contextkey.js';
import { IContextMenuService } from '../../../../platform/contextview/browser/contextView.js';
import { IHoverService, WorkbenchHoverDelegate } from '../../../../platform/hover/browser/hover.js';
import { IInstantiationService, ServicesAccessor } from '../../../../platform/instantiation/common/instantiation.js';
import { IKeybindingService } from '../../../../platform/keybinding/common/keybinding.js';
import { IOpenEvent, WorkbenchAsyncDataTree } from '../../../../platform/list/browser/listService.js';
import { IOpenerService } from '../../../../platform/opener/common/opener.js';
import { asCssVariable, ColorIdentifier, foreground } from '../../../../platform/theme/common/colorRegistry.js';
import { IThemeService } from '../../../../platform/theme/common/themeService.js';
import { IViewPaneOptions, ViewAction, ViewPane, ViewPaneShowActions } from '../../../browser/parts/views/viewPane.js';
import { IViewDescriptorService, ViewContainerLocation } from '../../../common/views.js';
import { renderSCMHistoryItemGraph, toISCMHistoryItemViewModelArray, SWIMLANE_WIDTH, renderSCMHistoryGraphPlaceholder, historyItemHoverDeletionsForeground, historyItemHoverLabelForeground, historyItemHoverAdditionsForeground, historyItemHoverDefaultLabelForeground, historyItemHoverDefaultLabelBackground } from './scmHistory.js';
import { getHistoryItemEditorTitle, getProviderKey, isSCMHistoryItemChangeViewModelTreeElement, isSCMHistoryItemLoadMoreTreeElement, isSCMHistoryItemViewModelTreeElement, isSCMRepository } from './util.js';
import { ISCMHistoryItem, ISCMHistoryItemRef, ISCMHistoryItemViewModel, ISCMHistoryProvider, SCMHistoryItemChangeViewModelTreeElement, SCMHistoryItemLoadMoreTreeElement, SCMHistoryItemViewModelTreeElement } from '../common/history.js';
import { HISTORY_VIEW_PANE_ID, ISCMProvider, ISCMRepository, ISCMService, ISCMViewService } from '../common/scm.js';
import { IListAccessibilityProvider } from '../../../../base/browser/ui/list/listWidget.js';
import { stripIcons } from '../../../../base/common/iconLabels.js';
import { IWorkbenchLayoutService, Position } from '../../../services/layout/browser/layoutService.js';
import { HoverPosition } from '../../../../base/browser/ui/hover/hoverWidget.js';
import { Action2, IMenuService, isIMenuItem, MenuId, MenuRegistry, registerAction2 } from '../../../../platform/actions/common/actions.js';
import { Sequencer, Throttler } from '../../../../base/common/async.js';
import { URI } from '../../../../base/common/uri.js';
import { ICommandService } from '../../../../platform/commands/common/commands.js';
import { ActionRunner, IAction, IActionRunner } from '../../../../base/common/actions.js';
import { delta, groupBy } from '../../../../base/common/arrays.js';
import { Codicon } from '../../../../base/common/codicons.js';
import { IProgressService } from '../../../../platform/progress/common/progress.js';
import { ContextKeys } from './scmViewPane.js';
import { IActionViewItem } from '../../../../base/browser/ui/actionbar/actionbar.js';
import { IDropdownMenuActionViewItemOptions } from '../../../../base/browser/ui/dropdown/dropdownActionViewItem.js';
import { ActionViewItem } from '../../../../base/browser/ui/actionbar/actionViewItems.js';
import { IQuickInputService, IQuickPickItem, IQuickPickSeparator } from '../../../../platform/quickinput/common/quickInput.js';
import { Event } from '../../../../base/common/event.js';
import { Iterable } from '../../../../base/common/iterator.js';
import { clamp } from '../../../../base/common/numbers.js';
import { observableConfigValue } from '../../../../platform/observable/common/platformObservableUtils.js';
import { compare } from '../../../../base/common/strings.js';
import { IClipboardService } from '../../../../platform/clipboard/common/clipboardService.js';
import { getDefaultHoverDelegate } from '../../../../base/browser/ui/hover/hoverDelegateFactory.js';
import { IStorageService, StorageScope, StorageTarget } from '../../../../platform/storage/common/storage.js';
import { IExtensionService } from '../../../services/extensions/common/extensions.js';
import { groupBy as groupBy2 } from '../../../../base/common/collections.js';
import { getFlatContextMenuActions } from '../../../../platform/actions/browser/menuEntryActionViewItem.js';
<<<<<<< HEAD
import { IResourceLabel, ResourceLabels } from '../../../browser/labels.js';
import { FileKind } from '../../../../platform/files/common/files.js';
=======
>>>>>>> 94590884
import { IEditorService } from '../../../services/editor/common/editorService.js';

const PICK_REPOSITORY_ACTION_ID = 'workbench.scm.action.graph.pickRepository';
const PICK_HISTORY_ITEM_REFS_ACTION_ID = 'workbench.scm.action.graph.pickHistoryItemRefs';

type TreeElement = SCMHistoryItemViewModelTreeElement | SCMHistoryItemLoadMoreTreeElement | SCMHistoryItemChangeViewModelTreeElement;

class SCMRepositoryActionViewItem extends ActionViewItem {
	constructor(private readonly _repository: ISCMRepository, action: IAction, options?: IDropdownMenuActionViewItemOptions) {
		super(null, action, { ...options, icon: false, label: true });
	}

	protected override updateLabel(): void {
		if (this.options.label && this.label) {
			this.label.classList.add('scm-graph-repository-picker');

			const icon = $('.icon');
			icon.classList.add(...ThemeIcon.asClassNameArray(Codicon.repo));

			const name = $('.name');
			name.textContent = this._repository.provider.name;


			reset(this.label, icon, name);
		}
	}

	protected override getTooltip(): string | undefined {
		return this._repository.provider.name;
	}
}

class SCMHistoryItemRefsActionViewItem extends ActionViewItem {
	constructor(
		private readonly _repository: ISCMRepository,
		private readonly _historyItemsFilter: 'all' | 'auto' | ISCMHistoryItemRef[],
		action: IAction,
		options?: IDropdownMenuActionViewItemOptions
	) {
		super(null, action, { ...options, icon: false, label: true });
	}

	protected override updateLabel(): void {
		if (this.options.label && this.label) {
			this.label.classList.add('scm-graph-history-item-picker');

			const icon = $('.icon');
			icon.classList.add(...ThemeIcon.asClassNameArray(Codicon.gitBranch));

			const name = $('.name');
			if (this._historyItemsFilter === 'all') {
				name.textContent = localize('all', "All");
			} else if (this._historyItemsFilter === 'auto') {
				name.textContent = localize('auto', "Auto");
			} else if (this._historyItemsFilter.length === 1) {
				name.textContent = this._historyItemsFilter[0].name;
			} else {
				name.textContent = localize('items', "{0} Items", this._historyItemsFilter.length);
			}

			reset(this.label, icon, name);
		}
	}

	protected override getTooltip(): string | undefined {
		if (this._historyItemsFilter === 'all') {
			return localize('allHistoryItemRefs', "All history item references");
		} else if (this._historyItemsFilter === 'auto') {
			const historyProvider = this._repository.provider.historyProvider.get();

			return [
				historyProvider?.historyItemRef.get()?.name,
				historyProvider?.historyItemRemoteRef.get()?.name,
				historyProvider?.historyItemBaseRef.get()?.name
			].filter(ref => !!ref).join(', ');
		} else if (this._historyItemsFilter.length === 1) {
			return this._historyItemsFilter[0].name;
		} else {
			return this._historyItemsFilter.map(ref => ref.name).join(', ');
		}
	}
}

registerAction2(class extends ViewAction<SCMHistoryViewPane> {
	constructor() {
		super({
			id: PICK_REPOSITORY_ACTION_ID,
			title: localize('repositoryPicker', "Repository Picker"),
			viewId: HISTORY_VIEW_PANE_ID,
			f1: false,
			menu: {
				id: MenuId.SCMHistoryTitle,
				when: ContextKeyExpr.and(ContextKeyExpr.has('scm.providerCount'), ContextKeyExpr.greater('scm.providerCount', 1)),
				group: 'navigation',
				order: 0
			}
		});
	}

	async runInView(_: ServicesAccessor, view: SCMHistoryViewPane): Promise<void> {
		view.pickRepository();
	}
});

registerAction2(class extends ViewAction<SCMHistoryViewPane> {
	constructor() {
		super({
			id: PICK_HISTORY_ITEM_REFS_ACTION_ID,
			title: localize('referencePicker', "History Item Reference Picker"),
			icon: Codicon.gitBranch,
			viewId: HISTORY_VIEW_PANE_ID,
			precondition: ContextKeys.SCMHistoryItemCount.notEqualsTo(0),
			f1: false,
			menu: {
				id: MenuId.SCMHistoryTitle,
				group: 'navigation',
				order: 1
			}
		});
	}

	async runInView(_: ServicesAccessor, view: SCMHistoryViewPane): Promise<void> {
		view.pickHistoryItemRef();
	}
});

registerAction2(class extends ViewAction<SCMHistoryViewPane> {
	constructor() {
		super({
			id: 'workbench.scm.action.graph.revealCurrentHistoryItem',
			title: localize('goToCurrentHistoryItem', "Go to Current History Item"),
			icon: Codicon.target,
			viewId: HISTORY_VIEW_PANE_ID,
			precondition: ContextKeyExpr.and(
				ContextKeys.SCMHistoryItemCount.notEqualsTo(0),
				ContextKeys.SCMCurrentHistoryItemRefInFilter.isEqualTo(true)),
			f1: false,
			menu: {
				id: MenuId.SCMHistoryTitle,
				group: 'navigation',
				order: 2
			}
		});
	}

	async runInView(_: ServicesAccessor, view: SCMHistoryViewPane): Promise<void> {
		view.revealCurrentHistoryItem();
	}
});

registerAction2(class extends ViewAction<SCMHistoryViewPane> {
	constructor() {
		super({
			id: 'workbench.scm.action.graph.refresh',
			title: localize('refreshGraph', "Refresh"),
			viewId: HISTORY_VIEW_PANE_ID,
			f1: false,
			icon: Codicon.refresh,
			menu: {
				id: MenuId.SCMHistoryTitle,
				group: 'navigation',
				order: 1000
			}
		});
	}

	async runInView(_: ServicesAccessor, view: SCMHistoryViewPane): Promise<void> {
		view.refresh();
	}
});

registerAction2(class extends Action2 {
	constructor() {
		super({
			id: 'workbench.scm.action.graph.viewChanges',
			title: localize('openChanges', "Open Changes"),
			f1: false,
			menu: [
				{
					id: MenuId.SCMHistoryItemContext,
					when: ContextKeyExpr.equals('config.multiDiffEditor.experimental.enabled', true),
					group: '0_view',
					order: 1
				}
			]
		});
	}

	override async run(accessor: ServicesAccessor, provider: ISCMProvider, ...historyItems: ISCMHistoryItem[]) {
		const commandService = accessor.get(ICommandService);

		if (!provider || historyItems.length === 0) {
			return;
		}

		const historyItem = historyItems[0];
		const historyItemLast = historyItems[historyItems.length - 1];
		const historyProvider = provider.historyProvider.get();

		if (historyItems.length > 1) {
			const ancestor = await historyProvider?.resolveHistoryItemRefsCommonAncestor([historyItem.id, historyItemLast.id]);
			if (!ancestor || (ancestor !== historyItem.id && ancestor !== historyItemLast.id)) {
				return;
			}
		}

		const historyItemParentId = historyItemLast.parentIds.length > 0 ? historyItemLast.parentIds[0] : undefined;
		const historyItemChanges = await historyProvider?.provideHistoryItemChanges(historyItem.id, historyItemParentId);

		if (!historyItemChanges?.length) {
			return;
		}

		const title = historyItems.length === 1 ?
			getHistoryItemEditorTitle(historyItem) :
			localize('historyItemChangesEditorTitle', "All Changes ({0} ↔ {1})", historyItemLast.displayId ?? historyItemLast.id, historyItem.displayId ?? historyItem.id);

		const rootUri = provider.rootUri;
		const path = rootUri ? rootUri.path : provider.label;
		const multiDiffSourceUri = URI.from({ scheme: 'scm-history-item', path: `${path}/${historyItemParentId}..${historyItem.id}` }, true);

		commandService.executeCommand('_workbench.openMultiDiffEditor', { title, multiDiffSourceUri, resources: historyItemChanges });
	}
});

class ListDelegate implements IListVirtualDelegate<TreeElement> {

	getHeight(): number {
		return 22;
	}

	getTemplateId(element: TreeElement): string {
		if (isSCMHistoryItemViewModelTreeElement(element)) {
			return HistoryItemRenderer.TEMPLATE_ID;
		} else if (isSCMHistoryItemChangeViewModelTreeElement(element)) {
			return HistoryItemChangeRenderer.TEMPLATE_ID;
		} else if (isSCMHistoryItemLoadMoreTreeElement(element)) {
			return HistoryItemLoadMoreRenderer.TEMPLATE_ID;
		} else {
			throw new Error('Unknown element');
		}
	}
}

interface HistoryItemTemplate {
	readonly element: HTMLElement;
	readonly label: IconLabel;
	readonly graphContainer: HTMLElement;
	readonly labelContainer: HTMLElement;
	readonly elementDisposables: DisposableStore;
	readonly disposables: IDisposable;
}

class HistoryItemRenderer implements ITreeRenderer<SCMHistoryItemViewModelTreeElement, LabelFuzzyScore, HistoryItemTemplate> {

	static readonly TEMPLATE_ID = 'history-item';
	get templateId(): string { return HistoryItemRenderer.TEMPLATE_ID; }

	private readonly _badgesConfig: IObservable<'all' | 'filter'>;

	constructor(
		private readonly hoverDelegate: IHoverDelegate,
		@IClipboardService private readonly _clipboardService: IClipboardService,
		@IConfigurationService private readonly _configurationService: IConfigurationService,
		@IContextKeyService private readonly _contextKeyService: IContextKeyService,
		@IHoverService private readonly _hoverService: IHoverService,
		@IMenuService private readonly _menuService: IMenuService,
		@IThemeService private readonly _themeService: IThemeService
	) {
		this._badgesConfig = observableConfigValue<'all' | 'filter'>('scm.graph.badges', 'filter', this._configurationService);
	}

	renderTemplate(container: HTMLElement): HistoryItemTemplate {
		// hack
		(container.parentElement!.parentElement!.querySelector('.monaco-tl-twistie')! as HTMLElement).classList.add('force-no-twistie');

		const element = append(container, $('.history-item'));
		const graphContainer = append(element, $('.graph-container'));
		const iconLabel = new IconLabel(element, { supportIcons: true, supportHighlights: true, supportDescriptionHighlights: true });

		const labelContainer = append(element, $('.label-container'));
		element.appendChild(labelContainer);

		return { element, graphContainer, label: iconLabel, labelContainer, elementDisposables: new DisposableStore(), disposables: new DisposableStore() };
	}

	renderElement(node: ITreeNode<SCMHistoryItemViewModelTreeElement, LabelFuzzyScore>, index: number, templateData: HistoryItemTemplate, height: number | undefined): void {
		const provider = node.element.repository.provider;
		const historyItemViewModel = node.element.historyItemViewModel;
		const historyItem = historyItemViewModel.historyItem;

		const historyItemHover = this._hoverService.setupManagedHover(this.hoverDelegate, templateData.element, this._getHoverContent(node.element), {
			actions: this._getHoverActions(provider, historyItem),
		});
		templateData.elementDisposables.add(historyItemHover);

		templateData.graphContainer.textContent = '';
		templateData.graphContainer.classList.toggle('current', historyItemViewModel.isCurrent);
		templateData.graphContainer.appendChild(renderSCMHistoryItemGraph(historyItemViewModel));

		const historyItemRef = provider.historyProvider.get()?.historyItemRef?.get();
		const extraClasses = historyItemRef?.revision === historyItem.id ? ['history-item-current'] : [];
		const [matches, descriptionMatches] = this._processMatches(historyItemViewModel, node.filterData);
		templateData.label.setLabel(historyItem.subject, historyItem.author, { matches, descriptionMatches, extraClasses });

		this._renderBadges(historyItem, templateData);
	}

	private _renderBadges(historyItem: ISCMHistoryItem, templateData: HistoryItemTemplate): void {
		templateData.elementDisposables.add(autorun(reader => {
			const labelConfig = this._badgesConfig.read(reader);

			templateData.labelContainer.textContent = '';

			const references = historyItem.references ?
				historyItem.references.slice(0) : [];

			// If the first reference is colored, we render it
			// separately since we have to show the description
			// for the first colored reference.
			if (references.length > 0 && references[0].color) {
				this._renderBadge([references[0]], true, templateData);

				// Remove the rendered reference from the collection
				references.splice(0, 1);
			}

			// Group history item references by color
			const historyItemRefsByColor = groupBy2(references, ref => ref.color ? ref.color : '');

			for (const [key, historyItemRefs] of Object.entries(historyItemRefsByColor)) {
				// If needed skip badges without a color
				if (key === '' && labelConfig !== 'all') {
					continue;
				}

				// Group history item references by icon
				const historyItemRefByIconId = groupBy2(historyItemRefs, ref => ThemeIcon.isThemeIcon(ref.icon) ? ref.icon.id : '');
				for (const [key, historyItemRefs] of Object.entries(historyItemRefByIconId)) {
					// Skip badges without an icon
					if (key === '') {
						continue;
					}

					this._renderBadge(historyItemRefs, false, templateData);
				}
			}
		}));
	}

	private _renderBadge(historyItemRefs: ISCMHistoryItemRef[], showDescription: boolean, templateData: HistoryItemTemplate): void {
		if (historyItemRefs.length === 0 || !ThemeIcon.isThemeIcon(historyItemRefs[0].icon)) {
			return;
		}

		const elements = h('div.label', {
			style: {
				color: historyItemRefs[0].color ? asCssVariable(historyItemHoverLabelForeground) : asCssVariable(foreground),
				backgroundColor: historyItemRefs[0].color ? asCssVariable(historyItemRefs[0].color) : asCssVariable(historyItemHoverDefaultLabelBackground)
			}
		}, [
			h('div.count@count', {
				style: {
					display: historyItemRefs.length > 1 ? '' : 'none'
				}
			}),
			h('div.icon@icon'),
			h('div.description@description', {
				style: {
					display: showDescription ? '' : 'none'
				}
			})
		]);

		elements.count.textContent = historyItemRefs.length > 1 ? historyItemRefs.length.toString() : '';
		elements.icon.classList.add(...ThemeIcon.asClassNameArray(historyItemRefs[0].icon));
		elements.description.textContent = showDescription ? historyItemRefs[0].name : '';

		append(templateData.labelContainer, elements.root);
	}

	private _getHoverActions(provider: ISCMProvider, historyItem: ISCMHistoryItem): IHoverAction[] {
		const actions = this._menuService.getMenuActions(MenuId.SCMHistoryItemHover, this._contextKeyService, {
			arg: provider,
			shouldForwardArgs: true
		}).flatMap(item => item[1]);

		return [
			{
				commandId: 'workbench.scm.action.graph.copyHistoryItemId',
				iconClass: 'codicon.codicon-copy',
				label: historyItem.displayId ?? historyItem.id,
				run: () => this._clipboardService.writeText(historyItem.id)
			},
			...actions.map(action => {
				const iconClass = ThemeIcon.isThemeIcon(action.item.icon)
					? ThemeIcon.asClassNameArray(action.item.icon).join('.')
					: undefined;

				return {
					commandId: action.id,
					label: action.label,
					iconClass,
					run: () => action.run(historyItem)
				};
			}) satisfies IHoverAction[]
		];
	}

	private _getHoverContent(element: SCMHistoryItemViewModelTreeElement): IManagedHoverTooltipMarkdownString {
		const colorTheme = this._themeService.getColorTheme();
		const historyItem = element.historyItemViewModel.historyItem;

		const markdown = new MarkdownString('', { isTrusted: true, supportThemeIcons: true });

		if (historyItem.author) {
			const icon = URI.isUri(historyItem.authorIcon)
				? `![${historyItem.author}](${historyItem.authorIcon.toString()}|width=20,height=20)`
				: ThemeIcon.isThemeIcon(historyItem.authorIcon)
					? `$(${historyItem.authorIcon.id})`
					: '$(account)';

			if (historyItem.authorEmail) {
				const emailTitle = localize('emailLinkTitle', "Email");
				markdown.appendMarkdown(`${icon} [**${historyItem.author}**](mailto:${historyItem.authorEmail} "${emailTitle} ${historyItem.author}")`);
			} else {
				markdown.appendMarkdown(`${icon} **${historyItem.author}**`);
			}

			if (historyItem.timestamp) {
				const dateFormatter = safeIntl.DateTimeFormat(platform.language, { year: 'numeric', month: 'long', day: 'numeric', hour: 'numeric', minute: 'numeric' }).value;
				markdown.appendMarkdown(`, $(history) ${fromNow(historyItem.timestamp, true, true)} (${dateFormatter.format(historyItem.timestamp)})`);
			}

			markdown.appendMarkdown('\n\n');
		}

		markdown.appendMarkdown(`${historyItem.message.replace(/\r\n|\r|\n/g, '\n\n')}\n\n`);

		if (historyItem.statistics) {
			markdown.appendMarkdown(`---\n\n`);

			markdown.appendMarkdown(`<span>${historyItem.statistics.files === 1 ?
				localize('fileChanged', "{0} file changed", historyItem.statistics.files) :
				localize('filesChanged', "{0} files changed", historyItem.statistics.files)}</span>`);

			if (historyItem.statistics.insertions) {
				const additionsForegroundColor = colorTheme.getColor(historyItemHoverAdditionsForeground);
				markdown.appendMarkdown(`,&nbsp;<span style="color:${additionsForegroundColor};">${historyItem.statistics.insertions === 1 ?
					localize('insertion', "{0} insertion{1}", historyItem.statistics.insertions, '(+)') :
					localize('insertions', "{0} insertions{1}", historyItem.statistics.insertions, '(+)')}</span>`);
			}

			if (historyItem.statistics.deletions) {
				const deletionsForegroundColor = colorTheme.getColor(historyItemHoverDeletionsForeground);
				markdown.appendMarkdown(`,&nbsp;<span style="color:${deletionsForegroundColor};">${historyItem.statistics.deletions === 1 ?
					localize('deletion', "{0} deletion{1}", historyItem.statistics.deletions, '(-)') :
					localize('deletions', "{0} deletions{1}", historyItem.statistics.deletions, '(-)')}</span>`);
			}
		}

		if ((historyItem.references ?? []).length > 0) {
			markdown.appendMarkdown(`\n\n---\n\n`);
			markdown.appendMarkdown((historyItem.references ?? []).map(ref => {
				const labelIconId = ThemeIcon.isThemeIcon(ref.icon) ? ref.icon.id : '';

				const labelBackgroundColor = ref.color ? asCssVariable(ref.color) : asCssVariable(historyItemHoverDefaultLabelBackground);
				const labelForegroundColor = ref.color ? asCssVariable(historyItemHoverLabelForeground) : asCssVariable(historyItemHoverDefaultLabelForeground);

				return `<span style="color:${labelForegroundColor};background-color:${labelBackgroundColor};border-radius:10px;">&nbsp;$(${labelIconId})&nbsp;${ref.name}&nbsp;&nbsp;</span>`;
			}).join('&nbsp;&nbsp;'));
		}

		return { markdown, markdownNotSupportedFallback: historyItem.message };
	}

	private _processMatches(historyItemViewModel: ISCMHistoryItemViewModel, filterData: LabelFuzzyScore | undefined): [IMatch[] | undefined, IMatch[] | undefined] {
		if (!filterData) {
			return [undefined, undefined];
		}

		return [
			historyItemViewModel.historyItem.message === filterData.label ? createMatches(filterData.score) : undefined,
			historyItemViewModel.historyItem.author === filterData.label ? createMatches(filterData.score) : undefined
		];
	}

	disposeElement(element: ITreeNode<SCMHistoryItemViewModelTreeElement, LabelFuzzyScore>, index: number, templateData: HistoryItemTemplate, height: number | undefined): void {
		templateData.elementDisposables.clear();
	}

	disposeTemplate(templateData: HistoryItemTemplate): void {
		templateData.disposables.dispose();
	}
}

interface HistoryItemChangeTemplate {
	readonly element: HTMLElement;
	readonly graphPlaceholder: HTMLElement;
	readonly labelContainer: HTMLElement;
	readonly resourceLabel: IResourceLabel;
	readonly disposables: IDisposable;
}

class HistoryItemChangeRenderer implements ITreeRenderer<SCMHistoryItemChangeViewModelTreeElement, void, HistoryItemChangeTemplate> {
	static readonly TEMPLATE_ID = 'history-item-change';
	get templateId(): string { return HistoryItemChangeRenderer.TEMPLATE_ID; }

	constructor(private readonly resourceLabels: ResourceLabels) { }

	renderTemplate(container: HTMLElement): HistoryItemChangeTemplate {
		// hack
		(container.parentElement!.parentElement!.querySelector('.monaco-tl-twistie')! as HTMLElement).classList.add('force-no-twistie');

		const element = append(container, $('.history-item-change'));
		const graphPlaceholder = append(element, $('.graph-placeholder'));

		const labelContainer = append(element, $('.label-container'));
		element.appendChild(labelContainer);

		const resourceLabel = this.resourceLabels.create(labelContainer, { supportDescriptionHighlights: true, supportHighlights: true });

		return { element, graphPlaceholder, labelContainer, resourceLabel, disposables: new DisposableStore() };
	}

	renderElement(element: ITreeNode<SCMHistoryItemChangeViewModelTreeElement, void>, index: number, templateData: HistoryItemChangeTemplate, height: number | undefined): void {
		const historyItemChange = element.element.historyItemChange;

		templateData.graphPlaceholder.textContent = '';
		templateData.graphPlaceholder.style.width = `${SWIMLANE_WIDTH * (element.element.graphColumns.length + 1)}px`;
		templateData.graphPlaceholder.appendChild(renderSCMHistoryGraphPlaceholder(element.element.graphColumns));

		const uri = historyItemChange.uri;
		templateData.resourceLabel.setFile(uri, { fileDecorations: { colors: false, badges: true }, fileKind: FileKind.FILE, hidePath: false });
	}

	disposeTemplate(templateData: HistoryItemChangeTemplate): void {
		templateData.disposables.dispose();
	}
}

interface LoadMoreTemplate {
	readonly element: HTMLElement;
	readonly graphPlaceholder: HTMLElement;
	readonly historyItemPlaceholderContainer: HTMLElement;
	readonly historyItemPlaceholderLabel: IconLabel;
	readonly elementDisposables: DisposableStore;
	readonly disposables: IDisposable;
}

class HistoryItemLoadMoreRenderer implements ITreeRenderer<SCMHistoryItemLoadMoreTreeElement, void, LoadMoreTemplate> {

	static readonly TEMPLATE_ID = 'historyItemLoadMore';
	get templateId(): string { return HistoryItemLoadMoreRenderer.TEMPLATE_ID; }

	constructor(
		private readonly _isLoadingMore: IObservable<boolean>,
		private readonly _loadMoreCallback: () => void,
		@IConfigurationService private readonly _configurationService: IConfigurationService
	) { }

	renderTemplate(container: HTMLElement): LoadMoreTemplate {
		// hack
		(container.parentElement!.parentElement!.querySelector('.monaco-tl-twistie')! as HTMLElement).classList.add('force-no-twistie');

		const element = append(container, $('.history-item-load-more'));
		const graphPlaceholder = append(element, $('.graph-placeholder'));
		const historyItemPlaceholderContainer = append(element, $('.history-item-placeholder'));
		const historyItemPlaceholderLabel = new IconLabel(historyItemPlaceholderContainer, { supportIcons: true });

		return { element, graphPlaceholder, historyItemPlaceholderContainer, historyItemPlaceholderLabel, elementDisposables: new DisposableStore(), disposables: new DisposableStore() };
	}

	renderElement(element: ITreeNode<SCMHistoryItemLoadMoreTreeElement, void>, index: number, templateData: LoadMoreTemplate, height: number | undefined): void {
		templateData.graphPlaceholder.textContent = '';
		templateData.graphPlaceholder.style.width = `${SWIMLANE_WIDTH * (element.element.graphColumns.length + 1)}px`;
		templateData.graphPlaceholder.appendChild(renderSCMHistoryGraphPlaceholder(element.element.graphColumns));

		const pageOnScroll = this._configurationService.getValue<boolean>('scm.graph.pageOnScroll') === true;
		templateData.historyItemPlaceholderContainer.classList.toggle('shimmer', pageOnScroll);

		if (pageOnScroll) {
			templateData.historyItemPlaceholderLabel.setLabel('');
			this._loadMoreCallback();
		} else {
			templateData.elementDisposables.add(autorun(reader => {
				const isLoadingMore = this._isLoadingMore.read(reader);
				const icon = `$(${isLoadingMore ? 'loading~spin' : 'fold-down'})`;

				templateData.historyItemPlaceholderLabel.setLabel(localize('loadMore', "{0} Load More...", icon));
			}));
		}
	}

	disposeElement(element: ITreeNode<SCMHistoryItemLoadMoreTreeElement, void>, index: number, templateData: LoadMoreTemplate, height: number | undefined): void {
		templateData.elementDisposables.clear();
	}

	disposeTemplate(templateData: LoadMoreTemplate): void {
		templateData.disposables.dispose();
	}
}

class HistoryItemHoverDelegate extends WorkbenchHoverDelegate {
	constructor(
		private readonly _viewContainerLocation: ViewContainerLocation | null,
		@IWorkbenchLayoutService private readonly layoutService: IWorkbenchLayoutService,
		@IConfigurationService configurationService: IConfigurationService,
		@IHoverService hoverService: IHoverService,

	) {
		super('element', { instantHover: true }, () => this.getHoverOptions(), configurationService, hoverService);
	}

	private getHoverOptions(): Partial<IHoverOptions> {
		const sideBarPosition = this.layoutService.getSideBarPosition();

		let hoverPosition: HoverPosition;
		if (this._viewContainerLocation === ViewContainerLocation.Sidebar) {
			hoverPosition = sideBarPosition === Position.LEFT ? HoverPosition.RIGHT : HoverPosition.LEFT;
		} else if (this._viewContainerLocation === ViewContainerLocation.AuxiliaryBar) {
			hoverPosition = sideBarPosition === Position.LEFT ? HoverPosition.LEFT : HoverPosition.RIGHT;
		} else {
			hoverPosition = HoverPosition.RIGHT;
		}

		return { additionalClasses: ['history-item-hover'], position: { hoverPosition, forcePosition: true } };
	}
}

class SCMHistoryViewPaneActionRunner extends ActionRunner {
	constructor(@IProgressService private readonly _progressService: IProgressService) {
		super();
	}

	protected override runAction(action: IAction, context?: unknown): Promise<void> {
		return this._progressService.withProgress({ location: HISTORY_VIEW_PANE_ID },
			async () => await super.runAction(action, context));
	}
}

class SCMHistoryTreeAccessibilityProvider implements IListAccessibilityProvider<TreeElement> {

	getWidgetAriaLabel(): string {
		return localize('scm history', "Source Control History");
	}

	getAriaLabel(element: TreeElement): string {
		if (isSCMRepository(element)) {
			return `${element.provider.name} ${element.provider.label}`;
		} else if (isSCMHistoryItemViewModelTreeElement(element)) {
			const historyItem = element.historyItemViewModel.historyItem;
			return `${stripIcons(historyItem.message).trim()}${historyItem.author ? `, ${historyItem.author}` : ''}`;
		} else {
			return '';
		}
	}
}

class SCMHistoryTreeIdentityProvider implements IIdentityProvider<TreeElement> {

	getId(element: TreeElement): string {
		if (isSCMRepository(element)) {
			const provider = element.provider;
			return `repo:${provider.id}`;
		} else if (isSCMHistoryItemViewModelTreeElement(element)) {
			const provider = element.repository.provider;
			const historyItem = element.historyItemViewModel.historyItem;
			return `historyItem:${provider.id}/${historyItem.id}/${historyItem.parentIds.join(',')}`;
		} else if (isSCMHistoryItemChangeViewModelTreeElement(element)) {
			const provider = element.repository.provider;
			const historyItem = element.historyItemViewModel.historyItem;
			return `historyItem:${provider.id}/${historyItem.id}/${historyItem.parentIds.join(',')}/${element.historyItemChange.uri.fsPath}`;
		} else if (isSCMHistoryItemLoadMoreTreeElement(element)) {
			const provider = element.repository.provider;
			return `historyItemLoadMore:${provider.id}}`;
		} else {
			throw new Error('Invalid tree element');
		}
	}
}

class SCMHistoryTreeKeyboardNavigationLabelProvider implements IKeyboardNavigationLabelProvider<TreeElement> {
	getKeyboardNavigationLabel(element: TreeElement): { toString(): string } | { toString(): string }[] | undefined {
		if (isSCMRepository(element)) {
			return undefined;
		} else if (isSCMHistoryItemViewModelTreeElement(element)) {
			// For a history item we want to match both the message and
			// the author. A match in the message takes precedence over
			// a match in the author.
			return [element.historyItemViewModel.historyItem.message, element.historyItemViewModel.historyItem.author];
		} else if (isSCMHistoryItemLoadMoreTreeElement(element)) {
			// We don't want to match the load more element
			return '';
		} else {
			throw new Error('Invalid tree element');
		}
	}
}

class SCMHistoryTreeDataSource extends Disposable implements IAsyncDataSource<SCMHistoryViewModel, TreeElement> {

	async getChildren(inputOrElement: SCMHistoryViewModel | TreeElement): Promise<Iterable<TreeElement>> {
		const children: TreeElement[] = [];

		if (inputOrElement instanceof SCMHistoryViewModel) {
			// History items
			const historyItems = await inputOrElement.getHistoryItems();
			children.push(...historyItems);

			// Load More element
			const repository = inputOrElement.repository.get();
			const lastHistoryItem = historyItems.at(-1);
			if (repository && lastHistoryItem && lastHistoryItem.historyItemViewModel.outputSwimlanes.length > 0) {
				children.push({
					repository,
					graphColumns: lastHistoryItem.historyItemViewModel.outputSwimlanes,
					type: 'historyItemLoadMore'
				} satisfies SCMHistoryItemLoadMoreTreeElement);
			}
		} else if (inputOrElement.type === 'historyItemViewModel') {
			// History item changes
			const historyItem = inputOrElement.historyItemViewModel.historyItem;
			const historyItemParentId = historyItem.parentIds.length > 0 ? historyItem.parentIds[0] : undefined;

			const historyProvider = inputOrElement.repository.provider.historyProvider.get();
			const historyItemChanges = await historyProvider?.provideHistoryItemChanges(historyItem.id, historyItemParentId) ?? [];

			children.push(...historyItemChanges.map(change => ({
				repository: inputOrElement.repository,
				historyItemViewModel: inputOrElement.historyItemViewModel,
				historyItemChange: change,
				graphColumns: inputOrElement.historyItemViewModel.outputSwimlanes,
				type: 'historyItemChangeViewModel'
			} satisfies SCMHistoryItemChangeViewModelTreeElement)));
		}

		console.log('Children:', children);
		return children;
	}

	hasChildren(inputOrElement: SCMHistoryViewModel | TreeElement): boolean {
		return inputOrElement instanceof SCMHistoryViewModel || inputOrElement.type === 'historyItemViewModel';
	}
}

type HistoryItemRefsFilter = 'all' | 'auto' | string[];

type RepositoryState = {
	viewModels: SCMHistoryItemViewModelTreeElement[];
	historyItemsFilter: ISCMHistoryItemRef[];
	loadMore: boolean | string;
};

class SCMHistoryViewModel extends Disposable {
	/**
	 * The active | selected repository takes precedence over the first repository when the observable
	 * values are updated in the same transaction (or during the initial read of the observable value).
	 */
	readonly repository: IObservable<ISCMRepository | undefined>;
	private readonly _selectedRepository = observableValue<'auto' | ISCMRepository>(this, 'auto');

	readonly onDidChangeHistoryItemsFilter = observableSignal(this);
	readonly isViewModelEmpty = observableValue(this, false);

	private readonly _repositoryState = new Map<ISCMRepository, RepositoryState>();
	private readonly _repositoryFilterState = new Map<string, HistoryItemRefsFilter>();

	private readonly _scmHistoryItemCountCtx: IContextKey<number>;

	constructor(
		@IConfigurationService private readonly _configurationService: IConfigurationService,
		@IContextKeyService private readonly _contextKeyService: IContextKeyService,
		@IExtensionService private readonly _extensionService: IExtensionService,
		@ISCMService private readonly _scmService: ISCMService,
		@ISCMViewService private readonly _scmViewService: ISCMViewService,
		@IStorageService private readonly _storageService: IStorageService
	) {
		super();

		this._repositoryFilterState = this._loadHistoryItemsFilterState();

		this._extensionService.onWillStop(this._saveHistoryItemsFilterState, this, this._store);
		this._storageService.onWillSaveState(this._saveHistoryItemsFilterState, this, this._store);

		this._scmHistoryItemCountCtx = ContextKeys.SCMHistoryItemCount.bindTo(this._contextKeyService);

		const firstRepository = this._scmService.repositoryCount > 0
			? constObservable(Iterable.first(this._scmService.repositories))
			: observableFromEvent(this,
				Event.once(this._scmService.onDidAddRepository),
				repository => repository);

		const graphRepository = derived(reader => {
			const selectedRepository = this._selectedRepository.read(reader);
			if (selectedRepository !== 'auto') {
				return selectedRepository;
			}

			return this._scmViewService.activeRepository.read(reader);
		});

		this.repository = latestChangedValue(this, [firstRepository, graphRepository]);

		const closedRepository = observableFromEvent(this,
			this._scmService.onDidRemoveRepository,
			repository => repository);

		// Closed repository cleanup
		this._register(autorun(reader => {
			const repository = closedRepository.read(reader);
			if (!repository) {
				return;
			}

			if (this.repository.get() === repository) {
				this._selectedRepository.set(Iterable.first(this._scmService.repositories) ?? 'auto', undefined);
			}

			this._repositoryState.delete(repository);
		}));
	}

	clearRepositoryState(): void {
		const repository = this.repository.get();
		if (!repository) {
			return;
		}

		this._repositoryState.delete(repository);
	}

	getHistoryItemsFilter(): 'all' | 'auto' | ISCMHistoryItemRef[] | undefined {
		const repository = this.repository.get();
		if (!repository) {
			return;
		}

		const filterState = this._repositoryFilterState.get(getProviderKey(repository.provider)) ?? 'auto';
		if (filterState === 'all' || filterState === 'auto') {
			return filterState;
		}

		const repositoryState = this._repositoryState.get(repository);
		return repositoryState?.historyItemsFilter;
	}

	getCurrentHistoryItemTreeElement(): SCMHistoryItemViewModelTreeElement | undefined {
		const repository = this.repository.get();
		if (!repository) {
			return undefined;
		}

		const state = this._repositoryState.get(repository);
		if (!state) {
			return undefined;
		}

		const historyProvider = repository?.provider.historyProvider.get();
		const historyItemRef = historyProvider?.historyItemRef.get();

		return state.viewModels
			.find(viewModel => viewModel.historyItemViewModel.historyItem.id === historyItemRef?.revision);
	}

	loadMore(cursor?: string): void {
		const repository = this.repository.get();
		if (!repository) {
			return;
		}

		const state = this._repositoryState.get(repository);
		if (!state) {
			return;
		}

		this._repositoryState.set(repository, { ...state, loadMore: cursor ?? true });
	}

	async getHistoryItems(): Promise<SCMHistoryItemViewModelTreeElement[]> {
		const repository = this.repository.get();
		const historyProvider = repository?.provider.historyProvider.get();

		if (!repository || !historyProvider) {
			this._scmHistoryItemCountCtx.set(0);
			this.isViewModelEmpty.set(true, undefined);
			return [];
		}

		let state = this._repositoryState.get(repository);

		if (!state || state.loadMore !== false) {
			const historyItems = state?.viewModels
				.map(vm => vm.historyItemViewModel.historyItem) ?? [];

			const historyItemRefs = state?.historyItemsFilter ??
				await this._resolveHistoryItemFilter(repository, historyProvider);

			const limit = clamp(this._configurationService.getValue<number>('scm.graph.pageSize'), 1, 1000);
			const historyItemRefIds = historyItemRefs.map(ref => ref.revision ?? ref.id);

			do {
				// Fetch the next page of history items
				historyItems.push(...(await historyProvider.provideHistoryItems({
					historyItemRefs: historyItemRefIds, limit, skip: historyItems.length
				}) ?? []));
			} while (typeof state?.loadMore === 'string' && !historyItems.find(item => item.id === state?.loadMore));

			// Create the color map
			const colorMap = this._getGraphColorMap(historyItemRefs);

			const viewModels = toISCMHistoryItemViewModelArray(historyItems, colorMap, historyProvider.historyItemRef.get())
				.map(historyItemViewModel => ({
					repository,
					historyItemViewModel,
					type: 'historyItemViewModel'
				}) satisfies SCMHistoryItemViewModelTreeElement);

			state = { historyItemsFilter: historyItemRefs, viewModels, loadMore: false };
			this._repositoryState.set(repository, state);

			this._scmHistoryItemCountCtx.set(viewModels.length);
			this.isViewModelEmpty.set(viewModels.length === 0, undefined);
		}

		return state.viewModels;
	}

	setRepository(repository: ISCMRepository | 'auto'): void {
		this._selectedRepository.set(repository, undefined);
	}

	setHistoryItemsFilter(filter: HistoryItemRefsFilter): void {
		const repository = this.repository.get();
		if (!repository) {
			return;
		}

		if (filter !== 'auto') {
			this._repositoryFilterState.set(getProviderKey(repository.provider), filter);
		} else {
			this._repositoryFilterState.delete(getProviderKey(repository.provider));
		}
		this._saveHistoryItemsFilterState();

		this.onDidChangeHistoryItemsFilter.trigger(undefined);
	}

	private _getGraphColorMap(historyItemRefs: ISCMHistoryItemRef[]): Map<string, ColorIdentifier | undefined> {
		const repository = this.repository.get();
		const historyProvider = repository?.provider.historyProvider.get();
		const historyItemRef = historyProvider?.historyItemRef.get();
		const historyItemRemoteRef = historyProvider?.historyItemRemoteRef.get();
		const historyItemBaseRef = historyProvider?.historyItemBaseRef.get();

		const colorMap = new Map<string, ColorIdentifier | undefined>();

		if (historyItemRef) {
			colorMap.set(historyItemRef.id, historyItemRef.color);

			if (historyItemRemoteRef) {
				colorMap.set(historyItemRemoteRef.id, historyItemRemoteRef.color);
			}
			if (historyItemBaseRef) {
				colorMap.set(historyItemBaseRef.id, historyItemBaseRef.color);
			}
		}

		// Add the remaining history item references to the color map
		// if not already present. These history item references will
		// be colored using the color of the history item to which they
		// point to.
		for (const ref of historyItemRefs) {
			if (!colorMap.has(ref.id)) {
				colorMap.set(ref.id, undefined);
			}
		}

		return colorMap;
	}

	private async _resolveHistoryItemFilter(repository: ISCMRepository, historyProvider: ISCMHistoryProvider): Promise<ISCMHistoryItemRef[]> {
		const historyItemRefs: ISCMHistoryItemRef[] = [];
		const historyItemsFilter = this._repositoryFilterState.get(getProviderKey(repository.provider)) ?? 'auto';

		switch (historyItemsFilter) {
			case 'all':
				historyItemRefs.push(...(await historyProvider.provideHistoryItemRefs() ?? []));
				break;
			case 'auto':
				historyItemRefs.push(...[
					historyProvider.historyItemRef.get(),
					historyProvider.historyItemRemoteRef.get(),
					historyProvider.historyItemBaseRef.get(),
				].filter(ref => !!ref));
				break;
			default: {
				// Get the latest revisions for the history items references in the filer
				const refs = (await historyProvider.provideHistoryItemRefs(historyItemsFilter) ?? [])
					.filter(ref => historyItemsFilter.some(filter => filter === ref.id));

				if (refs.length === 0) {
					// Reset the filter
					historyItemRefs.push(...[
						historyProvider.historyItemRef.get(),
						historyProvider.historyItemRemoteRef.get(),
						historyProvider.historyItemBaseRef.get(),
					].filter(ref => !!ref));
					this._repositoryFilterState.delete(getProviderKey(repository.provider));
				} else {
					// Update filter
					historyItemRefs.push(...refs);
					this._repositoryFilterState.set(getProviderKey(repository.provider), refs.map(ref => ref.id));
				}

				this._saveHistoryItemsFilterState();

				break;
			}
		}

		return historyItemRefs;
	}

	private _loadHistoryItemsFilterState() {
		try {
			const filterData = this._storageService.get('scm.graphView.referencesFilter', StorageScope.WORKSPACE);
			if (filterData) {
				return new Map<string, HistoryItemRefsFilter>(JSON.parse(filterData));
			}
		} catch { }

		return new Map<string, HistoryItemRefsFilter>();
	}

	private _saveHistoryItemsFilterState(): void {
		const filter = Array.from(this._repositoryFilterState.entries());
		this._storageService.store('scm.graphView.referencesFilter', JSON.stringify(filter), StorageScope.WORKSPACE, StorageTarget.USER);
	}

	override dispose(): void {
		this._repositoryState.clear();
		super.dispose();
	}
}

type RepositoryQuickPickItem = IQuickPickItem & { repository: 'auto' | ISCMRepository };

class RepositoryPicker {
	private readonly _autoQuickPickItem: RepositoryQuickPickItem = {
		label: localize('auto', "Auto"),
		description: localize('activeRepository', "Show the source control graph for the active repository"),
		repository: 'auto'
	};

	constructor(
		@IQuickInputService private readonly _quickInputService: IQuickInputService,
		@ISCMViewService private readonly _scmViewService: ISCMViewService
	) { }

	async pickRepository(): Promise<RepositoryQuickPickItem | undefined> {
		const picks: (RepositoryQuickPickItem | IQuickPickSeparator)[] = [
			this._autoQuickPickItem,
			{ type: 'separator' }];

		picks.push(...this._scmViewService.repositories.map(r => ({
			label: r.provider.name,
			description: r.provider.rootUri?.fsPath,
			iconClass: ThemeIcon.asClassName(Codicon.repo),
			repository: r
		})));

		return this._quickInputService.pick(picks, {
			placeHolder: localize('scmGraphRepository', "Select the repository to view, type to filter all repositories")
		});
	}
}

type HistoryItemRefQuickPickItem = IQuickPickItem & { historyItemRef: 'all' | 'auto' | ISCMHistoryItemRef };

class HistoryItemRefPicker extends Disposable {
	private readonly _allQuickPickItem: HistoryItemRefQuickPickItem = {
		id: 'all',
		label: localize('all', "All"),
		description: localize('allHistoryItemRefs', "All history item references"),
		historyItemRef: 'all'
	};

	private readonly _autoQuickPickItem: HistoryItemRefQuickPickItem = {
		id: 'auto',
		label: localize('auto', "Auto"),
		description: localize('currentHistoryItemRef', "Current history item reference(s)"),
		historyItemRef: 'auto'
	};

	constructor(
		private readonly _historyProvider: ISCMHistoryProvider,
		private readonly _historyItemsFilter: 'all' | 'auto' | ISCMHistoryItemRef[],
		@IQuickInputService private readonly _quickInputService: IQuickInputService,
	) {
		super();
	}

	async pickHistoryItemRef(): Promise<HistoryItemRefsFilter | undefined> {
		const quickPick = this._quickInputService.createQuickPick<HistoryItemRefQuickPickItem>({ useSeparators: true });
		this._store.add(quickPick);

		quickPick.placeholder = localize('scmGraphHistoryItemRef', "Select one/more history item references to view, type to filter");
		quickPick.canSelectMany = true;
		quickPick.hideCheckAll = true;
		quickPick.busy = true;
		quickPick.show();

		const items = await this._createQuickPickItems();

		// Set initial selection
		let selectedItems: HistoryItemRefQuickPickItem[] = [];
		if (this._historyItemsFilter === 'all') {
			selectedItems.push(this._allQuickPickItem);
		} else if (this._historyItemsFilter === 'auto') {
			selectedItems.push(this._autoQuickPickItem);
		} else {
			let index = 0;
			while (index < items.length) {
				if (items[index].type === 'separator') {
					index++;
					continue;
				}

				if (this._historyItemsFilter.some(ref => ref.id === items[index].id)) {
					const item = items.splice(index, 1) as HistoryItemRefQuickPickItem[];
					selectedItems.push(...item);
				} else {
					index++;
				}
			}

			// Insert the selected items after `All` and `Auto`
			items.splice(2, 0, { type: 'separator' }, ...selectedItems);
		}

		quickPick.items = items;
		quickPick.selectedItems = selectedItems;
		quickPick.busy = false;

		return new Promise<HistoryItemRefsFilter | undefined>(resolve => {
			this._store.add(quickPick.onDidChangeSelection(items => {
				const { added } = delta(selectedItems, items, (a, b) => compare(a.id ?? '', b.id ?? ''));
				if (added.length > 0) {
					if (added[0].historyItemRef === 'all' || added[0].historyItemRef === 'auto') {
						quickPick.selectedItems = [added[0]];
					} else {
						// Remove 'all' and 'auto' items if present
						quickPick.selectedItems = [...quickPick.selectedItems
							.filter(i => i.historyItemRef !== 'all' && i.historyItemRef !== 'auto')];
					}
				}

				selectedItems = [...quickPick.selectedItems];
			}));

			this._store.add(quickPick.onDidAccept(() => {
				if (selectedItems.length === 0) {
					resolve(undefined);
				} else if (selectedItems.length === 1 && selectedItems[0].historyItemRef === 'all') {
					resolve('all');
				} else if (selectedItems.length === 1 && selectedItems[0].historyItemRef === 'auto') {
					resolve('auto');
				} else {
					resolve(selectedItems.map(item => (item.historyItemRef as ISCMHistoryItemRef).id));
				}

				quickPick.hide();
			}));

			this._store.add(quickPick.onDidHide(() => {
				resolve(undefined);
				this.dispose();
			}));
		});
	}

	private async _createQuickPickItems(): Promise<(HistoryItemRefQuickPickItem | IQuickPickSeparator)[]> {
		const picks: (HistoryItemRefQuickPickItem | IQuickPickSeparator)[] = [
			this._allQuickPickItem, this._autoQuickPickItem
		];

		const historyItemRefs = await this._historyProvider.provideHistoryItemRefs() ?? [];
		const historyItemRefsByCategory = groupBy(historyItemRefs, (a, b) => compare(a.category ?? '', b.category ?? ''));

		for (const refs of historyItemRefsByCategory) {
			if (refs.length === 0) {
				continue;
			}

			picks.push({ type: 'separator', label: refs[0].category });

			picks.push(...refs.map(ref => {
				return {
					id: ref.id,
					label: ref.name,
					description: ref.description,
					iconClass: ThemeIcon.isThemeIcon(ref.icon) ?
						ThemeIcon.asClassName(ref.icon) : undefined,
					historyItemRef: ref
				};
			}));
		}

		return picks;
	}
}

export class SCMHistoryViewPane extends ViewPane {

	private _treeContainer!: HTMLElement;
	private _tree!: WorkbenchAsyncDataTree<SCMHistoryViewModel, TreeElement, FuzzyScore>;
	private _treeViewModel!: SCMHistoryViewModel;
	private _treeDataSource!: SCMHistoryTreeDataSource;
	private _treeIdentityProvider!: SCMHistoryTreeIdentityProvider;

	private readonly _repositoryIsLoadingMore = observableValue(this, false);
	private readonly _repositoryOutdated = observableValue(this, false);

	private readonly _actionRunner: IActionRunner;
	private readonly _visibilityDisposables = new DisposableStore();

	private readonly _treeOperationSequencer = new Sequencer();
	private readonly _treeLoadMoreSequencer = new Sequencer();
	private readonly _updateChildrenThrottler = new Throttler();

	private readonly _scmProviderCtx: IContextKey<string | undefined>;
	private readonly _scmCurrentHistoryItemRefHasRemote: IContextKey<boolean>;
	private readonly _scmCurrentHistoryItemRefInFilter: IContextKey<boolean>;

	private readonly _contextMenuDisposables = new MutableDisposable<DisposableStore>();

	constructor(
		options: IViewPaneOptions,
<<<<<<< HEAD
		// @ICommandService private readonly _commandService: ICommandService,
=======
		@IEditorService private readonly _editorService: IEditorService,
>>>>>>> 94590884
		@IInstantiationService private readonly _instantiationService: IInstantiationService,
		@IEditorService private readonly _editorService: IEditorService,
		@IMenuService private readonly _menuService: IMenuService,
		@IProgressService private readonly _progressService: IProgressService,
		@IConfigurationService configurationService: IConfigurationService,
		@IContextMenuService contextMenuService: IContextMenuService,
		@IKeybindingService keybindingService: IKeybindingService,
		@IInstantiationService instantiationService: IInstantiationService,
		@IViewDescriptorService viewDescriptorService: IViewDescriptorService,
		@IContextKeyService contextKeyService: IContextKeyService,
		@IOpenerService openerService: IOpenerService,
		@IThemeService themeService: IThemeService,
		@IHoverService hoverService: IHoverService
	) {
		super({
			...options,
			titleMenuId: MenuId.SCMHistoryTitle,
			showActions: ViewPaneShowActions.WhenExpanded
		}, keybindingService, contextMenuService, configurationService, contextKeyService, viewDescriptorService, instantiationService, openerService, themeService, hoverService);

		this._scmProviderCtx = ContextKeys.SCMProvider.bindTo(this.scopedContextKeyService);
		this._scmCurrentHistoryItemRefHasRemote = ContextKeys.SCMCurrentHistoryItemRefHasRemote.bindTo(this.scopedContextKeyService);
		this._scmCurrentHistoryItemRefInFilter = ContextKeys.SCMCurrentHistoryItemRefInFilter.bindTo(this.scopedContextKeyService);

		this._actionRunner = this.instantiationService.createInstance(SCMHistoryViewPaneActionRunner);
		this._register(this._actionRunner);

		this._register(this._updateChildrenThrottler);
	}

	protected override renderHeaderTitle(container: HTMLElement): void {
		super.renderHeaderTitle(container, this.title);

		const element = h('div.scm-graph-view-badge-container', [
			h('div.scm-graph-view-badge.monaco-count-badge.long@badge')
		]);

		element.badge.textContent = 'Outdated';
		container.appendChild(element.root);

		this._register(this.hoverService.setupManagedHover(getDefaultHoverDelegate('mouse'), element.root, {
			markdown: {
				value: localize('scmGraphViewOutdated', "Please refresh the graph using the refresh action ($(refresh))."),
				supportThemeIcons: true
			},
			markdownNotSupportedFallback: undefined
		}));

		this._register(autorun(reader => {
			const outdated = this._repositoryOutdated.read(reader);
			element.root.style.display = outdated ? '' : 'none';
		}));
	}

	protected override renderBody(container: HTMLElement): void {
		super.renderBody(container);

		this._treeContainer = append(container, $('.scm-view.scm-history-view.show-file-icons'));
		this._treeContainer.classList.add('file-icon-themable-tree');

		this._createTree(this._treeContainer);

		this.onDidChangeBodyVisibility(async visible => {
			if (!visible) {
				this._visibilityDisposables.clear();
				return;
			}

			// Create view model
			this._treeViewModel = this.instantiationService.createInstance(SCMHistoryViewModel);
			this._visibilityDisposables.add(this._treeViewModel);

			// Wait for first repository to be initialized
			const firstRepositoryInitialized = derived(this, reader => {
				const repository = this._treeViewModel.repository.read(reader);
				const historyProvider = repository?.provider.historyProvider.read(reader);
				const historyItemRef = historyProvider?.historyItemRef.read(reader);

				return historyItemRef !== undefined ? true : undefined;
			});
			await waitForState(firstRepositoryInitialized);

			// Initial rendering
			await this._progressService.withProgress({ location: this.id }, async () => {
				await this._treeOperationSequencer.queue(async () => {
					await this._tree.setInput(this._treeViewModel);
					this._tree.scrollTop = 0;
				});
			});

			this._visibilityDisposables.add(autorun(reader => {
				this._treeViewModel.isViewModelEmpty.read(reader);
				this._onDidChangeViewWelcomeState.fire();
			}));

			// Repository change
			let isFirstRun = true;
			this._visibilityDisposables.add(autorunWithStore((reader, store) => {
				const repository = this._treeViewModel.repository.read(reader);
				const historyProvider = repository?.provider.historyProvider.read(reader);
				if (!repository || !historyProvider) {
					return;
				}

				// HistoryItemId changed (checkout)
				const historyItemRefId = derived(reader => {
					return historyProvider.historyItemRef.read(reader)?.id;
				});
				store.add(runOnChange(historyItemRefId, async historyItemRefIdValue => {
					await this.refresh();

					// Update context key (needs to be done after the refresh call)
					this._scmCurrentHistoryItemRefInFilter.set(this._isCurrentHistoryItemInFilter(historyItemRefIdValue));
				}));

				// HistoryItemRefs changed
				store.add(runOnChange(historyProvider.historyItemRefChanges, changes => {
					if (changes.silent) {
						// The history item reference changes occurred in the background (ex: Auto Fetch)
						// If tree is scrolled to the top, we can safely refresh the tree, otherwise we
						// will show a visual cue that the view is outdated.
						if (this._tree.scrollTop === 0) {
							this.refresh();
							return;
						}

						// Show the "Outdated" badge on the view
						this._repositoryOutdated.set(true, undefined);
						return;
					}

					this.refresh();
				}));

				// HistoryItemRefs filter changed
				store.add(runOnChange(this._treeViewModel.onDidChangeHistoryItemsFilter, async () => {
					await this.refresh();

					// Update context key (needs to be done after the refresh call)
					this._scmCurrentHistoryItemRefInFilter.set(this._isCurrentHistoryItemInFilter(historyItemRefId.get()));
				}));

				// HistoryItemRemoteRef changed
				store.add(autorun(reader => {
					this._scmCurrentHistoryItemRefHasRemote.set(!!historyProvider.historyItemRemoteRef.read(reader));
				}));

				// Update context
				this._scmProviderCtx.set(repository.provider.contextValue);
				this._scmCurrentHistoryItemRefInFilter.set(this._isCurrentHistoryItemInFilter(historyItemRefId.get()));

				// We skip refreshing the graph on the first execution of the autorun
				// since the graph for the first repository is rendered when the tree
				// input is set.
				if (!isFirstRun) {
					this.refresh();
				}
				isFirstRun = false;
			}));
		}, this, this._store);
	}

	protected override layoutBody(height: number, width: number): void {
		super.layoutBody(height, width);
		this._tree.layout(height, width);
	}

	override getActionRunner(): IActionRunner | undefined {
		return this._actionRunner;
	}

	override getActionsContext(): ISCMProvider | undefined {
		return this._treeViewModel?.repository.get()?.provider;
	}

	override createActionViewItem(action: IAction, options?: IDropdownMenuActionViewItemOptions): IActionViewItem | undefined {
		if (action.id === PICK_REPOSITORY_ACTION_ID) {
			const repository = this._treeViewModel?.repository.get();
			if (repository) {
				return new SCMRepositoryActionViewItem(repository, action, options);
			}
		} else if (action.id === PICK_HISTORY_ITEM_REFS_ACTION_ID) {
			const repository = this._treeViewModel?.repository.get();
			const historyItemsFilter = this._treeViewModel?.getHistoryItemsFilter();
			if (repository && historyItemsFilter) {
				return new SCMHistoryItemRefsActionViewItem(repository, historyItemsFilter, action, options);
			}
		}

		return super.createActionViewItem(action, options);
	}

	override focus(): void {
		super.focus();

		const fakeKeyboardEvent = new KeyboardEvent('keydown');
		this._tree.focusFirst(fakeKeyboardEvent);
		this._tree.domFocus();
	}

	override shouldShowWelcome(): boolean {
		return this._treeViewModel?.isViewModelEmpty.get() === true;
	}

	async refresh(): Promise<void> {
		this._treeViewModel.clearRepositoryState();
		await this._updateChildren();

		this.updateActions();
		this._repositoryOutdated.set(false, undefined);
		this._tree.scrollTop = 0;
	}

	async pickRepository(): Promise<void> {
		const picker = this._instantiationService.createInstance(RepositoryPicker);
		const result = await picker.pickRepository();

		if (result) {
			this._treeViewModel.setRepository(result.repository);
		}
	}

	async pickHistoryItemRef(): Promise<void> {
		const repository = this._treeViewModel.repository.get();
		const historyProvider = repository?.provider.historyProvider.get();
		const historyItemsFilter = this._treeViewModel.getHistoryItemsFilter();

		if (!historyProvider || !historyItemsFilter) {
			return;
		}

		const picker = this._instantiationService.createInstance(HistoryItemRefPicker, historyProvider, historyItemsFilter);
		const result = await picker.pickHistoryItemRef();

		if (result) {
			this._treeViewModel.setHistoryItemsFilter(result);
		}
	}

	async revealCurrentHistoryItem(): Promise<void> {
		const repository = this._treeViewModel.repository.get();
		const historyProvider = repository?.provider.historyProvider.get();
		const historyItemRef = historyProvider?.historyItemRef.get();
		if (!repository || !historyItemRef?.id || !historyItemRef?.revision) {
			return;
		}

		if (!this._isCurrentHistoryItemInFilter(historyItemRef.id)) {
			return;
		}

		const revealTreeNode = (): boolean => {
			const historyItemTreeElement = this._treeViewModel.getCurrentHistoryItemTreeElement();

			if (historyItemTreeElement && this._tree.hasNode(historyItemTreeElement)) {
				this._tree.reveal(historyItemTreeElement, 0.5);

				this._tree.setSelection([historyItemTreeElement]);
				this._tree.setFocus([historyItemTreeElement]);
				return true;
			}

			return false;
		};

		if (revealTreeNode()) {
			return;
		}

		// Fetch current history item
		await this._loadMore(historyItemRef.revision);

		// Reveal node
		revealTreeNode();
	}

	private _createTree(container: HTMLElement): void {
		this._treeIdentityProvider = new SCMHistoryTreeIdentityProvider();

		const historyItemHoverDelegate = this.instantiationService.createInstance(HistoryItemHoverDelegate, this.viewDescriptorService.getViewLocationById(this.id));
		this._register(historyItemHoverDelegate);

		const resourceLabels = this.instantiationService.createInstance(ResourceLabels, { onDidChangeVisibility: this.onDidChangeBodyVisibility });
		this._register(resourceLabels);

		this._treeDataSource = this.instantiationService.createInstance(SCMHistoryTreeDataSource);
		this._register(this._treeDataSource);

		this._tree = this.instantiationService.createInstance(
			WorkbenchAsyncDataTree,
			'SCM History Tree',
			container,
			new ListDelegate(),
			[
				this.instantiationService.createInstance(HistoryItemRenderer, historyItemHoverDelegate),
				this.instantiationService.createInstance(HistoryItemChangeRenderer, resourceLabels),
				this.instantiationService.createInstance(HistoryItemLoadMoreRenderer, this._repositoryIsLoadingMore, () => this._loadMore()),
			],
			this._treeDataSource,
			{
				accessibilityProvider: new SCMHistoryTreeAccessibilityProvider(),
				identityProvider: this._treeIdentityProvider,
				collapseByDefault: (e: unknown) => true,
				keyboardNavigationLabelProvider: new SCMHistoryTreeKeyboardNavigationLabelProvider(),
				horizontalScrolling: false,
				multipleSelectionSupport: false,
				renderIndentGuides: RenderIndentGuides.None
			}
		) as WorkbenchAsyncDataTree<SCMHistoryViewModel, TreeElement, FuzzyScore>;
		this._register(this._tree);

		this._tree.onDidOpen(this._onDidOpen, this, this._store);
		this._tree.onContextMenu(this._onContextMenu, this, this._store);
	}

	private _isCurrentHistoryItemInFilter(historyItemRefId: string | undefined): boolean {
		if (!historyItemRefId) {
			return false;
		}

		const historyItemFilter = this._treeViewModel.getHistoryItemsFilter();
		if (historyItemFilter === 'all' || historyItemFilter === 'auto') {
			return true;
		}

		return Array.isArray(historyItemFilter) && !!historyItemFilter.find(ref => ref.id === historyItemRefId);
	}

	private async _onDidOpen(e: IOpenEvent<TreeElement | undefined>): Promise<void> {
		if (!e.element) {
			return;
		} else if (isSCMHistoryItemViewModelTreeElement(e.element)) {
			return;

			// const historyItem = e.element.historyItemViewModel.historyItem;
			// const historyItemParentId = historyItem.parentIds.length > 0 ? historyItem.parentIds[0] : undefined;

			// const historyProvider = e.element.repository.provider.historyProvider.get();
			// const historyItemChanges = await historyProvider?.provideHistoryItemChanges(historyItem.id, historyItemParentId);
			// if (historyItemChanges) {
			// 	const title = getHistoryItemEditorTitle(historyItem);
			// 	const rootUri = e.element.repository.provider.rootUri;
			// 	const path = rootUri ? rootUri.path : e.element.repository.provider.label;
			// 	const multiDiffSourceUri = URI.from({ scheme: 'scm-history-item', path: `${path}/${historyItemParentId}..${historyItem.id}` }, true);

			// 	await this._commandService.executeCommand('_workbench.openMultiDiffEditor', { title, multiDiffSourceUri, resources: historyItemChanges });
			// }
		} else if (isSCMHistoryItemChangeViewModelTreeElement(e.element)) {
			// TODO@lszomoru - this information should be cached
			const historyItemChange = e.element.historyItemChange;
			const historyItem = e.element.historyItemViewModel.historyItem;
			const historyItemParentId = historyItem.parentIds.length > 0 ? historyItem.parentIds[0] : undefined;

			const historyProvider = e.element.repository.provider.historyProvider.get();
			const historyItemChanges = await historyProvider?.provideHistoryItemChanges(historyItem.id, historyItemParentId);
			if (historyItemChanges) {
				const title = getHistoryItemEditorTitle(historyItem);
				const rootUri = e.element.repository.provider.rootUri;
				const path = rootUri ? rootUri.path : e.element.repository.provider.label;
				const multiDiffSourceUri = URI.from({ scheme: 'scm-history-item', path: `${path}/${historyItemParentId}..${historyItem.id}` }, true);

				await this._editorService.openEditor({
					label: title,
					multiDiffSource: multiDiffSourceUri,
					resources: historyItemChanges.map(c => ({
						original: { resource: c.originalUri },
						modified: { resource: c.modifiedUri }
					})),
<<<<<<< HEAD
					options: {
						viewState: {
							revealData: {
								resource: {
									original: historyItemChange.originalUri,
									modified: historyItemChange.modifiedUri
								}
							}
						}
					}
=======
					options: e.editorOptions
>>>>>>> 94590884
				});
			}
		} else if (isSCMHistoryItemLoadMoreTreeElement(e.element)) {
			const pageOnScroll = this.configurationService.getValue<boolean>('scm.graph.pageOnScroll') === true;
			if (!pageOnScroll) {
				this._loadMore();
				this._tree.setSelection([]);
			}
		}
	}

	private _onContextMenu(e: ITreeContextMenuEvent<TreeElement | null>): void {
		const element = e.element;

		if (!element || !isSCMHistoryItemViewModelTreeElement(element)) {
			return;
		}

		this._contextMenuDisposables.value = new DisposableStore();

		const historyItemRefMenuItems = MenuRegistry.getMenuItems(MenuId.SCMHistoryItemRefContext).filter(item => isIMenuItem(item));

		// If there are any history item references we have to add a submenu item for each orignal action,
		// and a menu item for each history item ref that matches the `when` clause of the original action.
		if (historyItemRefMenuItems.length > 0 && element.historyItemViewModel.historyItem.references?.length) {
			const historyItemRefActions = new Map<string, ISCMHistoryItemRef[]>();

			for (const ref of element.historyItemViewModel.historyItem.references) {
				const contextKeyService = this.scopedContextKeyService.createOverlay([
					['scmHistoryItemRef', ref.id]
				]);

				const menuActions = this._menuService.getMenuActions(
					MenuId.SCMHistoryItemRefContext, contextKeyService);

				for (const action of menuActions.flatMap(a => a[1])) {
					if (!historyItemRefActions.has(action.id)) {
						historyItemRefActions.set(action.id, []);
					}

					historyItemRefActions.get(action.id)!.push(ref);
				}
			}

			// Register submenu, menu items
			for (const historyItemRefMenuItem of historyItemRefMenuItems) {
				const actionId = historyItemRefMenuItem.command.id;

				if (!historyItemRefActions.has(actionId)) {
					continue;
				}

				// Register the submenu for the original action
				this._contextMenuDisposables.value.add(MenuRegistry.appendMenuItem(MenuId.SCMHistoryItemContext, {
					title: historyItemRefMenuItem.command.title,
					submenu: MenuId.for(actionId),
					group: historyItemRefMenuItem?.group,
					order: historyItemRefMenuItem?.order
				}));

				// Register the action for the history item ref
				for (const historyItemRef of historyItemRefActions.get(actionId) ?? []) {
					this._contextMenuDisposables.value.add(registerAction2(class extends Action2 {
						constructor() {
							super({
								id: `${actionId}.${historyItemRef.id}`,
								title: historyItemRef.name,
								menu: {
									id: MenuId.for(actionId),
									group: historyItemRef.category
								}
							});
						}
						override run(accessor: ServicesAccessor, ...args: any[]): void {
							const commandService = accessor.get(ICommandService);
							commandService.executeCommand(actionId, ...args, historyItemRef.id);
						}
					}));
				}
			}
		}

		const historyItemMenuActions = this._menuService.getMenuActions(MenuId.SCMHistoryItemContext, this.scopedContextKeyService, {
			arg: element.repository.provider,
			shouldForwardArgs: true
		});

		this.contextMenuService.showContextMenu({
			contextKeyService: this.scopedContextKeyService,
			getAnchor: () => e.anchor,
			getActions: () => getFlatContextMenuActions(historyItemMenuActions),
			getActionsContext: () => element.historyItemViewModel.historyItem
		});
	}

	private async _loadMore(cursor?: string): Promise<void> {
		return this._treeLoadMoreSequencer.queue(async () => {
			if (this._repositoryIsLoadingMore.get()) {
				return;
			}

			this._repositoryIsLoadingMore.set(true, undefined);
			this._treeViewModel.loadMore(cursor);

			await this._updateChildren();
			this._repositoryIsLoadingMore.set(false, undefined);
		});
	}

	private _updateChildren(): Promise<void> {
		return this._updateChildrenThrottler.queue(
			() => this._treeOperationSequencer.queue(
				async () => {
					await this._progressService.withProgress({ location: this.id },
						async () => {
							await this._tree.updateChildren(undefined, undefined, undefined, {
								// diffIdentityProvider: this._treeIdentityProvider
							});
						});
				}));
	}

	override dispose(): void {
		this._contextMenuDisposables.dispose();
		this._visibilityDisposables.dispose();
		super.dispose();
	}
}<|MERGE_RESOLUTION|>--- conflicted
+++ resolved
@@ -63,11 +63,8 @@
 import { IExtensionService } from '../../../services/extensions/common/extensions.js';
 import { groupBy as groupBy2 } from '../../../../base/common/collections.js';
 import { getFlatContextMenuActions } from '../../../../platform/actions/browser/menuEntryActionViewItem.js';
-<<<<<<< HEAD
 import { IResourceLabel, ResourceLabels } from '../../../browser/labels.js';
 import { FileKind } from '../../../../platform/files/common/files.js';
-=======
->>>>>>> 94590884
 import { IEditorService } from '../../../services/editor/common/editorService.js';
 
 const PICK_REPOSITORY_ACTION_ID = 'workbench.scm.action.graph.pickRepository';
@@ -1307,13 +1304,8 @@
 
 	constructor(
 		options: IViewPaneOptions,
-<<<<<<< HEAD
-		// @ICommandService private readonly _commandService: ICommandService,
-=======
 		@IEditorService private readonly _editorService: IEditorService,
->>>>>>> 94590884
 		@IInstantiationService private readonly _instantiationService: IInstantiationService,
-		@IEditorService private readonly _editorService: IEditorService,
 		@IMenuService private readonly _menuService: IMenuService,
 		@IProgressService private readonly _progressService: IProgressService,
 		@IConfigurationService configurationService: IConfigurationService,
@@ -1680,7 +1672,6 @@
 						original: { resource: c.originalUri },
 						modified: { resource: c.modifiedUri }
 					})),
-<<<<<<< HEAD
 					options: {
 						viewState: {
 							revealData: {
@@ -1691,9 +1682,6 @@
 							}
 						}
 					}
-=======
-					options: e.editorOptions
->>>>>>> 94590884
 				});
 			}
 		} else if (isSCMHistoryItemLoadMoreTreeElement(e.element)) {
