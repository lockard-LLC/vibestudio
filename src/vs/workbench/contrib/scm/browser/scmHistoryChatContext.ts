--- conflicted
+++ resolved
@@ -79,13 +79,8 @@
 
 	asPicker(_widget: IChatWidget) {
 		return {
-<<<<<<< HEAD
-			placeholder: localize('chatContext.scmHistoryItems.placeholder', 'Select a change to attach (type to search)'),
-			picks: async (query: string) => {
-=======
 			placeholder: localize('chatContext.scmHistoryItems.placeholder', 'Select a change'),
 			picks: (async (): Promise<ChatContextPick[]> => {
->>>>>>> 28b55a76
 				const activeRepository = this._scmViewService.activeRepository.get();
 				const historyProvider = activeRepository?.provider.historyProvider.get();
 				if (!activeRepository || !historyProvider) {
