--- conflicted
+++ resolved
@@ -103,16 +103,11 @@
 			this._lastBackground = colorInfo.editorBackground;
 
 			// the color needs to be in hex
-<<<<<<< HEAD
 			const backgroundColor = this._themeService.getTheme().getColor(editorBackground) || this._themeService.getTheme().getColor(themes.WORKBENCH_BACKGROUND);
 			if (backgroundColor) {
-				this._broadcastService.broadcast({ channel: 'vscode:changeColorTheme', payload: JSON.stringify({ baseTheme, background: Color.Format.CSS.formatHex(backgroundColor) }) });
+				const payload = JSON.stringify({ baseTheme, background: Color.Format.CSS.formatHex(backgroundColor) });
+				ipc.send('vscode:changeColorTheme', this.windowService.windowId, payload);
 			}
-=======
-			const backgroundColor = this._themeService.getTheme().getColor(editorBackground) || themes.WORKBENCH_BACKGROUND(this._themeService.getTheme());
-			const payload = JSON.stringify({ baseTheme, background: Color.Format.CSS.formatHex(backgroundColor) });
-			ipc.send('vscode:changeColorTheme', this.windowService.windowId, payload);
->>>>>>> b9edd593
 		}
 	}
 
