--- conflicted
+++ resolved
@@ -28,10 +28,7 @@
 import { Promises } from 'vs/base/common/async';
 import { SaveSourceRegistry } from 'vs/workbench/common/editor';
 import { CellUri } from 'vs/workbench/contrib/notebook/common/notebookCommon';
-<<<<<<< HEAD
-=======
 import { INotebookEditorModelResolverService } from 'vs/workbench/contrib/notebook/common/notebookEditorModelResolverService';
->>>>>>> 542c522e
 
 const REPLACE_PREVIEW = 'replacePreview';
 
@@ -119,19 +116,12 @@
 			if (e.resource.scheme === network.Schemas.vscodeNotebookCell) {
 				const notebookResource = CellUri.parse(e.resource)?.notebook;
 				if (notebookResource) {
-<<<<<<< HEAD
-					return this.editorService.save([...this.editorService.findEditors(notebookResource)]);
-				} else {
-					return Promise.resolve();
-				}
-=======
 					// todo: find whether there is a common API for saving notebooks and text files
 					const ref = await this.notebookEditorModelResolverService.resolve(notebookResource);
 					await ref.object.save({ source: ReplaceService.REPLACE_SAVE_SOURCE });
 					ref.dispose();
 				}
 				return;
->>>>>>> 542c522e
 			} else {
 				return this.textFileService.files.get(e.resource)?.save({ source: ReplaceService.REPLACE_SAVE_SOURCE });
 			}
