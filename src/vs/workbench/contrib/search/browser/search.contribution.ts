/*---------------------------------------------------------------------------------------------
 *  Copyright (c) Microsoft Corporation. All rights reserved.
 *  Licensed under the MIT License. See License.txt in the project root for license information.
 *--------------------------------------------------------------------------------------------*/

import { onUnexpectedError } from 'vs/base/common/errors';
import { KeyCode, KeyMod } from 'vs/base/common/keyCodes';
import * as platform from 'vs/base/common/platform';
import { dirname } from 'vs/base/common/resources';
import { assertIsDefined, assertType } from 'vs/base/common/types';
import { URI } from 'vs/base/common/uri';
import { ToggleCaseSensitiveKeybinding, TogglePreserveCaseKeybinding, ToggleRegexKeybinding, ToggleWholeWordKeybinding } from 'vs/editor/contrib/find/browser/findModel';
import { AbstractGotoLineQuickAccessProvider } from 'vs/editor/contrib/quickAccess/browser/gotoLineQuickAccess';
import * as nls from 'vs/nls';
import { Action2, MenuId, MenuRegistry, registerAction2, SyncActionDescriptor } from 'vs/platform/actions/common/actions';
import { ICommandAction } from 'vs/platform/action/common/action';
import { CommandsRegistry, ICommandHandler, ICommandService } from 'vs/platform/commands/common/commands';
import { IConfigurationService } from 'vs/platform/configuration/common/configuration';
import { ConfigurationScope, Extensions as ConfigurationExtensions, IConfigurationRegistry } from 'vs/platform/configuration/common/configurationRegistry';
import { ContextKeyExpr, IContextKeyService } from 'vs/platform/contextkey/common/contextkey';
import { IFileService } from 'vs/platform/files/common/files';
import { SyncDescriptor } from 'vs/platform/instantiation/common/descriptors';
import { registerSingleton } from 'vs/platform/instantiation/common/extensions';
import { IInstantiationService, ServicesAccessor } from 'vs/platform/instantiation/common/instantiation';
import { KeybindingsRegistry, KeybindingWeight } from 'vs/platform/keybinding/common/keybindingsRegistry';
import { IListService, WorkbenchListFocusContextKey, WorkbenchObjectTree } from 'vs/platform/list/browser/listService';
import { Extensions as QuickAccessExtensions, IQuickAccessRegistry } from 'vs/platform/quickinput/common/quickAccess';
import { IQuickInputService } from 'vs/platform/quickinput/common/quickInput';
import { Registry } from 'vs/platform/registry/common/platform';
import { IWorkspaceContextService } from 'vs/platform/workspace/common/workspace';
import { ViewPaneContainer } from 'vs/workbench/browser/parts/views/viewPaneContainer';
import { defaultQuickAccessContextKeyValue } from 'vs/workbench/browser/quickaccess';
import { Extensions as ActionExtensions, IWorkbenchActionRegistry } from 'vs/workbench/common/actions';
import { Extensions as WorkbenchExtensions, IWorkbenchContribution, IWorkbenchContributionsRegistry } from 'vs/workbench/common/contributions';
import { Extensions as ViewExtensions, IViewContainersRegistry, IViewDescriptor, IViewDescriptorService, IViewsRegistry, IViewsService, ViewContainerLocation } from 'vs/workbench/common/views';
import { GotoSymbolQuickAccessProvider } from 'vs/workbench/contrib/codeEditor/browser/quickaccess/gotoSymbolQuickAccess';
import { ExplorerViewPaneContainer } from 'vs/workbench/contrib/files/browser/explorerViewlet';
import { getMultiSelectedResources, IExplorerService } from 'vs/workbench/contrib/files/browser/files';
import { ExplorerFolderContext, ExplorerRootContext, FilesExplorerFocusCondition, VIEWLET_ID as VIEWLET_ID_FILES } from 'vs/workbench/contrib/files/common/files';
import { AnythingQuickAccessProvider } from 'vs/workbench/contrib/search/browser/anythingQuickAccess';
import { registerContributions as replaceContributions } from 'vs/workbench/contrib/search/browser/replaceContributions';
import { cancelSearch, clearHistoryCommand, clearSearchResults, CloseReplaceAction, collapseDeepestExpandedLevel, copyAllCommand, copyMatchCommand, copyPathCommand, expandAll, FindInFilesCommand, FocusNextInputAction, FocusNextSearchResultAction, FocusPreviousInputAction, FocusPreviousSearchResultAction, focusSearchListCommand, getSearchView, openSearchView, refreshSearch, RemoveAction, ReplaceAction, ReplaceAllAction, ReplaceAllInFolderAction, ReplaceInFilesAction, toggleCaseSensitiveCommand, togglePreserveCaseCommand, toggleRegexCommand, ToggleSearchOnTypeAction, toggleWholeWordCommand } from 'vs/workbench/contrib/search/browser/searchActions';
import { searchClearIcon, searchCollapseAllIcon, searchExpandAllIcon, searchRefreshIcon, searchStopIcon, searchShowAsTree, searchViewIcon, searchShowAsList } from 'vs/workbench/contrib/search/browser/searchIcons';
import { SearchView } from 'vs/workbench/contrib/search/browser/searchView';
import { registerContributions as searchWidgetContributions } from 'vs/workbench/contrib/search/browser/searchWidget';
import { SymbolsQuickAccessProvider } from 'vs/workbench/contrib/search/browser/symbolsQuickAccess';
import * as Constants from 'vs/workbench/contrib/search/common/constants';
import { resolveResourcesForSearchIncludes } from 'vs/workbench/services/search/common/queryBuilder';
import { getWorkspaceSymbols, IWorkspaceSymbol, SearchStateKey, SearchUIState } from 'vs/workbench/contrib/search/common/search';
import { ISearchHistoryService, SearchHistoryService } from 'vs/workbench/contrib/search/common/searchHistoryService';
import { FileMatch, FileMatchOrMatch, FolderMatch, ISearchWorkbenchService, Match, RenderableMatch, SearchWorkbenchService } from 'vs/workbench/contrib/search/common/searchModel';
import * as SearchEditorConstants from 'vs/workbench/contrib/searchEditor/browser/constants';
import { SearchEditor } from 'vs/workbench/contrib/searchEditor/browser/searchEditor';
import { IEditorService } from 'vs/workbench/services/editor/common/editorService';
import { LifecyclePhase } from 'vs/workbench/services/lifecycle/common/lifecycle';
import { IPaneCompositePartService } from 'vs/workbench/services/panecomposite/browser/panecomposite';
import { ISearchConfiguration, SearchSortOrder, SEARCH_EXCLUDE_CONFIG, VIEWLET_ID, ViewMode, VIEW_ID } from 'vs/workbench/services/search/common/search';
import { Extensions, IConfigurationMigrationRegistry } from 'vs/workbench/common/configuration';

registerSingleton(ISearchWorkbenchService, SearchWorkbenchService, true);
registerSingleton(ISearchHistoryService, SearchHistoryService, true);

replaceContributions();
searchWidgetContributions();

const category = { value: nls.localize('search', "Search"), original: 'Search' };

KeybindingsRegistry.registerCommandAndKeybindingRule({
	id: 'workbench.action.search.toggleQueryDetails',
	weight: KeybindingWeight.WorkbenchContrib,
	when: ContextKeyExpr.or(Constants.SearchViewFocusedKey, SearchEditorConstants.InSearchEditor),
	primary: KeyMod.CtrlCmd | KeyMod.Shift | KeyCode.KeyJ,
	handler: accessor => {
		const contextService = accessor.get(IContextKeyService).getContext(document.activeElement);
		if (contextService.getValue(SearchEditorConstants.InSearchEditor.serialize())) {
			(accessor.get(IEditorService).activeEditorPane as SearchEditor).toggleQueryDetails();
		} else if (contextService.getValue(Constants.SearchViewFocusedKey.serialize())) {
			const searchView = getSearchView(accessor.get(IViewsService));
			assertIsDefined(searchView).toggleQueryDetails();
		}
	}
});

KeybindingsRegistry.registerCommandAndKeybindingRule({
	id: Constants.FocusSearchFromResults,
	weight: KeybindingWeight.WorkbenchContrib,
	when: ContextKeyExpr.and(Constants.SearchViewVisibleKey, Constants.FirstMatchFocusKey),
	primary: KeyMod.CtrlCmd | KeyCode.UpArrow,
	handler: (accessor, args: any) => {
		const searchView = getSearchView(accessor.get(IViewsService));
		searchView?.focusPreviousInputBox();
	}
});

KeybindingsRegistry.registerCommandAndKeybindingRule({
	id: Constants.OpenMatch,
	weight: KeybindingWeight.WorkbenchContrib,
	when: ContextKeyExpr.and(Constants.SearchViewVisibleKey, Constants.FileMatchOrMatchFocusKey),
	primary: KeyCode.Enter,
	mac: {
		primary: KeyCode.Enter,
		secondary: [KeyMod.CtrlCmd | KeyCode.DownArrow]
	},
	handler: (accessor) => {
		const searchView = getSearchView(accessor.get(IViewsService));
		if (searchView) {
			const tree: WorkbenchObjectTree<RenderableMatch> = searchView.getControl();
			searchView.open(<FileMatchOrMatch>tree.getFocus()[0], false, false, true);
		}
	}
});

KeybindingsRegistry.registerCommandAndKeybindingRule({
	id: Constants.OpenMatchToSide,
	weight: KeybindingWeight.WorkbenchContrib,
	when: ContextKeyExpr.and(Constants.SearchViewVisibleKey, Constants.FileMatchOrMatchFocusKey),
	primary: KeyMod.CtrlCmd | KeyCode.Enter,
	mac: {
		primary: KeyMod.WinCtrl | KeyCode.Enter
	},
	handler: (accessor, args: any) => {
		const searchView = getSearchView(accessor.get(IViewsService));
		if (searchView) {
			const tree: WorkbenchObjectTree<RenderableMatch> = searchView.getControl();
			searchView.open(<FileMatchOrMatch>tree.getFocus()[0], false, true, true);
		}
	}
});

KeybindingsRegistry.registerCommandAndKeybindingRule({
	id: Constants.RemoveActionId,
	weight: KeybindingWeight.WorkbenchContrib,
	when: ContextKeyExpr.and(Constants.SearchViewVisibleKey, Constants.FileMatchOrMatchFocusKey),
	primary: KeyCode.Delete,
	mac: {
		primary: KeyMod.CtrlCmd | KeyCode.Backspace,
	},
	handler: (accessor, args: any) => {
		const searchView = getSearchView(accessor.get(IViewsService));
		if (searchView) {
			const tree: WorkbenchObjectTree<RenderableMatch> = searchView.getControl();
			accessor.get(IInstantiationService).createInstance(RemoveAction, tree, tree.getFocus()[0]!).run();
		}
	}
});

KeybindingsRegistry.registerCommandAndKeybindingRule({
	id: Constants.ReplaceActionId,
	weight: KeybindingWeight.WorkbenchContrib,
	when: ContextKeyExpr.and(Constants.SearchViewVisibleKey, Constants.ReplaceActiveKey, Constants.MatchFocusKey),
	primary: KeyMod.Shift | KeyMod.CtrlCmd | KeyCode.Digit1,
	handler: (accessor, args: any) => {
		const searchView = getSearchView(accessor.get(IViewsService));
		if (searchView) {
			const tree: WorkbenchObjectTree<RenderableMatch> = searchView.getControl();
			accessor.get(IInstantiationService).createInstance(ReplaceAction, tree, tree.getFocus()[0] as Match, searchView).run();
		}
	}
});

KeybindingsRegistry.registerCommandAndKeybindingRule({
	id: Constants.ReplaceAllInFileActionId,
	weight: KeybindingWeight.WorkbenchContrib,
	when: ContextKeyExpr.and(Constants.SearchViewVisibleKey, Constants.ReplaceActiveKey, Constants.FileFocusKey),
	primary: KeyMod.Shift | KeyMod.CtrlCmd | KeyCode.Digit1,
	secondary: [KeyMod.CtrlCmd | KeyMod.Shift | KeyCode.Enter],
	handler: (accessor, args: any) => {
		const searchView = getSearchView(accessor.get(IViewsService));
		if (searchView) {
			const tree: WorkbenchObjectTree<RenderableMatch> = searchView.getControl();
			accessor.get(IInstantiationService).createInstance(ReplaceAllAction, searchView, tree.getFocus()[0] as FileMatch).run();
		}
	}
});

KeybindingsRegistry.registerCommandAndKeybindingRule({
	id: Constants.ReplaceAllInFolderActionId,
	weight: KeybindingWeight.WorkbenchContrib,
	when: ContextKeyExpr.and(Constants.SearchViewVisibleKey, Constants.ReplaceActiveKey, Constants.FolderFocusKey),
	primary: KeyMod.Shift | KeyMod.CtrlCmd | KeyCode.Digit1,
	secondary: [KeyMod.CtrlCmd | KeyMod.Shift | KeyCode.Enter],
	handler: (accessor, args: any) => {
		const searchView = getSearchView(accessor.get(IViewsService));
		if (searchView) {
			const tree: WorkbenchObjectTree<RenderableMatch> = searchView.getControl();
			accessor.get(IInstantiationService).createInstance(ReplaceAllInFolderAction, tree, tree.getFocus()[0] as FolderMatch).run();
		}
	}
});

KeybindingsRegistry.registerCommandAndKeybindingRule({
	id: Constants.CloseReplaceWidgetActionId,
	weight: KeybindingWeight.WorkbenchContrib,
	when: ContextKeyExpr.and(Constants.SearchViewVisibleKey, Constants.ReplaceInputBoxFocusedKey),
	primary: KeyCode.Escape,
	handler: (accessor, args: any) => {
		accessor.get(IInstantiationService).createInstance(CloseReplaceAction, Constants.CloseReplaceWidgetActionId, '').run();
	}
});

KeybindingsRegistry.registerCommandAndKeybindingRule({
	id: FocusNextInputAction.ID,
	weight: KeybindingWeight.WorkbenchContrib,
	when: ContextKeyExpr.or(
		ContextKeyExpr.and(SearchEditorConstants.InSearchEditor, Constants.InputBoxFocusedKey),
		ContextKeyExpr.and(Constants.SearchViewVisibleKey, Constants.InputBoxFocusedKey)),
	primary: KeyMod.CtrlCmd | KeyCode.DownArrow,
	handler: (accessor, args: any) => {
		accessor.get(IInstantiationService).createInstance(FocusNextInputAction, FocusNextInputAction.ID, '').run();
	}
});

KeybindingsRegistry.registerCommandAndKeybindingRule({
	id: FocusPreviousInputAction.ID,
	weight: KeybindingWeight.WorkbenchContrib,
	when: ContextKeyExpr.or(
		ContextKeyExpr.and(SearchEditorConstants.InSearchEditor, Constants.InputBoxFocusedKey),
		ContextKeyExpr.and(Constants.SearchViewVisibleKey, Constants.InputBoxFocusedKey, Constants.SearchInputBoxFocusedKey.toNegated())),
	primary: KeyMod.CtrlCmd | KeyCode.UpArrow,
	handler: (accessor, args: any) => {
		accessor.get(IInstantiationService).createInstance(FocusPreviousInputAction, FocusPreviousInputAction.ID, '').run();
	}
});

MenuRegistry.appendMenuItem(MenuId.SearchContext, {
	command: {
		id: Constants.ReplaceActionId,
		title: ReplaceAction.LABEL
	},
	when: ContextKeyExpr.and(Constants.ReplaceActiveKey, Constants.MatchFocusKey),
	group: 'search',
	order: 1
});

MenuRegistry.appendMenuItem(MenuId.SearchContext, {
	command: {
		id: Constants.ReplaceAllInFolderActionId,
		title: ReplaceAllInFolderAction.LABEL
	},
	when: ContextKeyExpr.and(Constants.ReplaceActiveKey, Constants.FolderFocusKey),
	group: 'search',
	order: 1
});

MenuRegistry.appendMenuItem(MenuId.SearchContext, {
	command: {
		id: Constants.ReplaceAllInFileActionId,
		title: ReplaceAllAction.LABEL
	},
	when: ContextKeyExpr.and(Constants.ReplaceActiveKey, Constants.FileFocusKey),
	group: 'search',
	order: 1
});

MenuRegistry.appendMenuItem(MenuId.SearchContext, {
	command: {
		id: Constants.RemoveActionId,
		title: RemoveAction.LABEL
	},
	when: Constants.FileMatchOrMatchFocusKey,
	group: 'search',
	order: 2
});

KeybindingsRegistry.registerCommandAndKeybindingRule({
	id: Constants.CopyMatchCommandId,
	weight: KeybindingWeight.WorkbenchContrib,
	when: Constants.FileMatchOrMatchFocusKey,
	primary: KeyMod.CtrlCmd | KeyCode.KeyC,
	handler: copyMatchCommand
});

MenuRegistry.appendMenuItem(MenuId.SearchContext, {
	command: {
		id: Constants.CopyMatchCommandId,
		title: nls.localize('copyMatchLabel', "Copy")
	},
	when: Constants.FileMatchOrMatchFocusKey,
	group: 'search_2',
	order: 1
});

KeybindingsRegistry.registerCommandAndKeybindingRule({
	id: Constants.CopyPathCommandId,
	weight: KeybindingWeight.WorkbenchContrib,
	when: Constants.FileMatchOrFolderMatchWithResourceFocusKey,
	primary: KeyMod.CtrlCmd | KeyMod.Alt | KeyCode.KeyC,
	win: {
		primary: KeyMod.Shift | KeyMod.Alt | KeyCode.KeyC
	},
	handler: copyPathCommand
});

MenuRegistry.appendMenuItem(MenuId.SearchContext, {
	command: {
		id: Constants.CopyPathCommandId,
		title: nls.localize('copyPathLabel', "Copy Path")
	},
	when: Constants.FileMatchOrFolderMatchWithResourceFocusKey,
	group: 'search_2',
	order: 2
});

MenuRegistry.appendMenuItem(MenuId.SearchContext, {
	command: {
		id: Constants.CopyAllCommandId,
		title: nls.localize('copyAllLabel', "Copy All")
	},
	when: Constants.HasSearchResults,
	group: 'search_2',
	order: 3
});

CommandsRegistry.registerCommand({
	id: Constants.CopyAllCommandId,
	handler: copyAllCommand
});

CommandsRegistry.registerCommand({
	id: Constants.ClearSearchHistoryCommandId,
	handler: clearHistoryCommand
});

CommandsRegistry.registerCommand({
	id: Constants.RevealInSideBarForSearchResults,
	handler: (accessor, args: any) => {
		const paneCompositeService = accessor.get(IPaneCompositePartService);
		const explorerService = accessor.get(IExplorerService);
		const contextService = accessor.get(IWorkspaceContextService);

		const searchView = getSearchView(accessor.get(IViewsService));
		if (!searchView) {
			return;
		}

		let fileMatch: FileMatch;
		if (!(args instanceof FileMatch)) {
			args = searchView.getControl().getFocus()[0];
		}
		if (args instanceof FileMatch) {
			fileMatch = args;
		} else {
			return;
		}

		paneCompositeService.openPaneComposite(VIEWLET_ID_FILES, ViewContainerLocation.Sidebar, false).then((viewlet) => {
			if (!viewlet) {
				return;
			}

			const explorerViewContainer = viewlet.getViewPaneContainer() as ExplorerViewPaneContainer;
			const uri = fileMatch.resource;
			if (uri && contextService.isInsideWorkspace(uri)) {
				const explorerView = explorerViewContainer.getExplorerView();
				explorerView.setExpanded(true);
				explorerService.select(uri, true).then(() => explorerView.focus(), onUnexpectedError);
			}
		});
	}
});

registerAction2(class CancelSearchAction extends Action2 {
	constructor() {
		super({
			id: 'search.action.cancel',
			title: {
				value: nls.localize('CancelSearchAction.label', "Cancel Search"),
				original: 'Cancel Search'
			},
			icon: searchStopIcon,
			category,
			f1: true,
			precondition: SearchStateKey.isEqualTo(SearchUIState.Idle).negate(),
			keybinding: {
				weight: KeybindingWeight.WorkbenchContrib,
				when: ContextKeyExpr.and(Constants.SearchViewVisibleKey, WorkbenchListFocusContextKey),
				primary: KeyCode.Escape,
			},
			menu: [{
				id: MenuId.ViewTitle,
				group: 'navigation',
				order: 0,
				when: ContextKeyExpr.and(ContextKeyExpr.equals('view', VIEW_ID), SearchStateKey.isEqualTo(SearchUIState.SlowSearch)),
			}]
		});
	}
	run(accessor: ServicesAccessor, ...args: any[]) {
		return cancelSearch(accessor);
	}
});

registerAction2(class RefreshAction extends Action2 {
	constructor() {
		super({
			id: 'search.action.refreshSearchResults',
			title: {
				value: nls.localize('RefreshAction.label', "Refresh"),
				original: 'Refresh'
			},
			icon: searchRefreshIcon,
			precondition: Constants.ViewHasSearchPatternKey,
			category,
			f1: true,
			menu: [{
				id: MenuId.ViewTitle,
				group: 'navigation',
				order: 0,
				when: ContextKeyExpr.and(ContextKeyExpr.equals('view', VIEW_ID), SearchStateKey.isEqualTo(SearchUIState.SlowSearch).negate()),
			}]
		});
	}
	run(accessor: ServicesAccessor, ...args: any[]) {
		return refreshSearch(accessor);
	}
});

registerAction2(class CollapseDeepestExpandedLevelAction extends Action2 {
	constructor() {
		super({
			id: 'search.action.collapseSearchResults',
			title: {
				value: nls.localize('CollapseDeepestExpandedLevelAction.label', "Collapse All"),
				original: 'Collapse All'
			},
			category,
			icon: searchCollapseAllIcon,
			f1: true,
			precondition: ContextKeyExpr.and(Constants.HasSearchResults, Constants.ViewHasSomeCollapsibleKey),
			menu: [{
				id: MenuId.ViewTitle,
				group: 'navigation',
				order: 3,
				when: ContextKeyExpr.and(ContextKeyExpr.equals('view', VIEW_ID), ContextKeyExpr.or(Constants.HasSearchResults.negate(), Constants.ViewHasSomeCollapsibleKey)),
			}]
		});
	}
	run(accessor: ServicesAccessor, ...args: any[]) {
		return collapseDeepestExpandedLevel(accessor);
	}
});

registerAction2(class ExpandAllAction extends Action2 {
	constructor() {
		super({
			id: 'search.action.expandSearchResults',
			title: {
				value: nls.localize('ExpandAllAction.label', "Expand All"),
				original: 'Expand All'
			},
			category,
			icon: searchExpandAllIcon,
			f1: true,
			precondition: ContextKeyExpr.and(Constants.HasSearchResults, Constants.ViewHasSomeCollapsibleKey.toNegated()),
			menu: [{
				id: MenuId.ViewTitle,
				group: 'navigation',
				order: 3,
				when: ContextKeyExpr.and(ContextKeyExpr.equals('view', VIEW_ID), Constants.HasSearchResults, Constants.ViewHasSomeCollapsibleKey.toNegated()),
			}]
		});
	}
	run(accessor: ServicesAccessor, ...args: any[]) {
		return expandAll(accessor);
	}
});

registerAction2(class ClearSearchResultsAction extends Action2 {
	constructor() {
		super({
			id: 'search.action.clearSearchResults',
			title: {
				value: nls.localize('ClearSearchResultsAction.label', "Clear Search Results"),
				original: 'Clear Search Results'
			},
			category,
			icon: searchClearIcon,
			f1: true,
			precondition: ContextKeyExpr.or(Constants.HasSearchResults, Constants.ViewHasSearchPatternKey, Constants.ViewHasReplacePatternKey, Constants.ViewHasFilePatternKey),
			menu: [{
				id: MenuId.ViewTitle,
				group: 'navigation',
				order: 1,
				when: ContextKeyExpr.equals('view', VIEW_ID),
			}]
		});
	}
	run(accessor: ServicesAccessor, ...args: any[]) {
		return clearSearchResults(accessor);
	}
});

registerAction2(class ViewAsTreeAction extends Action2 {
	constructor() {
		super({
			id: 'search.action.viewAsTree',
			title: {
				value: nls.localize('ViewAsTreeAction.label', "View as Tree"),
				original: 'View as Tree'
			},
			category,
			icon: searchShowAsTree,
			f1: true,
			precondition: ContextKeyExpr.and(Constants.HasSearchResults, Constants.InTreeViewKey.toNegated()),
			menu: [{
				id: MenuId.ViewTitle,
				group: 'navigation',
				order: 3,
				when: ContextKeyExpr.and(ContextKeyExpr.equals('view', VIEW_ID), Constants.InTreeViewKey.toNegated()),
			}]
		});
	}
	run(accessor: ServicesAccessor, ...args: any[]) {
		const searchView = getSearchView(accessor.get(IViewsService));
		if (searchView) {
			searchView.setTreeView(true);
		}
	}
});


registerAction2(class ViewAsListAction extends Action2 {
	constructor() {
		super({
			id: 'search.action.viewAsList',
			title: {
				value: nls.localize('ViewAsListAction.label', "View as List"),
				original: 'View as List'
			},
			category,
			icon: searchShowAsList,
			f1: true,
			precondition: ContextKeyExpr.and(Constants.HasSearchResults, Constants.InTreeViewKey),
			menu: [{
				id: MenuId.ViewTitle,
				group: 'navigation',
				order: 3,
				when: ContextKeyExpr.and(ContextKeyExpr.equals('view', VIEW_ID), Constants.InTreeViewKey),
			}]
		});
	}
	run(accessor: ServicesAccessor, ...args: any[]) {
		const searchView = getSearchView(accessor.get(IViewsService));
		if (searchView) {
			searchView.setTreeView(false);
		}
	}
});

const RevealInSideBarForSearchResultsCommand: ICommandAction = {
	id: Constants.RevealInSideBarForSearchResults,
	title: nls.localize('revealInSideBar', "Reveal in Explorer View")
};

MenuRegistry.appendMenuItem(MenuId.SearchContext, {
	command: RevealInSideBarForSearchResultsCommand,
	when: ContextKeyExpr.and(Constants.FileFocusKey, Constants.HasSearchResults),
	group: 'search_3',
	order: 1
});

const ClearSearchHistoryCommand: ICommandAction = {
	id: Constants.ClearSearchHistoryCommandId,
	title: { value: nls.localize('clearSearchHistoryLabel', "Clear Search History"), original: 'Clear Search History' },
	category
};
MenuRegistry.addCommand(ClearSearchHistoryCommand);

CommandsRegistry.registerCommand({
	id: Constants.FocusSearchListCommandID,
	handler: focusSearchListCommand
});

const FocusSearchListCommand: ICommandAction = {
	id: Constants.FocusSearchListCommandID,
	title: { value: nls.localize('focusSearchListCommandLabel', "Focus List"), original: 'Focus List' },
	category
};
MenuRegistry.addCommand(FocusSearchListCommand);


const searchInFolderCommand: ICommandHandler = async (accessor, resource?: URI) => {
	const listService = accessor.get(IListService);
	const fileService = accessor.get(IFileService);
	const viewsService = accessor.get(IViewsService);
	const contextService = accessor.get(IWorkspaceContextService);
	const commandService = accessor.get(ICommandService);
	const resources = getMultiSelectedResources(resource, listService, accessor.get(IEditorService), accessor.get(IExplorerService));
	const searchConfig = accessor.get(IConfigurationService).getValue<ISearchConfiguration>().search;
	const mode = searchConfig.mode;

	const resolvedResources = fileService.resolveAll(resources.map(resource => ({ resource }))).then(results => {
		const folders: URI[] = [];
		results.forEach(result => {
			if (result.success && result.stat) {
				folders.push(result.stat.isDirectory ? result.stat.resource : dirname(result.stat.resource));
			}
		});
		return resolveResourcesForSearchIncludes(folders, contextService);
	});

	if (mode === 'view') {
		const searchView = await openSearchView(viewsService, true);
		if (resources && resources.length && searchView) {
			searchView.searchInFolders(await resolvedResources);
		}
		return undefined;
	} else {
		return commandService.executeCommand(SearchEditorConstants.OpenEditorCommandId, {
			filesToInclude: (await resolvedResources).join(', '),
			showIncludesExcludes: true,
			location: mode === 'newEditor' ? 'new' : 'reuse',
		});
	}
};

const FIND_IN_FOLDER_ID = 'filesExplorer.findInFolder';
KeybindingsRegistry.registerCommandAndKeybindingRule({
	id: FIND_IN_FOLDER_ID,
	weight: KeybindingWeight.WorkbenchContrib,
	when: ContextKeyExpr.and(FilesExplorerFocusCondition, ExplorerFolderContext),
	primary: KeyMod.Shift | KeyMod.Alt | KeyCode.KeyF,
	handler: searchInFolderCommand
});

const FIND_IN_WORKSPACE_ID = 'filesExplorer.findInWorkspace';
CommandsRegistry.registerCommand({
	id: FIND_IN_WORKSPACE_ID,
	handler: async (accessor) => {
		const searchConfig = accessor.get(IConfigurationService).getValue<ISearchConfiguration>().search;
		const mode = searchConfig.mode;

		if (mode === 'view') {
			const searchView = await openSearchView(accessor.get(IViewsService), true);
			searchView?.searchInFolders();
		}
		else {
			return accessor.get(ICommandService).executeCommand(SearchEditorConstants.OpenEditorCommandId, {
				location: mode === 'newEditor' ? 'new' : 'reuse',
				filesToInclude: '',
			});
		}
	}
});

MenuRegistry.appendMenuItem(MenuId.ExplorerContext, {
	group: '4_search',
	order: 10,
	command: {
		id: FIND_IN_FOLDER_ID,
		title: nls.localize('findInFolder', "Find in Folder...")
	},
	when: ContextKeyExpr.and(ExplorerFolderContext)
});

MenuRegistry.appendMenuItem(MenuId.ExplorerContext, {
	group: '4_search',
	order: 10,
	command: {
		id: FIND_IN_WORKSPACE_ID,
		title: nls.localize('findInWorkspace', "Find in Workspace...")
	},
	when: ContextKeyExpr.and(ExplorerRootContext, ExplorerFolderContext.toNegated())
});

class ShowAllSymbolsAction extends Action2 {

	static readonly ID = 'workbench.action.showAllSymbols';
	static readonly LABEL = nls.localize('showTriggerActions', "Go to Symbol in Workspace...");
	static readonly ALL_SYMBOLS_PREFIX = '#';

	constructor(
	) {
		super({
			id: 'workbench.action.showAllSymbols',
			title: {
				value: nls.localize('showTriggerActions', "Go to Symbol in Workspace..."),
				original: 'Go to Symbol in Workspace...'
			},
			f1: true,
			keybinding: {
				weight: KeybindingWeight.WorkbenchContrib,
				primary: KeyMod.CtrlCmd | KeyCode.KeyT
			}
		});
	}

	override async run(accessor: ServicesAccessor): Promise<void> {
		accessor.get(IQuickInputService).quickAccess.show(ShowAllSymbolsAction.ALL_SYMBOLS_PREFIX);
	}
}

registerAction2(ShowAllSymbolsAction);

const SEARCH_MODE_CONFIG = 'search.mode';

const viewContainer = Registry.as<IViewContainersRegistry>(ViewExtensions.ViewContainersRegistry).registerViewContainer({
	id: VIEWLET_ID,
	title: { value: nls.localize('name', "Search"), original: 'Search' },
	ctorDescriptor: new SyncDescriptor(ViewPaneContainer, [VIEWLET_ID, { mergeViewWithContainerWhenSingleView: true }]),
	hideIfEmpty: true,
	icon: searchViewIcon,
	order: 1,
}, ViewContainerLocation.Sidebar, { doNotRegisterOpenCommand: true });

const viewDescriptor: IViewDescriptor = {
	id: VIEW_ID,
	containerIcon: searchViewIcon,
	name: nls.localize('search', "Search"),
	ctorDescriptor: new SyncDescriptor(SearchView),
	canToggleVisibility: false,
	canMoveView: true,
	openCommandActionDescriptor: {
		id: viewContainer.id,
		mnemonicTitle: nls.localize({ key: 'miViewSearch', comment: ['&& denotes a mnemonic'] }, "&&Search"),
		keybindings: {
			primary: KeyMod.CtrlCmd | KeyMod.Shift | KeyCode.KeyF,
			// Yes, this is weird. See #116188, #115556, #115511, and now #124146, for examples of what can go wrong here.
			when: ContextKeyExpr.regex('neverMatch', /doesNotMatch/)
		},
		order: 1
	}
};

// Register search default location to sidebar
Registry.as<IViewsRegistry>(ViewExtensions.ViewsRegistry).registerViews([viewDescriptor], viewContainer);


// Migrate search location setting to new model
class RegisterSearchViewContribution implements IWorkbenchContribution {
	constructor(
		@IConfigurationService configurationService: IConfigurationService,
		@IViewDescriptorService viewDescriptorService: IViewDescriptorService
	) {
		const data = configurationService.inspect('search.location');
		if (data.value === 'panel') {
			viewDescriptorService.moveViewToLocation(viewDescriptor, ViewContainerLocation.Panel);
		}
		Registry.as<IConfigurationMigrationRegistry>(Extensions.ConfigurationMigration)
			.registerConfigurationMigrations([{ key: 'search.location', migrateFn: (value: any) => ({ value: undefined }) }]);
	}
}
Registry.as<IWorkbenchContributionsRegistry>(WorkbenchExtensions.Workbench).registerWorkbenchContribution(RegisterSearchViewContribution, 'RegisterSearchViewContribution', LifecyclePhase.Starting);

// Actions
const registry = Registry.as<IWorkbenchActionRegistry>(ActionExtensions.WorkbenchActions);

// Find in Files by default is the same as View: Show Search, but can be configured to open a search editor instead with the `search.mode` binding
KeybindingsRegistry.registerCommandAndKeybindingRule({
	description: {
		description: nls.localize('findInFiles.description', "Open a workspace search"),
		args: [
			{
				name: nls.localize('findInFiles.args', "A set of options for the search"),
				schema: {
					type: 'object',
					properties: {
						query: { 'type': 'string' },
						replace: { 'type': 'string' },
						preserveCase: { 'type': 'boolean' },
						triggerSearch: { 'type': 'boolean' },
						filesToInclude: { 'type': 'string' },
						filesToExclude: { 'type': 'string' },
						isRegex: { 'type': 'boolean' },
						isCaseSensitive: { 'type': 'boolean' },
						matchWholeWord: { 'type': 'boolean' },
						useExcludeSettingsAndIgnoreFiles: { 'type': 'boolean' },
						onlyOpenEditors: { 'type': 'boolean' },
					}
				}
			},
		]
	},
	id: Constants.FindInFilesActionId,
	weight: KeybindingWeight.WorkbenchContrib,
	when: null,
	primary: KeyMod.CtrlCmd | KeyMod.Shift | KeyCode.KeyF,
	handler: FindInFilesCommand
});
MenuRegistry.appendMenuItem(MenuId.CommandPalette, { command: { id: Constants.FindInFilesActionId, title: { value: nls.localize('findInFiles', "Find in Files"), original: 'Find in Files' }, category } });
MenuRegistry.appendMenuItem(MenuId.MenubarEditMenu, {
	group: '4_find_global',
	command: {
		id: Constants.FindInFilesActionId,
		title: nls.localize({ key: 'miFindInFiles', comment: ['&& denotes a mnemonic'] }, "Find &&in Files")
	},
	order: 1
});

registry.registerWorkbenchAction(SyncActionDescriptor.from(FocusNextSearchResultAction, { primary: KeyCode.F4 }), 'Search: Focus Next Search Result', category.value, ContextKeyExpr.or(Constants.HasSearchResults, SearchEditorConstants.InSearchEditor));
registry.registerWorkbenchAction(SyncActionDescriptor.from(FocusPreviousSearchResultAction, { primary: KeyMod.Shift | KeyCode.F4 }), 'Search: Focus Previous Search Result', category.value, ContextKeyExpr.or(Constants.HasSearchResults, SearchEditorConstants.InSearchEditor));

registry.registerWorkbenchAction(SyncActionDescriptor.from(ReplaceInFilesAction, { primary: KeyMod.CtrlCmd | KeyMod.Shift | KeyCode.KeyH }), 'Search: Replace in Files', category.value);
MenuRegistry.appendMenuItem(MenuId.MenubarEditMenu, {
	group: '4_find_global',
	command: {
		id: ReplaceInFilesAction.ID,
		title: nls.localize({ key: 'miReplaceInFiles', comment: ['&& denotes a mnemonic'] }, "Replace &&in Files")
	},
	order: 2
});

if (platform.isMacintosh) {
	// Register this with a more restrictive `when` on mac to avoid conflict with "copy path"
	KeybindingsRegistry.registerCommandAndKeybindingRule(Object.assign({
		id: Constants.ToggleCaseSensitiveCommandId,
		weight: KeybindingWeight.WorkbenchContrib,
		when: ContextKeyExpr.and(Constants.SearchViewFocusedKey, Constants.FileMatchOrFolderMatchFocusKey.toNegated()),
		handler: toggleCaseSensitiveCommand
	}, ToggleCaseSensitiveKeybinding));
} else {
	KeybindingsRegistry.registerCommandAndKeybindingRule(Object.assign({
		id: Constants.ToggleCaseSensitiveCommandId,
		weight: KeybindingWeight.WorkbenchContrib,
		when: Constants.SearchViewFocusedKey,
		handler: toggleCaseSensitiveCommand
	}, ToggleCaseSensitiveKeybinding));
}

KeybindingsRegistry.registerCommandAndKeybindingRule(Object.assign({
	id: Constants.ToggleWholeWordCommandId,
	weight: KeybindingWeight.WorkbenchContrib,
	when: Constants.SearchViewFocusedKey,
	handler: toggleWholeWordCommand
}, ToggleWholeWordKeybinding));

KeybindingsRegistry.registerCommandAndKeybindingRule(Object.assign({
	id: Constants.ToggleRegexCommandId,
	weight: KeybindingWeight.WorkbenchContrib,
	when: Constants.SearchViewFocusedKey,
	handler: toggleRegexCommand
}, ToggleRegexKeybinding));

KeybindingsRegistry.registerCommandAndKeybindingRule(Object.assign({
	id: Constants.TogglePreserveCaseId,
	weight: KeybindingWeight.WorkbenchContrib,
	when: Constants.SearchViewFocusedKey,
	handler: togglePreserveCaseCommand
}, TogglePreserveCaseKeybinding));

KeybindingsRegistry.registerCommandAndKeybindingRule({
	id: Constants.AddCursorsAtSearchResults,
	weight: KeybindingWeight.WorkbenchContrib,
	when: ContextKeyExpr.and(Constants.SearchViewVisibleKey, Constants.FileMatchOrMatchFocusKey),
	primary: KeyMod.CtrlCmd | KeyMod.Shift | KeyCode.KeyL,
	handler: (accessor, args: any) => {
		const searchView = getSearchView(accessor.get(IViewsService));
		if (searchView) {
			const tree: WorkbenchObjectTree<RenderableMatch> = searchView.getControl();
			searchView.openEditorWithMultiCursor(<FileMatchOrMatch>tree.getFocus()[0]);
		}
	}
});

registry.registerWorkbenchAction(SyncActionDescriptor.from(ToggleSearchOnTypeAction), 'Search: Toggle Search on Type', category.value);

// Register Quick Access Handler
const quickAccessRegistry = Registry.as<IQuickAccessRegistry>(QuickAccessExtensions.Quickaccess);

quickAccessRegistry.registerQuickAccessProvider({
	ctor: AnythingQuickAccessProvider,
	prefix: AnythingQuickAccessProvider.PREFIX,
	placeholder: nls.localize('anythingQuickAccessPlaceholder', "Search files by name (append {0} to go to line or {1} to go to symbol)", AbstractGotoLineQuickAccessProvider.PREFIX, GotoSymbolQuickAccessProvider.PREFIX),
	contextKey: defaultQuickAccessContextKeyValue,
	helpEntries: [{ description: nls.localize('anythingQuickAccess', "Go to File"), commandId: 'workbench.action.quickOpen' }]
});

quickAccessRegistry.registerQuickAccessProvider({
	ctor: SymbolsQuickAccessProvider,
	prefix: SymbolsQuickAccessProvider.PREFIX,
	placeholder: nls.localize('symbolsQuickAccessPlaceholder', "Type the name of a symbol to open."),
	contextKey: 'inWorkspaceSymbolsPicker',
	helpEntries: [{ description: nls.localize('symbolsQuickAccess', "Go to Symbol in Workspace"), commandId: ShowAllSymbolsAction.ID }]
});

// Configuration
const configurationRegistry = Registry.as<IConfigurationRegistry>(ConfigurationExtensions.Configuration);
configurationRegistry.registerConfiguration({
	id: 'search',
	order: 13,
	title: nls.localize('searchConfigurationTitle', "Search"),
	type: 'object',
	properties: {
		[SEARCH_EXCLUDE_CONFIG]: {
			type: 'object',
			markdownDescription: nls.localize('exclude', "Configure [glob patterns](https://code.visualstudio.com/docs/editor/codebasics#_advanced-search-options) for excluding files and folders in fulltext searches and quick open. Inherits all glob patterns from the `#files.exclude#` setting."),
			default: { '**/node_modules': true, '**/bower_components': true, '**/*.code-search': true },
			additionalProperties: {
				anyOf: [
					{
						type: 'boolean',
						description: nls.localize('exclude.boolean', "The glob pattern to match file paths against. Set to true or false to enable or disable the pattern."),
					},
					{
						type: 'object',
						properties: {
							when: {
								type: 'string', // expression ({ "**/*.js": { "when": "$(basename).js" } })
								pattern: '\\w*\\$\\(basename\\)\\w*',
								default: '$(basename).ext',
								markdownDescription: nls.localize({ key: 'exclude.when', comment: ['\\$(basename) should not be translated'] }, 'Additional check on the siblings of a matching file. Use \\$(basename) as variable for the matching file name.')
							}
						}
					}
				]
			},
			scope: ConfigurationScope.RESOURCE
		},
		[SEARCH_MODE_CONFIG]: {
			type: 'string',
			enum: ['view', 'reuseEditor', 'newEditor'],
			default: 'view',
			markdownDescription: nls.localize('search.mode', "Controls where new `Search: Find in Files` and `Find in Folder` operations occur: either in the search view, or in a search editor"),
			enumDescriptions: [
				nls.localize('search.mode.view', "Search in the search view, either in the panel or side bars."),
				nls.localize('search.mode.reuseEditor', "Search in an existing search editor if present, otherwise in a new search editor."),
				nls.localize('search.mode.newEditor', "Search in a new search editor."),
			]
		},
		'search.useRipgrep': {
			type: 'boolean',
			description: nls.localize('useRipgrep', "This setting is deprecated and now falls back on \"search.usePCRE2\"."),
			deprecationMessage: nls.localize('useRipgrepDeprecated', "Deprecated. Consider \"search.usePCRE2\" for advanced regex feature support."),
			default: true
		},
		'search.maintainFileSearchCache': {
			type: 'boolean',
			deprecationMessage: nls.localize('maintainFileSearchCacheDeprecated', "The search cache is kept in the extension host which never shuts down, so this setting is no longer needed."),
			description: nls.localize('search.maintainFileSearchCache', "When enabled, the searchService process will be kept alive instead of being shut down after an hour of inactivity. This will keep the file search cache in memory."),
			default: false
		},
		'search.useIgnoreFiles': {
			type: 'boolean',
			markdownDescription: nls.localize('useIgnoreFiles', "Controls whether to use `.gitignore` and `.ignore` files when searching for files."),
			default: true,
			scope: ConfigurationScope.RESOURCE
		},
		'search.useGlobalIgnoreFiles': {
			type: 'boolean',
			markdownDescription: nls.localize('useGlobalIgnoreFiles', "Controls whether to use global `.gitignore` and `.ignore` files when searching for files. Requires `#search.useIgnoreFiles#` to be enabled."),
			default: false,
			scope: ConfigurationScope.RESOURCE
		},
		'search.useParentIgnoreFiles': {
			type: 'boolean',
			markdownDescription: nls.localize('useParentIgnoreFiles', "Controls whether to use `.gitignore` and `.ignore` files in parent directories when searching for files. Requires `#search.useIgnoreFiles#` to be enabled."),
			default: false,
			scope: ConfigurationScope.RESOURCE
		},
		'search.quickOpen.includeSymbols': {
			type: 'boolean',
			description: nls.localize('search.quickOpen.includeSymbols', "Whether to include results from a global symbol search in the file results for Quick Open."),
			default: false
		},
		'search.quickOpen.includeHistory': {
			type: 'boolean',
			description: nls.localize('search.quickOpen.includeHistory', "Whether to include results from recently opened files in the file results for Quick Open."),
			default: true
		},
		'search.quickOpen.history.filterSortOrder': {
			'type': 'string',
			'enum': ['default', 'recency'],
			'default': 'default',
			'enumDescriptions': [
				nls.localize('filterSortOrder.default', 'History entries are sorted by relevance based on the filter value used. More relevant entries appear first.'),
				nls.localize('filterSortOrder.recency', 'History entries are sorted by recency. More recently opened entries appear first.')
			],
			'description': nls.localize('filterSortOrder', "Controls sorting order of editor history in quick open when filtering.")
		},
		'search.followSymlinks': {
			type: 'boolean',
			description: nls.localize('search.followSymlinks', "Controls whether to follow symlinks while searching."),
			default: true
		},
		'search.smartCase': {
			type: 'boolean',
			description: nls.localize('search.smartCase', "Search case-insensitively if the pattern is all lowercase, otherwise, search case-sensitively."),
			default: false
		},
		'search.globalFindClipboard': {
			type: 'boolean',
			default: false,
			description: nls.localize('search.globalFindClipboard', "Controls whether the search view should read or modify the shared find clipboard on macOS."),
			included: platform.isMacintosh
		},
		'search.location': {
			type: 'string',
			enum: ['sidebar', 'panel'],
			default: 'sidebar',
			description: nls.localize('search.location', "Controls whether the search will be shown as a view in the sidebar or as a panel in the panel area for more horizontal space."),
			deprecationMessage: nls.localize('search.location.deprecationMessage', "This setting is deprecated. You can drag the search icon to a new location instead.")
		},
		'search.maxResults': {
			type: ['number', 'null'],
			default: 20000,
			markdownDescription: nls.localize('search.maxResults', "Controls the maximum number of search results, this can be set to `null` (empty) to return unlimited results.")
		},
		'search.collapseResults': {
			type: 'string',
			enum: ['auto', 'alwaysCollapse', 'alwaysExpand'],
			enumDescriptions: [
				nls.localize('search.collapseResults.auto', "Files with less than 10 results are expanded. Others are collapsed."),
				'',
				''
			],
			default: 'alwaysExpand',
			description: nls.localize('search.collapseAllResults', "Controls whether the search results will be collapsed or expanded."),
		},
		'search.useReplacePreview': {
			type: 'boolean',
			default: true,
			description: nls.localize('search.useReplacePreview', "Controls whether to open Replace Preview when selecting or replacing a match."),
		},
		'search.showLineNumbers': {
			type: 'boolean',
			default: false,
			description: nls.localize('search.showLineNumbers', "Controls whether to show line numbers for search results."),
		},
		'search.usePCRE2': {
			type: 'boolean',
			default: false,
			description: nls.localize('search.usePCRE2', "Whether to use the PCRE2 regex engine in text search. This enables using some advanced regex features like lookahead and backreferences. However, not all PCRE2 features are supported - only features that are also supported by JavaScript."),
			deprecationMessage: nls.localize('usePCRE2Deprecated', "Deprecated. PCRE2 will be used automatically when using regex features that are only supported by PCRE2."),
		},
		'search.actionsPosition': {
			type: 'string',
			enum: ['auto', 'right'],
			enumDescriptions: [
				nls.localize('search.actionsPositionAuto', "Position the actionbar to the right when the search view is narrow, and immediately after the content when the search view is wide."),
				nls.localize('search.actionsPositionRight', "Always position the actionbar to the right."),
			],
			default: 'right',
			description: nls.localize('search.actionsPosition', "Controls the positioning of the actionbar on rows in the search view.")
		},
		'search.searchOnType': {
			type: 'boolean',
			default: true,
			description: nls.localize('search.searchOnType', "Search all files as you type.")
		},
		'search.seedWithNearestWord': {
			type: 'boolean',
			default: false,
			description: nls.localize('search.seedWithNearestWord', "Enable seeding search from the word nearest the cursor when the active editor has no selection.")
		},
		'search.seedOnFocus': {
			type: 'boolean',
			default: false,
			markdownDescription: nls.localize('search.seedOnFocus', "Update the search query to the editor's selected text when focusing the search view. This happens either on click or when triggering the `workbench.views.search.focus` command.")
		},
		'search.searchOnTypeDebouncePeriod': {
			type: 'number',
			default: 300,
			markdownDescription: nls.localize('search.searchOnTypeDebouncePeriod', "When {0} is enabled, controls the timeout in milliseconds between a character being typed and the search starting. Has no effect when {0} is disabled.", '`#search.searchOnType#`')
		},
		'search.searchEditor.doubleClickBehaviour': {
			type: 'string',
			enum: ['selectWord', 'goToLocation', 'openLocationToSide'],
			default: 'goToLocation',
			enumDescriptions: [
				nls.localize('search.searchEditor.doubleClickBehaviour.selectWord', "Double clicking selects the word under the cursor."),
				nls.localize('search.searchEditor.doubleClickBehaviour.goToLocation', "Double clicking opens the result in the active editor group."),
				nls.localize('search.searchEditor.doubleClickBehaviour.openLocationToSide', "Double clicking opens the result in the editor group to the side, creating one if it does not yet exist."),
			],
			markdownDescription: nls.localize('search.searchEditor.doubleClickBehaviour', "Configure effect of double clicking a result in a search editor.")
		},
		'search.searchEditor.reusePriorSearchConfiguration': {
			type: 'boolean',
			default: false,
			markdownDescription: nls.localize({ key: 'search.searchEditor.reusePriorSearchConfiguration', comment: ['"Search Editor" is a type of editor that can display search results. "includes, excludes, and flags" refers to the "files to include" and "files to exclude" input boxes, and the flags that control whether a query is case-sensitive or a regex.'] }, "When enabled, new Search Editors will reuse the includes, excludes, and flags of the previously opened Search Editor.")
		},
		'search.searchEditor.defaultNumberOfContextLines': {
			type: ['number', 'null'],
			default: 1,
			markdownDescription: nls.localize('search.searchEditor.defaultNumberOfContextLines', "The default number of surrounding context lines to use when creating new Search Editors. If using `#search.searchEditor.reusePriorSearchConfiguration#`, this can be set to `null` (empty) to use the prior Search Editor's configuration.")
		},
		'search.sortOrder': {
			'type': 'string',
			'enum': [SearchSortOrder.Default, SearchSortOrder.FileNames, SearchSortOrder.Type, SearchSortOrder.Modified, SearchSortOrder.CountDescending, SearchSortOrder.CountAscending],
			'default': SearchSortOrder.Default,
			'enumDescriptions': [
				nls.localize('searchSortOrder.default', "Results are sorted by folder and file names, in alphabetical order."),
				nls.localize('searchSortOrder.filesOnly', "Results are sorted by file names ignoring folder order, in alphabetical order."),
				nls.localize('searchSortOrder.type', "Results are sorted by file extensions, in alphabetical order."),
				nls.localize('searchSortOrder.modified', "Results are sorted by file last modified date, in descending order."),
				nls.localize('searchSortOrder.countDescending', "Results are sorted by count per file, in descending order."),
				nls.localize('searchSortOrder.countAscending', "Results are sorted by count per file, in ascending order.")
			],
			'description': nls.localize('search.sortOrder', "Controls sorting order of search results.")
		},
<<<<<<< HEAD
		'search.defaultViewMode': {
			'type': 'string',
			'enum': [ViewMode.Tree, ViewMode.List],
			'default': ViewMode.List,
			'enumDescriptions': [
				nls.localize('scm.defaultViewMode.tree', "Shows search results as a tree."),
				nls.localize('scm.defaultViewMode.list', "Shows search results as a list.")
			],
			'description': nls.localize('search.defaultViewMode', "Controls the default search result view mode.")
=======
		'search.decorations.colors': {
			type: 'boolean',
			description: nls.localize('search.decorations.colors', "Controls whether search file decorations should use colors."),
			default: true
		},
		'search.decorations.badges': {
			type: 'boolean',
			description: nls.localize('search.decorations.badges', "Controls whether search file decorations should use badges."),
			default: true
>>>>>>> 7c3ea7ac
		},
	}
});

CommandsRegistry.registerCommand('_executeWorkspaceSymbolProvider', async function (accessor, ...args): Promise<IWorkspaceSymbol[]> {
	const [query] = args;
	assertType(typeof query === 'string');
	const result = await getWorkspaceSymbols(query);
	return result.map(item => item.symbol);
});

// Go to menu

MenuRegistry.appendMenuItem(MenuId.MenubarGoMenu, {
	group: '3_global_nav',
	command: {
		id: 'workbench.action.showAllSymbols',
		title: nls.localize({ key: 'miGotoSymbolInWorkspace', comment: ['&& denotes a mnemonic'] }, "Go to Symbol in &&Workspace...")
	},
	order: 2
});<|MERGE_RESOLUTION|>--- conflicted
+++ resolved
@@ -1086,7 +1086,16 @@
 			],
 			'description': nls.localize('search.sortOrder', "Controls sorting order of search results.")
 		},
-<<<<<<< HEAD
+		'search.decorations.colors': {
+			type: 'boolean',
+			description: nls.localize('search.decorations.colors', "Controls whether search file decorations should use colors."),
+			default: true
+		},
+		'search.decorations.badges': {
+			type: 'boolean',
+			description: nls.localize('search.decorations.badges', "Controls whether search file decorations should use badges."),
+			default: true
+		},
 		'search.defaultViewMode': {
 			'type': 'string',
 			'enum': [ViewMode.Tree, ViewMode.List],
@@ -1096,17 +1105,6 @@
 				nls.localize('scm.defaultViewMode.list', "Shows search results as a list.")
 			],
 			'description': nls.localize('search.defaultViewMode', "Controls the default search result view mode.")
-=======
-		'search.decorations.colors': {
-			type: 'boolean',
-			description: nls.localize('search.decorations.colors', "Controls whether search file decorations should use colors."),
-			default: true
-		},
-		'search.decorations.badges': {
-			type: 'boolean',
-			description: nls.localize('search.decorations.badges', "Controls whether search file decorations should use badges."),
-			default: true
->>>>>>> 7c3ea7ac
 		},
 	}
 });
