/*---------------------------------------------------------------------------------------------
 *  Copyright (c) Microsoft Corporation. All rights reserved.
 *  Licensed under the MIT License. See License.txt in the project root for license information.
 *--------------------------------------------------------------------------------------------*/

import { Emitter } from 'vs/base/common/event';
import { IJSONSchema, IJSONSchemaMap } from 'vs/base/common/jsonSchema';
import { Disposable } from 'vs/base/common/lifecycle';
import { editorConfigurationBaseNode } from 'vs/editor/common/config/editorConfigurationSchema';
import { codeActionCommandId, refactorCommandId, sourceActionCommandId } from 'vs/editor/contrib/codeAction/browser/codeAction';
import { CodeActionKind } from 'vs/editor/contrib/codeAction/common/types';
import * as nls from 'vs/nls';
import { ConfigurationScope, Extensions, IConfigurationNode, IConfigurationPropertySchema, IConfigurationRegistry } from 'vs/platform/configuration/common/configurationRegistry';
import { IKeybindingService } from 'vs/platform/keybinding/common/keybinding';
import { Registry } from 'vs/platform/registry/common/platform';
import { IWorkbenchContribution } from 'vs/workbench/common/contributions';
import { CodeActionsExtensionPoint, ContributedCodeAction } from 'vs/workbench/contrib/codeActions/common/codeActionsExtensionPoint';
import { IExtensionPoint } from 'vs/workbench/services/extensions/common/extensionsRegistry';

const createCodeActionsAutoSave = (description: string): IJSONSchema => {
	return {
		type: ['string', 'boolean'],
		enum: ['always', 'explicit', 'never', true, false],
		enumDescriptions: [
			nls.localize('alwaysSave', 'Triggers Code Actions on explicit saves and auto saves triggered by window or focus changes.'),
			nls.localize('explicitSave', 'Triggers Code Actions only when explicitly saved'),
			nls.localize('neverSave', 'Never triggers Code Actions on save'),
			nls.localize('explicitSaveBoolean', 'Triggers Code Actions only when explicitly saved. This value will be deprecated in favor of "explicit".'),
			nls.localize('neverSaveBoolean', 'Never triggers Code Actions on save. This value will be deprecated in favor of "never".')
		],
		default: true,
		description: description
	};
};

const codeActionsOnSaveDefaultProperties = Object.freeze<IJSONSchemaMap>({
	'source.fixAll': createCodeActionsAutoSave(nls.localize('codeActionsOnSave.fixAll', "Controls whether auto fix action should be run on file save.")),
});

const codeActionsOnSaveSchema: IConfigurationPropertySchema = {
	oneOf: [
		{
			type: 'object',
			properties: codeActionsOnSaveDefaultProperties,
			additionalProperties: {
				type: ['string', 'boolean']
			},
		},
		{
			type: 'array',
			items: { type: 'string' }
		}
	],
<<<<<<< HEAD
	markdownDescription: nls.localize('editor.codeActionsOnSave', 'Run CodeActions for the editor on save. CodeActions must be specified and the editor must not be shutting down. Example: `"source.organizeImports": "explicit" `'),
	type: ['object', 'array'],
=======
	markdownDescription: nls.localize('editor.codeActionsOnSave', 'Run Code Actions for the editor on save. Code Actions must be specified and the editor must not be shutting down. Example: `"source.organizeImports": "explicit" `'),
	type: 'object',
>>>>>>> e51ed93a
	additionalProperties: {
		type: ['string', 'boolean'],
		enum: ['always', 'explicit', 'never', true, false],
	},
	default: {},
	scope: ConfigurationScope.LANGUAGE_OVERRIDABLE,
};

export const editorConfiguration = Object.freeze<IConfigurationNode>({
	...editorConfigurationBaseNode,
	properties: {
		'editor.codeActionsOnSave': codeActionsOnSaveSchema
	}
});

export class CodeActionsContribution extends Disposable implements IWorkbenchContribution {

	private _contributedCodeActions: CodeActionsExtensionPoint[] = [];

	private readonly _onDidChangeContributions = this._register(new Emitter<void>());

	constructor(
		codeActionsExtensionPoint: IExtensionPoint<CodeActionsExtensionPoint[]>,
		@IKeybindingService keybindingService: IKeybindingService,
	) {
		super();

		codeActionsExtensionPoint.setHandler(extensionPoints => {
			this._contributedCodeActions = extensionPoints.flatMap(x => x.value);
			this.updateConfigurationSchema(this._contributedCodeActions);
			this._onDidChangeContributions.fire();
		});

		keybindingService.registerSchemaContribution({
			getSchemaAdditions: () => this.getSchemaAdditions(),
			onDidChange: this._onDidChangeContributions.event,
		});
	}

	private updateConfigurationSchema(codeActionContributions: readonly CodeActionsExtensionPoint[]) {
		const newProperties: IJSONSchemaMap = { ...codeActionsOnSaveDefaultProperties };
		for (const [sourceAction, props] of this.getSourceActions(codeActionContributions)) {
			newProperties[sourceAction] = createCodeActionsAutoSave(nls.localize('codeActionsOnSave.generic', "Controls whether '{0}' actions should be run on file save.", props.title));
		}
		codeActionsOnSaveSchema.properties = newProperties;
		Registry.as<IConfigurationRegistry>(Extensions.Configuration)
			.notifyConfigurationSchemaUpdated(editorConfiguration);
	}

	private getSourceActions(contributions: readonly CodeActionsExtensionPoint[]) {
		const defaultKinds = Object.keys(codeActionsOnSaveDefaultProperties).map(value => new CodeActionKind(value));
		const sourceActions = new Map<string, { readonly title: string }>();
		for (const contribution of contributions) {
			for (const action of contribution.actions) {
				const kind = new CodeActionKind(action.kind);
				if (CodeActionKind.Source.contains(kind)
					// Exclude any we already included by default
					&& !defaultKinds.some(defaultKind => defaultKind.contains(kind))
				) {
					sourceActions.set(kind.value, action);
				}
			}
		}
		return sourceActions;
	}

	private getSchemaAdditions(): IJSONSchema[] {
		const conditionalSchema = (command: string, actions: readonly ContributedCodeAction[]): IJSONSchema => {
			return {
				if: {
					required: ['command'],
					properties: {
						'command': { const: command }
					}
				},
				then: {
					properties: {
						'args': {
							required: ['kind'],
							properties: {
								'kind': {
									anyOf: [
										{
											enum: actions.map(action => action.kind),
											enumDescriptions: actions.map(action => action.description ?? action.title),
										},
										{ type: 'string' },
									]
								}
							}
						}
					}
				}
			};
		};

		const getActions = (ofKind: CodeActionKind): ContributedCodeAction[] => {
			const allActions = this._contributedCodeActions.flatMap(desc => desc.actions);

			const out = new Map<string, ContributedCodeAction>();
			for (const action of allActions) {
				if (!out.has(action.kind) && ofKind.contains(new CodeActionKind(action.kind))) {
					out.set(action.kind, action);
				}
			}
			return Array.from(out.values());
		};

		return [
			conditionalSchema(codeActionCommandId, getActions(CodeActionKind.Empty)),
			conditionalSchema(refactorCommandId, getActions(CodeActionKind.Refactor)),
			conditionalSchema(sourceActionCommandId, getActions(CodeActionKind.Source)),
		];
	}
}<|MERGE_RESOLUTION|>--- conflicted
+++ resolved
@@ -51,13 +51,10 @@
 			items: { type: 'string' }
 		}
 	],
-<<<<<<< HEAD
+
 	markdownDescription: nls.localize('editor.codeActionsOnSave', 'Run CodeActions for the editor on save. CodeActions must be specified and the editor must not be shutting down. Example: `"source.organizeImports": "explicit" `'),
 	type: ['object', 'array'],
-=======
-	markdownDescription: nls.localize('editor.codeActionsOnSave', 'Run Code Actions for the editor on save. Code Actions must be specified and the editor must not be shutting down. Example: `"source.organizeImports": "explicit" `'),
-	type: 'object',
->>>>>>> e51ed93a
+
 	additionalProperties: {
 		type: ['string', 'boolean'],
 		enum: ['always', 'explicit', 'never', true, false],
