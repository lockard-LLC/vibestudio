/*---------------------------------------------------------------------------------------------
 *  Copyright (c) Microsoft Corporation. All rights reserved.
 *  Licensed under the MIT License. See License.txt in the project root for license information.
 *--------------------------------------------------------------------------------------------*/

import { asArray } from 'vs/base/common/arrays';
import * as Async from 'vs/base/common/async';
import { IStringDictionary } from 'vs/base/common/collections';
import { Emitter, Event } from 'vs/base/common/event';
import { isUNC } from 'vs/base/common/extpath';
import { Disposable, DisposableStore, IDisposable } from 'vs/base/common/lifecycle';
import { LinkedMap, Touch } from 'vs/base/common/map';
import * as Objects from 'vs/base/common/objects';
import * as path from 'vs/base/common/path';
import * as Platform from 'vs/base/common/platform';
import * as resources from 'vs/base/common/resources';
import Severity from 'vs/base/common/severity';
import * as Types from 'vs/base/common/types';
import * as nls from 'vs/nls';

import { IModelService } from 'vs/editor/common/services/model';
import { IFileService } from 'vs/platform/files/common/files';
import { IMarkerService, MarkerSeverity } from 'vs/platform/markers/common/markers';
import { IWorkspaceContextService, IWorkspaceFolder, WorkbenchState } from 'vs/platform/workspace/common/workspace';
import { Markers } from 'vs/workbench/contrib/markers/common/markers';
import { ProblemMatcher, ProblemMatcherRegistry /*, ProblemPattern, getResource */ } from 'vs/workbench/contrib/tasks/common/problemMatcher';

import { Codicon } from 'vs/base/common/codicons';
import { Schemas } from 'vs/base/common/network';
import { ThemeIcon } from 'vs/base/common/themables';
import { URI } from 'vs/base/common/uri';
import { IInstantiationService } from 'vs/platform/instantiation/common/instantiation';
import { ILogService } from 'vs/platform/log/common/log';
import { INotificationService } from 'vs/platform/notification/common/notification';
import { IShellLaunchConfig, WaitOnExitValue } from 'vs/platform/terminal/common/terminal';
import { formatMessageForTerminal } from 'vs/platform/terminal/common/terminalStrings';
import { IViewDescriptorService, IViewsService, ViewContainerLocation } from 'vs/workbench/common/views';
import { TaskTerminalStatus } from 'vs/workbench/contrib/tasks/browser/taskTerminalStatus';
import { ProblemCollectorEventKind, ProblemHandlingStrategy, StartStopProblemCollector, WatchingProblemCollector } from 'vs/workbench/contrib/tasks/common/problemCollectors';
import { GroupKind } from 'vs/workbench/contrib/tasks/common/taskConfiguration';
import { IResolveSet, IResolvedVariables, ITaskExecuteResult, ITaskResolver, ITaskSummary, ITaskSystem, ITaskSystemInfo, ITaskSystemInfoResolver, ITaskTerminateResponse, TaskError, TaskErrors, TaskExecuteKind, Triggers } from 'vs/workbench/contrib/tasks/common/taskSystem';
import { CommandOptions, CommandString, ContributedTask, CustomTask, DependsOrder, ICommandConfiguration, IConfigurationProperties, IExtensionTaskSource, IPresentationOptions, IShellConfiguration, IShellQuotingOptions, ITaskEvent, InMemoryTask, PanelKind, RevealKind, RevealProblemKind, RuntimeType, ShellQuoting, Task, TaskEvent, TaskEventKind, TaskScope, TaskSourceKind } from 'vs/workbench/contrib/tasks/common/tasks';
import { ITerminalGroupService, ITerminalInstance, ITerminalService } from 'vs/workbench/contrib/terminal/browser/terminal';
import { VSCodeOscProperty, VSCodeOscPt, VSCodeSequence } from 'vs/workbench/contrib/terminal/browser/terminalEscapeSequences';
import { TerminalProcessExtHostProxy } from 'vs/workbench/contrib/terminal/browser/terminalProcessExtHostProxy';
import { ITerminalProfileResolverService, TERMINAL_VIEW_ID } from 'vs/workbench/contrib/terminal/common/terminal';
import { IConfigurationResolverService } from 'vs/workbench/services/configurationResolver/common/configurationResolver';
import { IWorkbenchEnvironmentService } from 'vs/workbench/services/environment/common/environmentService';
import { IOutputService } from 'vs/workbench/services/output/common/output';
import { IPaneCompositePartService } from 'vs/workbench/services/panecomposite/browser/panecomposite';
import { IPathService } from 'vs/workbench/services/path/common/pathService';

interface ITerminalData {
	terminal: ITerminalInstance;
	lastTask: string;
	group?: string;
}

interface IInstanceCount {
	count: number;
}

interface IActiveTerminalData {
	terminal?: ITerminalInstance;
	task: Task;
	promise: Promise<ITaskSummary>;
	state?: TaskEventKind;
	count: IInstanceCount;
}

interface IReconnectionTaskData {
	label: string;
	id: string;
	lastTask: string;
	group?: string;
}

const ReconnectionType = 'Task';

class VariableResolver {
	private static _regex = /\$\{(.*?)\}/g;
	constructor(public workspaceFolder: IWorkspaceFolder | undefined, public taskSystemInfo: ITaskSystemInfo | undefined, public readonly values: Map<string, string>, private _service: IConfigurationResolverService | undefined) {
	}
	async resolve(value: string): Promise<string> {
		const replacers: Promise<string>[] = [];
		value.replace(VariableResolver._regex, (match, ...args) => {
			replacers.push(this._replacer(match, args));
			return match;
		});
		const resolvedReplacers = await Promise.all(replacers);
		return value.replace(VariableResolver._regex, () => resolvedReplacers.shift()!);

	}

	private async _replacer(match: string, args: string[]): Promise<string> {
		// Strip out the ${} because the map contains them variables without those characters.
		const result = this.values.get(match.substring(2, match.length - 1));
		if ((result !== undefined) && (result !== null)) {
			return result;
		}
		if (this._service) {
			return this._service.resolveAsync(this.workspaceFolder, match);
		}
		return match;
	}
}

class VerifiedTask {
	readonly task: Task;
	readonly resolver: ITaskResolver;
	readonly trigger: string;
	resolvedVariables?: IResolvedVariables;
	systemInfo?: ITaskSystemInfo;
	workspaceFolder?: IWorkspaceFolder;
	shellLaunchConfig?: IShellLaunchConfig;

	constructor(task: Task, resolver: ITaskResolver, trigger: string) {
		this.task = task;
		this.resolver = resolver;
		this.trigger = trigger;
	}

	public verify(): boolean {
		let verified = false;
		if (this.trigger && this.resolvedVariables && this.workspaceFolder && (this.shellLaunchConfig !== undefined)) {
			verified = true;
		}
		return verified;
	}

	public getVerifiedTask(): { task: Task; resolver: ITaskResolver; trigger: string; resolvedVariables: IResolvedVariables; systemInfo: ITaskSystemInfo; workspaceFolder: IWorkspaceFolder; shellLaunchConfig: IShellLaunchConfig } {
		if (this.verify()) {
			return { task: this.task, resolver: this.resolver, trigger: this.trigger, resolvedVariables: this.resolvedVariables!, systemInfo: this.systemInfo!, workspaceFolder: this.workspaceFolder!, shellLaunchConfig: this.shellLaunchConfig! };
		} else {
			throw new Error('VerifiedTask was not checked. verify must be checked before getVerifiedTask.');
		}
	}
}

export class TerminalTaskSystem extends Disposable implements ITaskSystem {

	public static TelemetryEventName: string = 'taskService';

	private static readonly ProcessVarName = '__process__';

	private static _shellQuotes: IStringDictionary<IShellQuotingOptions> = {
		'cmd': {
			strong: '"'
		},
		'powershell': {
			escape: {
				escapeChar: '`',
				charsToEscape: ' "\'()'
			},
			strong: '\'',
			weak: '"'
		},
		'bash': {
			escape: {
				escapeChar: '\\',
				charsToEscape: ' "\''
			},
			strong: '\'',
			weak: '"'
		},
		'zsh': {
			escape: {
				escapeChar: '\\',
				charsToEscape: ' "\''
			},
			strong: '\'',
			weak: '"'
		}
	};

	private static _osShellQuotes: IStringDictionary<IShellQuotingOptions> = {
		'Linux': TerminalTaskSystem._shellQuotes['bash'],
		'Mac': TerminalTaskSystem._shellQuotes['bash'],
		'Windows': TerminalTaskSystem._shellQuotes['powershell']
	};

	private _activeTasks: IStringDictionary<IActiveTerminalData>;
	private _busyTasks: IStringDictionary<Task>;
	private _terminals: IStringDictionary<ITerminalData>;
	private _idleTaskTerminals: LinkedMap<string, string>;
	private _sameTaskTerminals: IStringDictionary<string>;
	private _taskSystemInfoResolver: ITaskSystemInfoResolver;
	private _lastTask: VerifiedTask | undefined;
	// Should always be set in run
	private _currentTask!: VerifiedTask;
	private _isRerun: boolean = false;
	private _previousPanelId: string | undefined;
	private _previousTerminalInstance: ITerminalInstance | undefined;
	private _terminalStatusManager: TaskTerminalStatus;
	private _terminalCreationQueue: Promise<ITerminalInstance | void> = Promise.resolve();
	private _hasReconnected: boolean = false;
	private readonly _onDidStateChange: Emitter<ITaskEvent>;
	private _reconnectedTerminals: ITerminalInstance[] | undefined;

	taskShellIntegrationStartSequence(cwd: string | URI | undefined): string {
		return (
			VSCodeSequence(VSCodeOscPt.PromptStart) +
			VSCodeSequence(VSCodeOscPt.Property, `${VSCodeOscProperty.Task}=True`) +
			(cwd
				? VSCodeSequence(VSCodeOscPt.Property, `${VSCodeOscProperty.Cwd}=${typeof cwd === 'string' ? cwd : cwd.fsPath}`)
				: ''
			) +
			VSCodeSequence(VSCodeOscPt.CommandStart)
		);
	}
	get taskShellIntegrationOutputSequence(): string {
		return VSCodeSequence(VSCodeOscPt.CommandExecuted);
	}

	constructor(
		private _terminalService: ITerminalService,
		private _terminalGroupService: ITerminalGroupService,
		private _outputService: IOutputService,
		private _paneCompositeService: IPaneCompositePartService,
		private _viewsService: IViewsService,
		private _markerService: IMarkerService,
		private _modelService: IModelService,
		private _configurationResolverService: IConfigurationResolverService,
		private _contextService: IWorkspaceContextService,
		private _environmentService: IWorkbenchEnvironmentService,
		private _outputChannelId: string,
		private _fileService: IFileService,
		private _terminalProfileResolverService: ITerminalProfileResolverService,
		private _pathService: IPathService,
		private _viewDescriptorService: IViewDescriptorService,
		private _logService: ILogService,
		private _notificationService: INotificationService,
		instantiationService: IInstantiationService,
		taskSystemInfoResolver: ITaskSystemInfoResolver,
	) {
		super();

		this._activeTasks = Object.create(null);
		this._busyTasks = Object.create(null);
		this._terminals = Object.create(null);
		this._idleTaskTerminals = new LinkedMap<string, string>();
		this._sameTaskTerminals = Object.create(null);
		this._onDidStateChange = new Emitter();
		this._taskSystemInfoResolver = taskSystemInfoResolver;
		this._register(this._terminalStatusManager = instantiationService.createInstance(TaskTerminalStatus));
	}

	public get onDidStateChange(): Event<ITaskEvent> {
		return this._onDidStateChange.event;
	}

	private _log(value: string): void {
		this._appendOutput(value + '\n');
	}

	protected _showOutput(): void {
		this._outputService.showChannel(this._outputChannelId, true);
	}

	public reconnect(task: Task, resolver: ITaskResolver): ITaskExecuteResult {
		this._reconnectToTerminals();
		return this.run(task, resolver, Triggers.reconnect);
	}

	public run(task: Task, resolver: ITaskResolver, trigger: string = Triggers.command): ITaskExecuteResult {
		task = task.clone(); // A small amount of task state is stored in the task (instance) and tasks passed in to run may have that set already.
		const instances = InMemoryTask.is(task) || this._isTaskEmpty(task) ? [] : this._getInstances(task);
		const validInstance = instances.length < ((task.runOptions && task.runOptions.instanceLimit) ?? 1);
		const instance = instances[0]?.count?.count ?? 0;
		this._currentTask = new VerifiedTask(task, resolver, trigger);
		if (instance > 0) {
			task.instance = instance;
		}
		if (!validInstance) {
			const terminalData = instances[instances.length - 1];
			this._lastTask = this._currentTask;
			return { kind: TaskExecuteKind.Active, task: terminalData.task, active: { same: true, background: task.configurationProperties.isBackground! }, promise: terminalData.promise };
		}

		try {
			const executeResult = { kind: TaskExecuteKind.Started, task, started: {}, promise: this._executeTask(task, resolver, trigger, new Set(), new Map(), undefined) };
			executeResult.promise.then(summary => {
				this._lastTask = this._currentTask;
			});
			return executeResult;
		} catch (error) {
			if (error instanceof TaskError) {
				throw error;
			} else if (error instanceof Error) {
				this._log(error.message);
				throw new TaskError(Severity.Error, error.message, TaskErrors.UnknownError);
			} else {
				this._log(error.toString());
				throw new TaskError(Severity.Error, nls.localize('TerminalTaskSystem.unknownError', 'A unknown error has occurred while executing a task. See task output log for details.'), TaskErrors.UnknownError);
			}
		}
	}

	public rerun(): ITaskExecuteResult | undefined {
		if (this._lastTask && this._lastTask.verify()) {
			if ((this._lastTask.task.runOptions.reevaluateOnRerun !== undefined) && !this._lastTask.task.runOptions.reevaluateOnRerun) {
				this._isRerun = true;
			}
			const result = this.run(this._lastTask.task, this._lastTask.resolver);
			result.promise.then(summary => {
				this._isRerun = false;
			});
			return result;
		} else {
			return undefined;
		}
	}

	private _showTaskLoadErrors(task: Task) {
		if (task.taskLoadMessages && task.taskLoadMessages.length > 0) {
			task.taskLoadMessages.forEach(loadMessage => {
				this._log(loadMessage + '\n');
			});
			const openOutput = 'Show Output';
			this._notificationService.prompt(Severity.Warning,
				nls.localize('TerminalTaskSystem.taskLoadReporting', "There are issues with task \"{0}\". See the output for more details.",
					task._label), [{
						label: openOutput,
						run: () => this._showOutput()
					}]);
		}
	}

	public isTaskVisible(task: Task): boolean {
		const terminalData = this._activeTasks[task.getMapKey()];
		if (!terminalData?.terminal) {
			return false;
		}
		const activeTerminalInstance = this._terminalService.activeInstance;
		const isPanelShowingTerminal = !!this._viewsService.getActiveViewWithId(TERMINAL_VIEW_ID);
		return isPanelShowingTerminal && (activeTerminalInstance?.instanceId === terminalData.terminal.instanceId);
	}


	public revealTask(task: Task): boolean {
		const terminalData = this._activeTasks[task.getMapKey()];
		if (!terminalData?.terminal) {
			return false;
		}
		const isTerminalInPanel: boolean = this._viewDescriptorService.getViewLocationById(TERMINAL_VIEW_ID) === ViewContainerLocation.Panel;
		if (isTerminalInPanel && this.isTaskVisible(task)) {
			if (this._previousPanelId) {
				if (this._previousTerminalInstance) {
					this._terminalService.setActiveInstance(this._previousTerminalInstance);
				}
				this._paneCompositeService.openPaneComposite(this._previousPanelId, ViewContainerLocation.Panel);
			} else {
				this._paneCompositeService.hideActivePaneComposite(ViewContainerLocation.Panel);
			}
			this._previousPanelId = undefined;
			this._previousTerminalInstance = undefined;
		} else {
			if (isTerminalInPanel) {
				this._previousPanelId = this._paneCompositeService.getActivePaneComposite(ViewContainerLocation.Panel)?.getId();
				if (this._previousPanelId === TERMINAL_VIEW_ID) {
					this._previousTerminalInstance = this._terminalService.activeInstance ?? undefined;
				}
			}
			this._terminalService.setActiveInstance(terminalData.terminal);
			if (CustomTask.is(task) || ContributedTask.is(task)) {
				this._terminalGroupService.showPanel(task.command.presentation!.focus);
			}
		}
		return true;
	}

	public isActive(): Promise<boolean> {
		return Promise.resolve(this.isActiveSync());
	}

	public isActiveSync(): boolean {
		return Object.values(this._activeTasks).some(value => !!value.terminal);
	}

	public canAutoTerminate(): boolean {
		return Object.values(this._activeTasks).every(value => !value.task.configurationProperties.promptOnClose);
	}

	public getActiveTasks(): Task[] {
		return Object.values(this._activeTasks).flatMap(value => value.terminal ? value.task : []);
	}

	public getLastInstance(task: Task): Task | undefined {
		const recentKey = task.getRecentlyUsedKey();
		return Object.values(this._activeTasks).reverse().find(
			(value) => recentKey && recentKey === value.task.getRecentlyUsedKey())?.task;
	}

	public getBusyTasks(): Task[] {
		return Object.keys(this._busyTasks).map(key => this._busyTasks[key]);
	}

	public customExecutionComplete(task: Task, result: number): Promise<void> {
		const activeTerminal = this._activeTasks[task.getMapKey()];
		if (!activeTerminal?.terminal) {
			return Promise.reject(new Error('Expected to have a terminal for a custom execution task'));
		}

		return new Promise<void>((resolve) => {
			// activeTerminal.terminal.rendererExit(result);
			resolve();
		});
	}

	private _getInstances(task: Task): IActiveTerminalData[] {
		const recentKey = task.getRecentlyUsedKey();
		return Object.values(this._activeTasks).filter(
			(value) => recentKey && recentKey === value.task.getRecentlyUsedKey());
	}

	private _removeFromActiveTasks(task: Task | string): void {
		const key = typeof task === 'string' ? task : task.getMapKey();
		const taskToRemove = this._activeTasks[key];
		if (!taskToRemove) {
			return;
		}
		delete this._activeTasks[key];
	}

	private _fireTaskEvent(event: ITaskEvent) {
		if (event.__task) {
			const activeTask = this._activeTasks[event.__task.getMapKey()];
			if (activeTask) {
				activeTask.state = event.kind;
			}
		}
		this._onDidStateChange.fire(event);
	}

	public terminate(task: Task): Promise<ITaskTerminateResponse> {
		const activeTerminal = this._activeTasks[task.getMapKey()];
		const terminal = activeTerminal.terminal;
		if (!terminal) {
			return Promise.resolve<ITaskTerminateResponse>({ success: false, task: undefined });
		}
		return new Promise<ITaskTerminateResponse>((resolve, reject) => {
			terminal.onDisposed(terminal => {
				this._fireTaskEvent(TaskEvent.create(TaskEventKind.Terminated, task, terminal.instanceId, terminal.exitReason));
			});
			const onExit = terminal.onExit(() => {
				const task = activeTerminal.task;
				try {
					onExit.dispose();
					this._fireTaskEvent(TaskEvent.create(TaskEventKind.Terminated, task, terminal.instanceId, terminal.exitReason));
				} catch (error) {
					// Do nothing.
				}
				resolve({ success: true, task: task });
			});
			terminal.dispose();
		});
	}

	public terminateAll(): Promise<ITaskTerminateResponse[]> {
		const promises: Promise<ITaskTerminateResponse>[] = [];
		for (const [key, terminalData] of Object.entries(this._activeTasks)) {
			const terminal = terminalData.terminal;
			if (terminal) {
				promises.push(new Promise<ITaskTerminateResponse>((resolve, reject) => {
					const onExit = terminal.onExit(() => {
						const task = terminalData.task;
						try {
							onExit.dispose();
							this._fireTaskEvent(TaskEvent.create(TaskEventKind.Terminated, task, terminal.instanceId, terminal.exitReason));
						} catch (error) {
							// Do nothing.
						}
						if (this._activeTasks[key] === terminalData) {
							delete this._activeTasks[key];
						}
						resolve({ success: true, task: terminalData.task });
					});
				}));
				terminal.dispose();
			}
		}
		return Promise.all<ITaskTerminateResponse>(promises);
	}

	private _showDependencyCycleMessage(task: Task) {
		this._log(nls.localize('dependencyCycle',
			'There is a dependency cycle. See task "{0}".',
			task._label
		));
		this._showOutput();
	}

	private _executeTask(task: Task, resolver: ITaskResolver, trigger: string, liveDependencies: Set<string>, encounteredTasks: Map<string, Promise<ITaskSummary>>, alreadyResolved?: Map<string, string>): Promise<ITaskSummary> {
		this._showTaskLoadErrors(task);

		const mapKey = task.getMapKey();

		// It's important that we add this task's entry to _activeTasks before
		// any of the code in the then runs (see #180541 and #180578). Wrapping
		// it in Promise.resolve().then() ensures that.
		const promise = Promise.resolve().then(async () => {
			alreadyResolved = alreadyResolved ?? new Map<string, string>();
			const promises: Promise<ITaskSummary>[] = [];
			if (task.configurationProperties.dependsOn) {
				const nextLiveDependencies = new Set(liveDependencies).add(task.getCommonTaskId());
				for (const dependency of task.configurationProperties.dependsOn) {
					const dependencyTask = await resolver.resolve(dependency.uri, dependency.task!);
					if (dependencyTask) {
						this._adoptConfigurationForDependencyTask(dependencyTask, task);
						let taskResult;
						const commonKey = dependencyTask.getCommonTaskId();
						if (nextLiveDependencies.has(commonKey)) {
							this._showDependencyCycleMessage(dependencyTask);
							taskResult = Promise.resolve<ITaskSummary>({});
						} else {
							taskResult = encounteredTasks.get(commonKey);
							if (!taskResult) {
								const activeTask = this._activeTasks[dependencyTask.getMapKey()] ?? this._getInstances(dependencyTask).pop();
								taskResult = activeTask && this._getDependencyPromise(activeTask);
							}
						}
						if (!taskResult) {
							this._fireTaskEvent(TaskEvent.create(TaskEventKind.DependsOnStarted, task));
							taskResult = this._executeDependencyTask(dependencyTask, resolver, trigger, nextLiveDependencies, encounteredTasks, alreadyResolved);
						}
						encounteredTasks.set(commonKey, taskResult);
						promises.push(taskResult);
						if (task.configurationProperties.dependsOrder === DependsOrder.sequence) {
							const promiseResult = await taskResult;
							if (promiseResult.exitCode !== 0) {
								break;
							}
						}
					} else {
						this._log(nls.localize('dependencyFailed',
							'Couldn\'t resolve dependent task \'{0}\' in workspace folder \'{1}\'',
							Types.isString(dependency.task) ? dependency.task : JSON.stringify(dependency.task, undefined, 0),
							dependency.uri.toString()
						));
						this._showOutput();
					}
				}
			}

			return Promise.all(promises).then((summaries): Promise<ITaskSummary> | ITaskSummary => {
				for (const summary of summaries) {
					if (summary.exitCode !== 0) {
						return { exitCode: summary.exitCode };
					}
				}
				if ((ContributedTask.is(task) || CustomTask.is(task)) && (task.command)) {
					if (this._isRerun) {
						return this._reexecuteCommand(task, trigger, alreadyResolved!);
					} else {
						return this._executeCommand(task, trigger, alreadyResolved!);
					}
				}
				return { exitCode: 0 };
			});
		}).finally(() => {
			if (this._activeTasks[mapKey] === activeTask) {
				delete this._activeTasks[mapKey];
			}
		});
		const lastInstance = this._getInstances(task).pop();
		const count = lastInstance?.count ?? { count: 0 };
		count.count++;
		const activeTask = { task, promise, count };
		this._activeTasks[mapKey] = activeTask;
		return promise;
	}

	private _createInactiveDependencyPromise(task: Task): Promise<ITaskSummary> {
		return new Promise<ITaskSummary>(resolve => {
			const taskInactiveDisposable = this.onDidStateChange(taskEvent => {
				if ((taskEvent.kind === TaskEventKind.Inactive) && (taskEvent.__task === task)) {
					taskInactiveDisposable.dispose();
					resolve({ exitCode: 0 });
				}
			});
		});
	}

	private _adoptConfigurationForDependencyTask(dependencyTask: Task, task: Task): void {
		if (dependencyTask.configurationProperties.icon) {
			dependencyTask.configurationProperties.icon.id ||= task.configurationProperties.icon?.id;
			dependencyTask.configurationProperties.icon.color ||= task.configurationProperties.icon?.color;
		} else {
			dependencyTask.configurationProperties.icon = task.configurationProperties.icon;
		}

		if (dependencyTask.configurationProperties.hide) {
			dependencyTask.configurationProperties.hide ||= task.configurationProperties.hide;
		} else {
			dependencyTask.configurationProperties.hide = task.configurationProperties.hide;
		}
	}

	private async _getDependencyPromise(task: IActiveTerminalData): Promise<ITaskSummary> {
		if (!task.task.configurationProperties.isBackground) {
			return task.promise;
		}
		if (!task.task.configurationProperties.problemMatchers || task.task.configurationProperties.problemMatchers.length === 0) {
			return task.promise;
		}
		if (task.state === TaskEventKind.Inactive) {
			return { exitCode: 0 };
		}
		return this._createInactiveDependencyPromise(task.task);
	}

	private async _executeDependencyTask(task: Task, resolver: ITaskResolver, trigger: string, liveDependencies: Set<string>, encounteredTasks: Map<string, Promise<ITaskSummary>>, alreadyResolved?: Map<string, string>): Promise<ITaskSummary> {
		// If the task is a background task with a watching problem matcher, we don't wait for the whole task to finish,
		// just for the problem matcher to go inactive.
		if (!task.configurationProperties.isBackground) {
			return this._executeTask(task, resolver, trigger, liveDependencies, encounteredTasks, alreadyResolved);
		}

		const inactivePromise = this._createInactiveDependencyPromise(task);
		return Promise.race([inactivePromise, this._executeTask(task, resolver, trigger, liveDependencies, encounteredTasks, alreadyResolved)]);
	}

	private async _resolveAndFindExecutable(systemInfo: ITaskSystemInfo | undefined, workspaceFolder: IWorkspaceFolder | undefined, task: CustomTask | ContributedTask, cwd: string | undefined, envPath: string | undefined): Promise<string> {
		const command = await this._configurationResolverService.resolveAsync(workspaceFolder, CommandString.value(task.command.name!));
		cwd = cwd ? await this._configurationResolverService.resolveAsync(workspaceFolder, cwd) : undefined;
		const paths = envPath ? await Promise.all(envPath.split(path.delimiter).map(p => this._configurationResolverService.resolveAsync(workspaceFolder, p))) : undefined;
		let foundExecutable = await systemInfo?.findExecutable(command, cwd, paths);
		if (!foundExecutable) {
			foundExecutable = path.join(cwd ?? '', command);
		}
		return foundExecutable;
	}

	private _findUnresolvedVariables(variables: Set<string>, alreadyResolved: Map<string, string>): Set<string> {
		if (alreadyResolved.size === 0) {
			return variables;
		}
		const unresolved = new Set<string>();
		for (const variable of variables) {
			if (!alreadyResolved.has(variable.substring(2, variable.length - 1))) {
				unresolved.add(variable);
			}
		}
		return unresolved;
	}

	private _mergeMaps(mergeInto: Map<string, string>, mergeFrom: Map<string, string>) {
		for (const entry of mergeFrom) {
			if (!mergeInto.has(entry[0])) {
				mergeInto.set(entry[0], entry[1]);
			}
		}
	}

	private async _acquireInput(taskSystemInfo: ITaskSystemInfo | undefined, workspaceFolder: IWorkspaceFolder | undefined, task: CustomTask | ContributedTask, variables: Set<string>, alreadyResolved: Map<string, string>): Promise<IResolvedVariables | undefined> {
		const resolved = await this._resolveVariablesFromSet(taskSystemInfo, workspaceFolder, task, variables, alreadyResolved);
		this._fireTaskEvent(TaskEvent.create(TaskEventKind.AcquiredInput, task));
		return resolved;
	}

	private _resolveVariablesFromSet(taskSystemInfo: ITaskSystemInfo | undefined, workspaceFolder: IWorkspaceFolder | undefined, task: CustomTask | ContributedTask, variables: Set<string>, alreadyResolved: Map<string, string>): Promise<IResolvedVariables | undefined> {
		const isProcess = task.command && task.command.runtime === RuntimeType.Process;
		const options = task.command && task.command.options ? task.command.options : undefined;
		const cwd = options ? options.cwd : undefined;
		let envPath: string | undefined = undefined;
		if (options && options.env) {
			for (const key of Object.keys(options.env)) {
				if (key.toLowerCase() === 'path') {
					if (Types.isString(options.env[key])) {
						envPath = options.env[key];
					}
					break;
				}
			}
		}
		const unresolved = this._findUnresolvedVariables(variables, alreadyResolved);
		let resolvedVariables: Promise<IResolvedVariables | undefined>;
		if (taskSystemInfo && workspaceFolder) {
			const resolveSet: IResolveSet = {
				variables: unresolved
			};

			if (taskSystemInfo.platform === Platform.Platform.Windows && isProcess) {
				resolveSet.process = { name: CommandString.value(task.command.name!) };
				if (cwd) {
					resolveSet.process.cwd = cwd;
				}
				if (envPath) {
					resolveSet.process.path = envPath;
				}
			}
			resolvedVariables = taskSystemInfo.resolveVariables(workspaceFolder, resolveSet, TaskSourceKind.toConfigurationTarget(task._source.kind)).then(async (resolved) => {
				if (!resolved) {
					return undefined;
				}

				this._mergeMaps(alreadyResolved, resolved.variables);
				resolved.variables = new Map(alreadyResolved);
				if (isProcess) {
					let process = CommandString.value(task.command.name!);
					if (taskSystemInfo.platform === Platform.Platform.Windows) {
						process = await this._resolveAndFindExecutable(taskSystemInfo, workspaceFolder, task, cwd, envPath);
					}
					resolved.variables.set(TerminalTaskSystem.ProcessVarName, process);
				}
				return resolved;
			});
			return resolvedVariables;
		} else {
			const variablesArray = new Array<string>();
			unresolved.forEach(variable => variablesArray.push(variable));

			return new Promise<IResolvedVariables | undefined>((resolve, reject) => {
				this._configurationResolverService.resolveWithInteraction(workspaceFolder, variablesArray, 'tasks', undefined, TaskSourceKind.toConfigurationTarget(task._source.kind)).then(async (resolvedVariablesMap: Map<string, string> | undefined) => {
					if (resolvedVariablesMap) {
						this._mergeMaps(alreadyResolved, resolvedVariablesMap);
						resolvedVariablesMap = new Map(alreadyResolved);
						if (isProcess) {
							let processVarValue: string;
							if (Platform.isWindows) {
								processVarValue = await this._resolveAndFindExecutable(taskSystemInfo, workspaceFolder, task, cwd, envPath);
							} else {
								processVarValue = await this._configurationResolverService.resolveAsync(workspaceFolder, CommandString.value(task.command.name!));
							}
							resolvedVariablesMap.set(TerminalTaskSystem.ProcessVarName, processVarValue);
						}
						const resolvedVariablesResult: IResolvedVariables = {
							variables: resolvedVariablesMap,
						};
						resolve(resolvedVariablesResult);
					} else {
						resolve(undefined);
					}
				}, reason => {
					reject(reason);
				});
			});
		}
	}

	private _executeCommand(task: CustomTask | ContributedTask, trigger: string, alreadyResolved: Map<string, string>): Promise<ITaskSummary> {
		const taskWorkspaceFolder = task.getWorkspaceFolder();
		let workspaceFolder: IWorkspaceFolder | undefined;
		if (taskWorkspaceFolder) {
			workspaceFolder = this._currentTask.workspaceFolder = taskWorkspaceFolder;
		} else {
			const folders = this._contextService.getWorkspace().folders;
			workspaceFolder = folders.length > 0 ? folders[0] : undefined;
		}
		const systemInfo: ITaskSystemInfo | undefined = this._currentTask.systemInfo = this._taskSystemInfoResolver(workspaceFolder);

		const variables = new Set<string>();
		this._collectTaskVariables(variables, task);
		const resolvedVariables = this._acquireInput(systemInfo, workspaceFolder, task, variables, alreadyResolved);

		return resolvedVariables.then((resolvedVariables) => {
			if (resolvedVariables && !this._isTaskEmpty(task)) {
				this._currentTask.resolvedVariables = resolvedVariables;
				return this._executeInTerminal(task, trigger, new VariableResolver(workspaceFolder, systemInfo, resolvedVariables.variables, this._configurationResolverService), workspaceFolder);
			} else {
				// Allows the taskExecutions array to be updated in the extension host
				this._fireTaskEvent(TaskEvent.create(TaskEventKind.End, task));
				return Promise.resolve({ exitCode: 0 });
			}
		}, reason => {
			return Promise.reject(reason);
		});
	}

	private _isTaskEmpty(task: CustomTask | ContributedTask): boolean {
		const isCustomExecution = (task.command.runtime === RuntimeType.CustomExecution);
		return !((task.command !== undefined) && task.command.runtime && (isCustomExecution || (task.command.name !== undefined)));
	}

	private _reexecuteCommand(task: CustomTask | ContributedTask, trigger: string, alreadyResolved: Map<string, string>): Promise<ITaskSummary> {
		const lastTask = this._lastTask;
		if (!lastTask) {
			return Promise.reject(new Error('No task previously run'));
		}
		const workspaceFolder = this._currentTask.workspaceFolder = lastTask.workspaceFolder;
		const variables = new Set<string>();
		this._collectTaskVariables(variables, task);

		// Check that the task hasn't changed to include new variables
		let hasAllVariables = true;
		variables.forEach(value => {
			if (value.substring(2, value.length - 1) in lastTask.getVerifiedTask().resolvedVariables) {
				hasAllVariables = false;
			}
		});

		if (!hasAllVariables) {
			return this._acquireInput(lastTask.getVerifiedTask().systemInfo, lastTask.getVerifiedTask().workspaceFolder, task, variables, alreadyResolved).then((resolvedVariables) => {
				if (!resolvedVariables) {
					// Allows the taskExecutions array to be updated in the extension host
					this._fireTaskEvent(TaskEvent.create(TaskEventKind.End, task));
					return { exitCode: 0 };
				}
				this._currentTask.resolvedVariables = resolvedVariables;
				return this._executeInTerminal(task, trigger, new VariableResolver(lastTask.getVerifiedTask().workspaceFolder, lastTask.getVerifiedTask().systemInfo, resolvedVariables.variables, this._configurationResolverService), workspaceFolder!);
			}, reason => {
				return Promise.reject(reason);
			});
		} else {
			this._currentTask.resolvedVariables = lastTask.getVerifiedTask().resolvedVariables;
			return this._executeInTerminal(task, trigger, new VariableResolver(lastTask.getVerifiedTask().workspaceFolder, lastTask.getVerifiedTask().systemInfo, lastTask.getVerifiedTask().resolvedVariables.variables, this._configurationResolverService), workspaceFolder!);
		}
	}

	private async _executeInTerminal(task: CustomTask | ContributedTask, trigger: string, resolver: VariableResolver, workspaceFolder: IWorkspaceFolder | undefined): Promise<ITaskSummary> {
		let terminal: ITerminalInstance | undefined = undefined;
		let error: TaskError | undefined = undefined;
		let promise: Promise<ITaskSummary> | undefined = undefined;
		if (task.configurationProperties.isBackground) {
			const problemMatchers = await this._resolveMatchers(resolver, task.configurationProperties.problemMatchers);
			const watchingProblemMatcher = new WatchingProblemCollector(problemMatchers, this._markerService, this._modelService, this._fileService);
			if ((problemMatchers.length > 0) && !watchingProblemMatcher.isWatching()) {
				this._appendOutput(nls.localize('TerminalTaskSystem.nonWatchingMatcher', 'Task {0} is a background task but uses a problem matcher without a background pattern', task._label));
				this._showOutput();
			}
			const toDispose = new DisposableStore();
			let eventCounter: number = 0;
			const mapKey = task.getMapKey();
			toDispose.add(watchingProblemMatcher.onDidStateChange((event) => {
				if (event.kind === ProblemCollectorEventKind.BackgroundProcessingBegins) {
					eventCounter++;
					this._busyTasks[mapKey] = task;
					this._fireTaskEvent(TaskEvent.create(TaskEventKind.Active, task, terminal?.instanceId));
				} else if (event.kind === ProblemCollectorEventKind.BackgroundProcessingEnds) {
					eventCounter--;
					if (this._busyTasks[mapKey]) {
						delete this._busyTasks[mapKey];
					}
					this._fireTaskEvent(TaskEvent.create(TaskEventKind.Inactive, task, terminal?.instanceId));
					if (eventCounter === 0) {
						if ((watchingProblemMatcher.numberOfMatches > 0) && watchingProblemMatcher.maxMarkerSeverity &&
							(watchingProblemMatcher.maxMarkerSeverity >= MarkerSeverity.Error)) {
							const reveal = task.command.presentation!.reveal;
							const revealProblems = task.command.presentation!.revealProblems;
							if (revealProblems === RevealProblemKind.OnProblem) {
								this._viewsService.openView(Markers.MARKERS_VIEW_ID, true);
							} else if (reveal === RevealKind.Silent) {
								this._terminalService.setActiveInstance(terminal!);
								this._terminalGroupService.showPanel(false);
							}
						}
					}
				}
			}));
			watchingProblemMatcher.aboutToStart();
			let delayer: Async.Delayer<any> | undefined = undefined;
			[terminal, error] = await this._createTerminal(task, resolver, workspaceFolder);

			if (error) {
				return Promise.reject(new Error((<TaskError>error).message));
			}
			if (!terminal) {
				return Promise.reject(new Error(`Failed to create terminal for task ${task._label}`));
			}
			this._terminalStatusManager.addTerminal(task, terminal, watchingProblemMatcher);

			let processStartedSignaled = false;
			terminal.processReady.then(() => {
				if (!processStartedSignaled) {
					this._fireTaskEvent(TaskEvent.create(TaskEventKind.ProcessStarted, task, terminal!.instanceId, terminal!.processId!));
					processStartedSignaled = true;
				}
			}, (_error) => {
				this._logService.error('Task terminal process never got ready');
			});
			this._fireTaskEvent(TaskEvent.create(TaskEventKind.Start, task, terminal.instanceId, resolver.values));
			let onData: IDisposable | undefined;
			if (problemMatchers.length) {
				// prevent https://github.com/microsoft/vscode/issues/174511 from happening
				onData = terminal.onLineData((line) => {
					watchingProblemMatcher.processLine(line);
					if (!delayer) {
						delayer = new Async.Delayer(3000);
					}
					delayer.trigger(() => {
						watchingProblemMatcher.forceDelivery();
						delayer = undefined;
					});
				});
			}

			promise = new Promise<ITaskSummary>((resolve, reject) => {
				const onExit = terminal!.onExit((terminalLaunchResult) => {
					const exitCode = typeof terminalLaunchResult === 'number' ? terminalLaunchResult : terminalLaunchResult?.code;
					onData?.dispose();
					onExit.dispose();
					const key = task.getMapKey();
					if (this._busyTasks[mapKey]) {
						delete this._busyTasks[mapKey];
					}
					this._removeFromActiveTasks(task);
					this._fireTaskEvent(TaskEvent.create(TaskEventKind.Changed));
					if (terminalLaunchResult !== undefined) {
						// Only keep a reference to the terminal if it is not being disposed.
						switch (task.command.presentation!.panel) {
							case PanelKind.Dedicated:
								this._sameTaskTerminals[key] = terminal!.instanceId.toString();
								break;
							case PanelKind.Shared:
								this._idleTaskTerminals.set(key, terminal!.instanceId.toString(), Touch.AsOld);
								break;
						}
					}
					const reveal = task.command.presentation!.reveal;
					if ((reveal === RevealKind.Silent) && ((exitCode !== 0) || (watchingProblemMatcher.numberOfMatches > 0) && watchingProblemMatcher.maxMarkerSeverity &&
						(watchingProblemMatcher.maxMarkerSeverity >= MarkerSeverity.Error))) {
						try {
							this._terminalService.setActiveInstance(terminal!);
							this._terminalGroupService.showPanel(false);
						} catch (e) {
							// If the terminal has already been disposed, then setting the active instance will fail. #99828
							// There is nothing else to do here.
						}
					}
					watchingProblemMatcher.done();
					watchingProblemMatcher.dispose();
					if (!processStartedSignaled) {
						this._fireTaskEvent(TaskEvent.create(TaskEventKind.ProcessStarted, task, terminal!.instanceId, terminal!.processId!));
						processStartedSignaled = true;
					}
					this._fireTaskEvent(TaskEvent.create(TaskEventKind.ProcessEnded, task, terminal!.instanceId, exitCode));

					for (let i = 0; i < eventCounter; i++) {
						this._fireTaskEvent(TaskEvent.create(TaskEventKind.Inactive, task, terminal!.instanceId));
					}
					eventCounter = 0;
					this._fireTaskEvent(TaskEvent.create(TaskEventKind.End, task));
					toDispose.dispose();
					resolve({ exitCode: exitCode ?? undefined });
				});
			});
			if (trigger === Triggers.reconnect && !!terminal.xterm) {
				const bufferLines = [];

				const bufferReverseIterator = terminal.xterm.getBufferReverseIterator();
				const startRegex = new RegExp(watchingProblemMatcher.beginPatterns.map(pattern => pattern.source).join('|'));
				for (const nextLine of bufferReverseIterator) {
					bufferLines.push(nextLine);
					if (startRegex.test(nextLine)) {
						break;
					}
				}
				for (let i = bufferLines.length - 1; i >= 0; i--) {
					watchingProblemMatcher.processLine(bufferLines[i]);
				}
			}
		} else {
			[terminal, error] = await this._createTerminal(task, resolver, workspaceFolder);

			if (error) {
				return Promise.reject(new Error((<TaskError>error).message));
			}
			if (!terminal) {
				return Promise.reject(new Error(`Failed to create terminal for task ${task._label}`));
			}

			let processStartedSignaled = false;
			terminal.processReady.then(() => {
				if (!processStartedSignaled) {
					this._fireTaskEvent(TaskEvent.create(TaskEventKind.ProcessStarted, task, terminal!.instanceId, terminal!.processId!));
					processStartedSignaled = true;
				}
			}, (_error) => {
				// The process never got ready. Need to think how to handle this.
			});
			this._fireTaskEvent(TaskEvent.create(TaskEventKind.Start, task, terminal.instanceId, resolver.values));
			const mapKey = task.getMapKey();
			this._busyTasks[mapKey] = task;
			this._fireTaskEvent(TaskEvent.create(TaskEventKind.Active, task, terminal.instanceId));
			const problemMatchers = await this._resolveMatchers(resolver, task.configurationProperties.problemMatchers);
			const startStopProblemMatcher = new StartStopProblemCollector(problemMatchers, this._markerService, this._modelService, ProblemHandlingStrategy.Clean, this._fileService);
			this._terminalStatusManager.addTerminal(task, terminal, startStopProblemMatcher);
			const onData = terminal.onLineData((line) => {
				startStopProblemMatcher.processLine(line);
			});
			promise = new Promise<ITaskSummary>((resolve, reject) => {
				const onExit = terminal!.onExit((terminalLaunchResult) => {
					const exitCode = typeof terminalLaunchResult === 'number' ? terminalLaunchResult : terminalLaunchResult?.code;
					onExit.dispose();
					const key = task.getMapKey();
					this._removeFromActiveTasks(task);
					this._fireTaskEvent(TaskEvent.create(TaskEventKind.Changed));
					if (terminalLaunchResult !== undefined) {
						// Only keep a reference to the terminal if it is not being disposed.
						switch (task.command.presentation!.panel) {
							case PanelKind.Dedicated:
								this._sameTaskTerminals[key] = terminal!.instanceId.toString();
								break;
							case PanelKind.Shared:
								this._idleTaskTerminals.set(key, terminal!.instanceId.toString(), Touch.AsOld);
								break;
						}
					}
					const reveal = task.command.presentation!.reveal;
					const revealProblems = task.command.presentation!.revealProblems;
					const revealProblemPanel = terminal && (revealProblems === RevealProblemKind.OnProblem) && (startStopProblemMatcher.numberOfMatches > 0);
					if (revealProblemPanel) {
						this._viewsService.openView(Markers.MARKERS_VIEW_ID);
					} else if (terminal && (reveal === RevealKind.Silent) && ((exitCode !== 0) || (startStopProblemMatcher.numberOfMatches > 0) && startStopProblemMatcher.maxMarkerSeverity &&
						(startStopProblemMatcher.maxMarkerSeverity >= MarkerSeverity.Error))) {
						try {
							this._terminalService.setActiveInstance(terminal);
							this._terminalGroupService.showPanel(false);
						} catch (e) {
							// If the terminal has already been disposed, then setting the active instance will fail. #99828
							// There is nothing else to do here.
						}
					}
					// Hack to work around #92868 until terminal is fixed.
					setTimeout(() => {
						onData.dispose();
						startStopProblemMatcher.done();
						startStopProblemMatcher.dispose();
					}, 100);
					if (!processStartedSignaled && terminal) {
						this._fireTaskEvent(TaskEvent.create(TaskEventKind.ProcessStarted, task, terminal.instanceId, terminal.processId!));
						processStartedSignaled = true;
					}

					this._fireTaskEvent(TaskEvent.create(TaskEventKind.ProcessEnded, task, terminal?.instanceId, exitCode ?? undefined));
					if (this._busyTasks[mapKey]) {
						delete this._busyTasks[mapKey];
					}
					this._fireTaskEvent(TaskEvent.create(TaskEventKind.Inactive, task, terminal?.instanceId));
					this._fireTaskEvent(TaskEvent.create(TaskEventKind.End, task, terminal?.instanceId));
					resolve({ exitCode: exitCode ?? undefined });
				});
			});
		}

		const showProblemPanel = task.command.presentation && (task.command.presentation.revealProblems === RevealProblemKind.Always);
		if (showProblemPanel) {
			this._viewsService.openView(Markers.MARKERS_VIEW_ID);
		} else if (task.command.presentation && (task.command.presentation.focus || task.command.presentation.reveal === RevealKind.Always)) {
			this._terminalService.setActiveInstance(terminal);
			this._terminalGroupService.showPanel(task.command.presentation.focus);
		}
		this._activeTasks[task.getMapKey()].terminal = terminal;
		this._fireTaskEvent(TaskEvent.create(TaskEventKind.Changed));
		return promise;
	}

	private _createTerminalName(task: CustomTask | ContributedTask): string {
		const needsFolderQualification = this._contextService.getWorkbenchState() === WorkbenchState.WORKSPACE;
		return needsFolderQualification ? task.getQualifiedLabel() : (task.configurationProperties.name || '');
	}

	private async _createShellLaunchConfig(task: CustomTask | ContributedTask, workspaceFolder: IWorkspaceFolder | undefined, variableResolver: VariableResolver, platform: Platform.Platform, options: CommandOptions, command: CommandString, args: CommandString[], waitOnExit: WaitOnExitValue): Promise<IShellLaunchConfig | undefined> {
		let shellLaunchConfig: IShellLaunchConfig;
		const isShellCommand = task.command.runtime === RuntimeType.Shell;
		const needsFolderQualification = this._contextService.getWorkbenchState() === WorkbenchState.WORKSPACE;
		const terminalName = this._createTerminalName(task);
		const type = ReconnectionType;
		const originalCommand = task.command.name;
		let cwd: string | URI | undefined;
		if (options.cwd) {
			cwd = options.cwd;
			if (!path.isAbsolute(cwd)) {
				if (workspaceFolder && (workspaceFolder.uri.scheme === Schemas.file)) {
					cwd = path.join(workspaceFolder.uri.fsPath, cwd);
				}
			}
			// This must be normalized to the OS
			cwd = isUNC(cwd) ? cwd : resources.toLocalResource(URI.from({ scheme: Schemas.file, path: cwd }), this._environmentService.remoteAuthority, this._pathService.defaultUriScheme);
		}
		if (isShellCommand) {
			let os: Platform.OperatingSystem;
			switch (platform) {
				case Platform.Platform.Windows: os = Platform.OperatingSystem.Windows; break;
				case Platform.Platform.Mac: os = Platform.OperatingSystem.Macintosh; break;
				case Platform.Platform.Linux:
				default: os = Platform.OperatingSystem.Linux; break;
			}
			const defaultProfile = await this._terminalProfileResolverService.getDefaultProfile({
				allowAutomationShell: true,
				os,
				remoteAuthority: this._environmentService.remoteAuthority
			});
			let icon: URI | ThemeIcon | { light: URI; dark: URI } | undefined;
			if (task.configurationProperties.icon?.id) {
				icon = ThemeIcon.fromId(task.configurationProperties.icon.id);
			} else {
				const taskGroupKind = task.configurationProperties.group ? GroupKind.to(task.configurationProperties.group) : undefined;
				const kindId = typeof taskGroupKind === 'string' ? taskGroupKind : taskGroupKind?.kind;
				icon = kindId === 'test' ? ThemeIcon.fromId(Codicon.beaker.id) : defaultProfile.icon;
			}
			shellLaunchConfig = {
				name: terminalName,
				type,
				executable: defaultProfile.path,
				args: defaultProfile.args,
				env: { ...defaultProfile.env },
				icon,
				color: task.configurationProperties.icon?.color || undefined,
				waitOnExit
			};
			const shellOptions: IShellConfiguration | undefined = task.command.options && task.command.options.shell;
			if (shellOptions) {
				if (shellOptions.executable) {
					// Clear out the args so that we don't end up with mismatched args.
					if (shellOptions.executable !== shellLaunchConfig.executable) {
						shellLaunchConfig.args = undefined;
					}
					shellLaunchConfig.executable = await this._resolveVariable(variableResolver, shellOptions.executable);
				}
				if (shellOptions.args) {
					shellLaunchConfig.args = await this._resolveVariables(variableResolver, shellOptions.args.slice());
				}
			}
			if (shellLaunchConfig.args === undefined) {
				shellLaunchConfig.args = [];
			}
			const shellArgs = Array.isArray(shellLaunchConfig.args) ? <string[]>shellLaunchConfig.args.slice(0) : [shellLaunchConfig.args];
			const toAdd: string[] = [];
			const basename = path.posix.basename((await this._pathService.fileURI(shellLaunchConfig.executable!)).path).toLowerCase();
			const commandLine = this._buildShellCommandLine(platform, basename, shellOptions, command, originalCommand, args);
			let windowsShellArgs: boolean = false;
			if (platform === Platform.Platform.Windows) {
				windowsShellArgs = true;
				// If we don't have a cwd, then the terminal uses the home dir.
				const userHome = await this._pathService.userHome();
				if (basename === 'cmd.exe') {
					if ((options.cwd && isUNC(options.cwd)) || (!options.cwd && isUNC(userHome.fsPath))) {
						return undefined;
					}
					toAdd.push('/d', '/c');
				} else if ((basename === 'powershell.exe') || (basename === 'pwsh.exe')) {
					toAdd.push('-Command');
				} else if ((basename === 'bash.exe') || (basename === 'zsh.exe')) {
					windowsShellArgs = false;
					toAdd.push('-c');
				} else if (basename === 'wsl.exe') {
					toAdd.push('-e');
				}
			} else {
<<<<<<< HEAD
				// Under Mac remove -l to not start it as a login shell.
				if (platform === Platform.Platform.Mac) {
					// Background on -l on osx https://github.com/microsoft/vscode/issues/107563
					const osxShellArgs = this._configurationService.inspect(TerminalSettingId.ShellArgsMacOs);
					if ((osxShellArgs.user === undefined) && (osxShellArgs.userLocal === undefined) && (osxShellArgs.userLocalValue === undefined)
						&& (osxShellArgs.userRemote === undefined) && (osxShellArgs.userRemoteValue === undefined)
						&& (osxShellArgs.userValue === undefined) && (osxShellArgs.workspace === undefined)
						&& (osxShellArgs.workspaceFolder === undefined) && (osxShellArgs.workspaceFolderValue === undefined)
						&& (osxShellArgs.workspaceValue === undefined)) {
						const index = shellArgs.indexOf('-l');
						if (index !== -1) {
							shellArgs.splice(index, 1);
						}
=======
				if (!shellSpecified) {
					// Under Mac remove -l to not start it as a login shell.
					if (platform === Platform.Platform.Mac) {
						// Background on -l on osx https://github.com/microsoft/vscode/issues/107563
						// TODO: Handle by pulling the default terminal profile?
						// const osxShellArgs = this._configurationService.inspect(TerminalSettingId.ShellArgsMacOs);
						// if ((osxShellArgs.user === undefined) && (osxShellArgs.userLocal === undefined) && (osxShellArgs.userLocalValue === undefined)
						// 	&& (osxShellArgs.userRemote === undefined) && (osxShellArgs.userRemoteValue === undefined)
						// 	&& (osxShellArgs.userValue === undefined) && (osxShellArgs.workspace === undefined)
						// 	&& (osxShellArgs.workspaceFolder === undefined) && (osxShellArgs.workspaceFolderValue === undefined)
						// 	&& (osxShellArgs.workspaceValue === undefined)) {
						// 	const index = shellArgs.indexOf('-l');
						// 	if (index !== -1) {
						// 		shellArgs.splice(index, 1);
						// 	}
						// }
>>>>>>> 501baeb5
					}
				}
				toAdd.push('-c');
			}
			const combinedShellArgs = this._addAllArgument(toAdd, shellArgs);
			combinedShellArgs.push(commandLine);
			shellLaunchConfig.args = windowsShellArgs ? combinedShellArgs.join(' ') : combinedShellArgs;
			if (task.command.presentation && task.command.presentation.echo) {
				if (needsFolderQualification && workspaceFolder) {
					shellLaunchConfig.initialText = this.taskShellIntegrationStartSequence(cwd) + formatMessageForTerminal(nls.localize({
						key: 'task.executingInFolder',
						comment: ['The workspace folder the task is running in', 'The task command line or label']
					}, 'Executing task in folder {0}: {1}', workspaceFolder.name, commandLine), { excludeLeadingNewLine: true }) + this.taskShellIntegrationOutputSequence;
				} else {
					shellLaunchConfig.initialText = this.taskShellIntegrationStartSequence(cwd) + formatMessageForTerminal(nls.localize({
						key: 'task.executing.shellIntegration',
						comment: ['The task command line or label']
					}, 'Executing task: {0}', commandLine), { excludeLeadingNewLine: true }) + this.taskShellIntegrationOutputSequence;
				}
			} else {
				shellLaunchConfig.initialText = {
					text: this.taskShellIntegrationStartSequence(cwd) + this.taskShellIntegrationOutputSequence,
					trailingNewLine: false
				};
			}
		} else {
			const commandExecutable = (task.command.runtime !== RuntimeType.CustomExecution) ? CommandString.value(command) : undefined;
			const executable = !isShellCommand
				? await this._resolveVariable(variableResolver, await this._resolveVariable(variableResolver, '${' + TerminalTaskSystem.ProcessVarName + '}'))
				: commandExecutable;

			// When we have a process task there is no need to quote arguments. So we go ahead and take the string value.
			shellLaunchConfig = {
				name: terminalName,
				type,
				icon: task.configurationProperties.icon?.id ? ThemeIcon.fromId(task.configurationProperties.icon.id) : undefined,
				color: task.configurationProperties.icon?.color || undefined,
				executable: executable,
				args: args.map(a => Types.isString(a) ? a : a.value),
				waitOnExit
			};
			if (task.command.presentation && task.command.presentation.echo) {
				const getArgsToEcho = (args: string | string[] | undefined): string => {
					if (!args || args.length === 0) {
						return '';
					}
					if (Types.isString(args)) {
						return args;
					}
					return args.join(' ');
				};
				if (needsFolderQualification && workspaceFolder) {
					shellLaunchConfig.initialText = this.taskShellIntegrationStartSequence(cwd) + formatMessageForTerminal(nls.localize({
						key: 'task.executingInFolder',
						comment: ['The workspace folder the task is running in', 'The task command line or label']
					}, 'Executing task in folder {0}: {1}', workspaceFolder.name, `${shellLaunchConfig.executable} ${getArgsToEcho(shellLaunchConfig.args)}`), { excludeLeadingNewLine: true }) + this.taskShellIntegrationOutputSequence;
				} else {
					shellLaunchConfig.initialText = this.taskShellIntegrationStartSequence(cwd) + formatMessageForTerminal(nls.localize({
						key: 'task.executing.shell-integration',
						comment: ['The task command line or label']
					}, 'Executing task: {0}', `${shellLaunchConfig.executable} ${getArgsToEcho(shellLaunchConfig.args)}`), { excludeLeadingNewLine: true }) + this.taskShellIntegrationOutputSequence;
				}
			} else {
				shellLaunchConfig.initialText = {
					text: this.taskShellIntegrationStartSequence(cwd) + this.taskShellIntegrationOutputSequence,
					trailingNewLine: false
				};
			}
		}

		if (cwd) {
			shellLaunchConfig.cwd = cwd;
		}
		if (options.env) {
			if (shellLaunchConfig.env) {
				shellLaunchConfig.env = { ...shellLaunchConfig.env, ...options.env };
			} else {
				shellLaunchConfig.env = options.env;
			}
		}
		shellLaunchConfig.isFeatureTerminal = true;
		shellLaunchConfig.useShellEnvironment = true;
		return shellLaunchConfig;
	}

	private _addAllArgument(shellCommandArgs: string[], configuredShellArgs: string[]): string[] {
		const combinedShellArgs: string[] = Objects.deepClone(configuredShellArgs);
		shellCommandArgs.forEach(element => {
			const shouldAddShellCommandArg = configuredShellArgs.every((arg, index) => {
				const isDuplicated = arg.toLowerCase() === element.toLowerCase();
				if (isDuplicated && (configuredShellArgs.length > index + 1)) {
					// We can still add the argument, but only if not all of the following arguments begin with "-".
					return !configuredShellArgs.slice(index + 1).every(testArg => testArg.startsWith('-'));
				} else {
					return !isDuplicated;
				}
			});
			if (shouldAddShellCommandArg) {
				combinedShellArgs.push(element);
			}
		});
		return combinedShellArgs;
	}

	private async _reconnectToTerminal(task: Task): Promise<ITerminalInstance | undefined> {
		if (!this._reconnectedTerminals) {
			return;
		}
		for (let i = 0; i < this._reconnectedTerminals.length; i++) {
			const terminal = this._reconnectedTerminals[i];
			if (getReconnectionData(terminal)?.lastTask === task.getCommonTaskId()) {
				this._reconnectedTerminals.splice(i, 1);
				return terminal;
			}
		}
		return undefined;
	}

	private async _doCreateTerminal(task: Task, group: string | undefined, launchConfigs: IShellLaunchConfig): Promise<ITerminalInstance> {
		const reconnectedTerminal = await this._reconnectToTerminal(task);
		if (reconnectedTerminal) {
			if ('command' in task && task.command.presentation) {
				reconnectedTerminal.waitOnExit = getWaitOnExitValue(task.command.presentation, task.configurationProperties);
			}
			reconnectedTerminal.onDisposed((terminal) => this._fireTaskEvent({ kind: TaskEventKind.Terminated, exitReason: terminal.exitReason, taskId: task.getRecentlyUsedKey() }));
			this._logService.trace('reconnected to task and terminal', task._id);
			return reconnectedTerminal;
		}
		if (group) {
			// Try to find an existing terminal to split.
			// Even if an existing terminal is found, the split can fail if the terminal width is too small.
			for (const terminal of Object.values(this._terminals)) {
				if (terminal.group === group) {
					this._logService.trace(`Found terminal to split for group ${group}`);
					const originalInstance = terminal.terminal;
					const result = await this._terminalService.createTerminal({ location: { parentTerminal: originalInstance }, config: launchConfigs });
					result.onDisposed((terminal) => this._fireTaskEvent({ kind: TaskEventKind.Terminated, exitReason: terminal.exitReason, taskId: task.getRecentlyUsedKey() }));
					if (result) {
						return result;
					}
				}
			}
			this._logService.trace(`No terminal found to split for group ${group}`);
		}
		// Either no group is used, no terminal with the group exists or splitting an existing terminal failed.
		const createdTerminal = await this._terminalService.createTerminal({ config: launchConfigs });
		createdTerminal.onDisposed((terminal) => this._fireTaskEvent({ kind: TaskEventKind.Terminated, exitReason: terminal.exitReason, taskId: task.getRecentlyUsedKey() }));
		return createdTerminal;
	}

	private _reconnectToTerminals(): void {
		if (this._hasReconnected) {
			this._logService.trace(`Already reconnected, to ${this._reconnectedTerminals?.length} terminals so returning`);
			return;
		}
		this._reconnectedTerminals = this._terminalService.getReconnectedTerminals(ReconnectionType)?.filter(t => !t.isDisposed && getReconnectionData(t)) || [];
		this._logService.trace(`Attempting reconnection of ${this._reconnectedTerminals?.length} terminals`);
		if (!this._reconnectedTerminals?.length) {
			this._logService.trace(`No terminals to reconnect to so returning`);
		} else {
			for (const terminal of this._reconnectedTerminals) {
				const data = getReconnectionData(terminal) as IReconnectionTaskData | undefined;
				if (data) {
					const terminalData = { lastTask: data.lastTask, group: data.group, terminal };
					this._terminals[terminal.instanceId] = terminalData;
					this._logService.trace('Reconnecting to task terminal', terminalData.lastTask, terminal.instanceId);
				}
			}
		}
		this._hasReconnected = true;
	}

	private _deleteTaskAndTerminal(terminal: ITerminalInstance, terminalData: ITerminalData): void {
		delete this._terminals[terminal.instanceId];
		delete this._sameTaskTerminals[terminalData.lastTask];
		this._idleTaskTerminals.delete(terminalData.lastTask);
		// Delete the task now as a work around for cases when the onExit isn't fired.
		// This can happen if the terminal wasn't shutdown with an "immediate" flag and is expected.
		// For correct terminal re-use, the task needs to be deleted immediately.
		// Note that this shouldn't be a problem anymore since user initiated terminal kills are now immediate.
		const mapKey = terminalData.lastTask;
		this._removeFromActiveTasks(mapKey);
		if (this._busyTasks[mapKey]) {
			delete this._busyTasks[mapKey];
		}
	}

	private async _createTerminal(task: CustomTask | ContributedTask, resolver: VariableResolver, workspaceFolder: IWorkspaceFolder | undefined): Promise<[ITerminalInstance | undefined, TaskError | undefined]> {
		const platform = resolver.taskSystemInfo ? resolver.taskSystemInfo.platform : Platform.platform;
		const options = await this._resolveOptions(resolver, task.command.options);
		const presentationOptions = task.command.presentation;

		if (!presentationOptions) {
			throw new Error('Task presentation options should not be undefined here.');
		}
		const waitOnExit = getWaitOnExitValue(presentationOptions, task.configurationProperties);

		let command: CommandString | undefined;
		let args: CommandString[] | undefined;
		let launchConfigs: IShellLaunchConfig | undefined;

		if (task.command.runtime === RuntimeType.CustomExecution) {
			this._currentTask.shellLaunchConfig = launchConfigs = {
				customPtyImplementation: (id, cols, rows) => new TerminalProcessExtHostProxy(id, cols, rows, this._terminalService),
				waitOnExit,
				name: this._createTerminalName(task),
				initialText: task.command.presentation && task.command.presentation.echo ? formatMessageForTerminal(nls.localize({
					key: 'task.executing',
					comment: ['The task command line or label']
				}, 'Executing task: {0}', task._label), { excludeLeadingNewLine: true }) : undefined,
				isFeatureTerminal: true,
				icon: task.configurationProperties.icon?.id ? ThemeIcon.fromId(task.configurationProperties.icon.id) : undefined,
				color: task.configurationProperties.icon?.color || undefined
			};
		} else {
			const resolvedResult: { command: CommandString; args: CommandString[] } = await this._resolveCommandAndArgs(resolver, task.command);
			command = resolvedResult.command;
			args = resolvedResult.args;

			this._currentTask.shellLaunchConfig = launchConfigs = await this._createShellLaunchConfig(task, workspaceFolder, resolver, platform, options, command, args, waitOnExit);
			if (launchConfigs === undefined) {
				return [undefined, new TaskError(Severity.Error, nls.localize('TerminalTaskSystem', 'Can\'t execute a shell command on an UNC drive using cmd.exe.'), TaskErrors.UnknownError)];
			}
		}
		const prefersSameTerminal = presentationOptions.panel === PanelKind.Dedicated;
		const allowsSharedTerminal = presentationOptions.panel === PanelKind.Shared;
		const group = presentationOptions.group;

		const taskKey = task.getMapKey();
		let terminalToReuse: ITerminalData | undefined;
		if (prefersSameTerminal) {
			const terminalId = this._sameTaskTerminals[taskKey];
			if (terminalId) {
				terminalToReuse = this._terminals[terminalId];
				delete this._sameTaskTerminals[taskKey];
			}
		} else if (allowsSharedTerminal) {
			// Always allow to reuse the terminal previously used by the same task.
			let terminalId = this._idleTaskTerminals.remove(taskKey);
			if (!terminalId) {
				// There is no idle terminal which was used by the same task.
				// Search for any idle terminal used previously by a task of the same group
				// (or, if the task has no group, a terminal used by a task without group).
				for (const taskId of this._idleTaskTerminals.keys()) {
					const idleTerminalId = this._idleTaskTerminals.get(taskId)!;
					if (idleTerminalId && this._terminals[idleTerminalId] && this._terminals[idleTerminalId].group === group) {
						terminalId = this._idleTaskTerminals.remove(taskId);
						break;
					}
				}
			}
			if (terminalId) {
				terminalToReuse = this._terminals[terminalId];
			}
		}
		if (terminalToReuse) {
			if (!launchConfigs) {
				throw new Error('Task shell launch configuration should not be undefined here.');
			}

			terminalToReuse.terminal.scrollToBottom();
			if (task.configurationProperties.isBackground) {
				launchConfigs.reconnectionProperties = { ownerId: ReconnectionType, data: { lastTask: task.getCommonTaskId(), group, label: task._label, id: task._id } };
			}
			await terminalToReuse.terminal.reuseTerminal(launchConfigs);

			if (task.command.presentation && task.command.presentation.clear) {
				terminalToReuse.terminal.clearBuffer();
			}
			this._terminals[terminalToReuse.terminal.instanceId.toString()].lastTask = taskKey;
			return [terminalToReuse.terminal, undefined];
		}

		this._terminalCreationQueue = this._terminalCreationQueue.then(() => this._doCreateTerminal(task, group, launchConfigs!));
		const terminal: ITerminalInstance = (await this._terminalCreationQueue)!;
		if (task.configurationProperties.isBackground) {
			terminal.shellLaunchConfig.reconnectionProperties = { ownerId: ReconnectionType, data: { lastTask: task.getCommonTaskId(), group, label: task._label, id: task._id } };
		}
		const terminalKey = terminal.instanceId.toString();
		const terminalData = { terminal: terminal, lastTask: taskKey, group };
		terminal.onDisposed(() => this._deleteTaskAndTerminal(terminal, terminalData));
		this._terminals[terminalKey] = terminalData;
		return [terminal, undefined];
	}

	private _buildShellCommandLine(platform: Platform.Platform, shellExecutable: string, shellOptions: IShellConfiguration | undefined, command: CommandString, originalCommand: CommandString | undefined, args: CommandString[]): string {
		const basename = path.parse(shellExecutable).name.toLowerCase();
		const shellQuoteOptions = this._getQuotingOptions(basename, shellOptions, platform);

		function needsQuotes(value: string): boolean {
			if (value.length >= 2) {
				const first = value[0] === shellQuoteOptions.strong ? shellQuoteOptions.strong : value[0] === shellQuoteOptions.weak ? shellQuoteOptions.weak : undefined;
				if (first === value[value.length - 1]) {
					return false;
				}
			}
			let quote: string | undefined;
			for (let i = 0; i < value.length; i++) {
				// We found the end quote.
				const ch = value[i];
				if (ch === quote) {
					quote = undefined;
				} else if (quote !== undefined) {
					// skip the character. We are quoted.
					continue;
				} else if (ch === shellQuoteOptions.escape) {
					// Skip the next character
					i++;
				} else if (ch === shellQuoteOptions.strong || ch === shellQuoteOptions.weak) {
					quote = ch;
				} else if (ch === ' ') {
					return true;
				}
			}
			return false;
		}

		function quote(value: string, kind: ShellQuoting): [string, boolean] {
			if (kind === ShellQuoting.Strong && shellQuoteOptions.strong) {
				return [shellQuoteOptions.strong + value + shellQuoteOptions.strong, true];
			} else if (kind === ShellQuoting.Weak && shellQuoteOptions.weak) {
				return [shellQuoteOptions.weak + value + shellQuoteOptions.weak, true];
			} else if (kind === ShellQuoting.Escape && shellQuoteOptions.escape) {
				if (Types.isString(shellQuoteOptions.escape)) {
					return [value.replace(/ /g, shellQuoteOptions.escape + ' '), true];
				} else {
					const buffer: string[] = [];
					for (const ch of shellQuoteOptions.escape.charsToEscape) {
						buffer.push(`\\${ch}`);
					}
					const regexp: RegExp = new RegExp('[' + buffer.join(',') + ']', 'g');
					const escapeChar = shellQuoteOptions.escape.escapeChar;
					return [value.replace(regexp, (match) => escapeChar + match), true];
				}
			}
			return [value, false];
		}

		function quoteIfNecessary(value: CommandString): [string, boolean] {
			if (Types.isString(value)) {
				if (needsQuotes(value)) {
					return quote(value, ShellQuoting.Strong);
				} else {
					return [value, false];
				}
			} else {
				return quote(value.value, value.quoting);
			}
		}

		// If we have no args and the command is a string then use the command to stay backwards compatible with the old command line
		// model. To allow variable resolving with spaces we do continue if the resolved value is different than the original one
		// and the resolved one needs quoting.
		if ((!args || args.length === 0) && Types.isString(command) && (command === originalCommand as string || needsQuotes(originalCommand as string))) {
			return command;
		}

		const result: string[] = [];
		let commandQuoted = false;
		let argQuoted = false;
		let value: string;
		let quoted: boolean;
		[value, quoted] = quoteIfNecessary(command);
		result.push(value);
		commandQuoted = quoted;
		for (const arg of args) {
			[value, quoted] = quoteIfNecessary(arg);
			result.push(value);
			argQuoted = argQuoted || quoted;
		}

		let commandLine = result.join(' ');
		// There are special rules quoted command line in cmd.exe
		if (platform === Platform.Platform.Windows) {
			if (basename === 'cmd' && commandQuoted && argQuoted) {
				commandLine = '"' + commandLine + '"';
			} else if ((basename === 'powershell' || basename === 'pwsh') && commandQuoted) {
				commandLine = '& ' + commandLine;
			}
		}

		return commandLine;
	}

	private _getQuotingOptions(shellBasename: string, shellOptions: IShellConfiguration | undefined, platform: Platform.Platform): IShellQuotingOptions {
		if (shellOptions && shellOptions.quoting) {
			return shellOptions.quoting;
		}
		return TerminalTaskSystem._shellQuotes[shellBasename] || TerminalTaskSystem._osShellQuotes[Platform.PlatformToString(platform)];
	}

	private _collectTaskVariables(variables: Set<string>, task: CustomTask | ContributedTask): void {
		if (task.command && task.command.name) {
			this._collectCommandVariables(variables, task.command, task);
		}
		this._collectMatcherVariables(variables, task.configurationProperties.problemMatchers);

		if (task.command.runtime === RuntimeType.CustomExecution && (CustomTask.is(task) || ContributedTask.is(task))) {
			let definition: any;
			if (CustomTask.is(task)) {
				definition = task._source.config.element;
			} else {
				definition = Objects.deepClone(task.defines);
				delete definition._key;
				delete definition.type;
			}
			this._collectDefinitionVariables(variables, definition);
		}
	}

	private _collectDefinitionVariables(variables: Set<string>, definition: any): void {
		if (Types.isString(definition)) {
			this._collectVariables(variables, definition);
		} else if (Array.isArray(definition)) {
			definition.forEach((element: any) => this._collectDefinitionVariables(variables, element));
		} else if (Types.isObject(definition)) {
			for (const key in definition) {
				this._collectDefinitionVariables(variables, definition[key]);
			}
		}
	}

	private _collectCommandVariables(variables: Set<string>, command: ICommandConfiguration, task: CustomTask | ContributedTask): void {
		// The custom execution should have everything it needs already as it provided
		// the callback.
		if (command.runtime === RuntimeType.CustomExecution) {
			return;
		}

		if (command.name === undefined) {
			throw new Error('Command name should never be undefined here.');
		}
		this._collectVariables(variables, command.name);
		command.args?.forEach(arg => this._collectVariables(variables, arg));
		// Try to get a scope.
		const scope = (<IExtensionTaskSource>task._source).scope;
		if (scope !== TaskScope.Global) {
			variables.add('${workspaceFolder}');
		}
		if (command.options) {
			const options = command.options;
			if (options.cwd) {
				this._collectVariables(variables, options.cwd);
			}
			const optionsEnv = options.env;
			if (optionsEnv) {
				Object.keys(optionsEnv).forEach((key) => {
					const value: any = optionsEnv[key];
					if (Types.isString(value)) {
						this._collectVariables(variables, value);
					}
				});
			}
			if (options.shell) {
				if (options.shell.executable) {
					this._collectVariables(variables, options.shell.executable);
				}
				options.shell.args?.forEach(arg => this._collectVariables(variables, arg));
			}
		}
	}

	private _collectMatcherVariables(variables: Set<string>, values: Array<string | ProblemMatcher> | undefined): void {
		if (values === undefined || values === null || values.length === 0) {
			return;
		}
		values.forEach((value) => {
			let matcher: ProblemMatcher;
			if (Types.isString(value)) {
				if (value[0] === '$') {
					matcher = ProblemMatcherRegistry.get(value.substring(1));
				} else {
					matcher = ProblemMatcherRegistry.get(value);
				}
			} else {
				matcher = value;
			}
			if (matcher && matcher.filePrefix) {
				if (Types.isString(matcher.filePrefix)) {
					this._collectVariables(variables, matcher.filePrefix);
				} else {
					for (const fp of [...asArray(matcher.filePrefix.include || []), ...asArray(matcher.filePrefix.exclude || [])]) {
						this._collectVariables(variables, fp);
					}
				}
			}
		});
	}

	private _collectVariables(variables: Set<string>, value: string | CommandString): void {
		const string: string = Types.isString(value) ? value : value.value;
		const r = /\$\{(.*?)\}/g;
		let matches: RegExpExecArray | null;
		do {
			matches = r.exec(string);
			if (matches) {
				variables.add(matches[0]);
			}
		} while (matches);
	}

	private async _resolveCommandAndArgs(resolver: VariableResolver, commandConfig: ICommandConfiguration): Promise<{ command: CommandString; args: CommandString[] }> {
		// First we need to use the command args:
		let args: CommandString[] = commandConfig.args ? commandConfig.args.slice() : [];
		args = await this._resolveVariables(resolver, args);
		const command: CommandString = await this._resolveVariable(resolver, commandConfig.name);
		return { command, args };
	}

	private async _resolveVariables(resolver: VariableResolver, value: string[]): Promise<string[]>;
	private async _resolveVariables(resolver: VariableResolver, value: CommandString[]): Promise<CommandString[]>;
	private async _resolveVariables(resolver: VariableResolver, value: CommandString[]): Promise<CommandString[]> {
		return Promise.all(value.map(s => this._resolveVariable(resolver, s)));
	}

	private async _resolveMatchers(resolver: VariableResolver, values: Array<string | ProblemMatcher> | undefined): Promise<ProblemMatcher[]> {
		if (values === undefined || values === null || values.length === 0) {
			return [];
		}
		const result: ProblemMatcher[] = [];
		for (const value of values) {
			let matcher: ProblemMatcher;
			if (Types.isString(value)) {
				if (value[0] === '$') {
					matcher = ProblemMatcherRegistry.get(value.substring(1));
				} else {
					matcher = ProblemMatcherRegistry.get(value);
				}
			} else {
				matcher = value;
			}
			if (!matcher) {
				this._appendOutput(nls.localize('unknownProblemMatcher', 'Problem matcher {0} can\'t be resolved. The matcher will be ignored'));
				continue;
			}
			const taskSystemInfo: ITaskSystemInfo | undefined = resolver.taskSystemInfo;
			const hasFilePrefix = matcher.filePrefix !== undefined;
			const hasUriProvider = taskSystemInfo !== undefined && taskSystemInfo.uriProvider !== undefined;
			if (!hasFilePrefix && !hasUriProvider) {
				result.push(matcher);
			} else {
				const copy = Objects.deepClone(matcher);
				if (hasUriProvider && (taskSystemInfo !== undefined)) {
					copy.uriProvider = taskSystemInfo.uriProvider;
				}
				if (hasFilePrefix) {
					const filePrefix = copy.filePrefix;
					if (Types.isString(filePrefix)) {
						copy.filePrefix = await this._resolveVariable(resolver, filePrefix);
					} else if (filePrefix !== undefined) {
						if (filePrefix.include) {
							filePrefix.include = Array.isArray(filePrefix.include)
								? await Promise.all(filePrefix.include.map(x => this._resolveVariable(resolver, x)))
								: await this._resolveVariable(resolver, filePrefix.include);
						}
						if (filePrefix.exclude) {
							filePrefix.exclude = Array.isArray(filePrefix.exclude)
								? await Promise.all(filePrefix.exclude.map(x => this._resolveVariable(resolver, x)))
								: await this._resolveVariable(resolver, filePrefix.exclude);
						}
					}
				}
				result.push(copy);
			}
		}
		return result;
	}

	private async _resolveVariable(resolver: VariableResolver, value: string | undefined): Promise<string>;
	private async _resolveVariable(resolver: VariableResolver, value: CommandString | undefined): Promise<CommandString>;
	private async _resolveVariable(resolver: VariableResolver, value: CommandString | undefined): Promise<CommandString> {
		// TODO@Dirk Task.getWorkspaceFolder should return a WorkspaceFolder that is defined in workspace.ts
		if (Types.isString(value)) {
			return resolver.resolve(value);
		} else if (value !== undefined) {
			return {
				value: await resolver.resolve(value.value),
				quoting: value.quoting
			};
		} else { // This should never happen
			throw new Error('Should never try to resolve undefined.');
		}
	}

	private async _resolveOptions(resolver: VariableResolver, options: CommandOptions | undefined): Promise<CommandOptions> {
		if (options === undefined || options === null) {
			let cwd: string | undefined;
			try {
				cwd = await this._resolveVariable(resolver, '${workspaceFolder}');
			} catch (e) {
				// No workspace
			}
			return { cwd };
		}
		const result: CommandOptions = Types.isString(options.cwd)
			? { cwd: await this._resolveVariable(resolver, options.cwd) }
			: { cwd: await this._resolveVariable(resolver, '${workspaceFolder}') };
		if (options.env) {
			result.env = Object.create(null);
			for (const key of Object.keys(options.env)) {
				const value: any = options.env![key];
				if (Types.isString(value)) {
					result.env![key] = await this._resolveVariable(resolver, value);
				} else {
					result.env![key] = value.toString();
				}
			}
		}
		return result;
	}

	static WellKnownCommands: IStringDictionary<boolean> = {
		'ant': true,
		'cmake': true,
		'eslint': true,
		'gradle': true,
		'grunt': true,
		'gulp': true,
		'jake': true,
		'jenkins': true,
		'jshint': true,
		'make': true,
		'maven': true,
		'msbuild': true,
		'msc': true,
		'nmake': true,
		'npm': true,
		'rake': true,
		'tsc': true,
		'xbuild': true
	};

	public getSanitizedCommand(cmd: string): string {
		let result = cmd.toLowerCase();
		const index = result.lastIndexOf(path.sep);
		if (index !== -1) {
			result = result.substring(index + 1);
		}
		if (TerminalTaskSystem.WellKnownCommands[result]) {
			return result;
		}
		return 'other';
	}

	private _appendOutput(output: string): void {
		const outputChannel = this._outputService.getChannel(this._outputChannelId);
		outputChannel?.append(output);
	}
}

function getWaitOnExitValue(presentationOptions: IPresentationOptions, configurationProperties: IConfigurationProperties) {
	if ((presentationOptions.close === undefined) || (presentationOptions.close === false)) {
		if ((presentationOptions.reveal !== RevealKind.Never) || !configurationProperties.isBackground || (presentationOptions.close === false)) {
			if (presentationOptions.panel === PanelKind.New) {
				return taskShellIntegrationWaitOnExitSequence(nls.localize('closeTerminal', 'Press any key to close the terminal.'));
			} else if (presentationOptions.showReuseMessage) {
				return taskShellIntegrationWaitOnExitSequence(nls.localize('reuseTerminal', 'Terminal will be reused by tasks, press any key to close it.'));
			} else {
				return true;
			}
		}
	}
	return !presentationOptions.close;
}

function taskShellIntegrationWaitOnExitSequence(message: string): (exitCode: number) => string {
	return (exitCode) => {
		return `${VSCodeSequence(VSCodeOscPt.CommandFinished, exitCode.toString())}${message}`;
	};
}

function getReconnectionData(terminal: ITerminalInstance): IReconnectionTaskData | undefined {
	return terminal.shellLaunchConfig.attachPersistentProcess?.reconnectionProperties?.data as IReconnectionTaskData | undefined;
}<|MERGE_RESOLUTION|>--- conflicted
+++ resolved
@@ -1138,39 +1138,21 @@
 					toAdd.push('-e');
 				}
 			} else {
-<<<<<<< HEAD
 				// Under Mac remove -l to not start it as a login shell.
 				if (platform === Platform.Platform.Mac) {
 					// Background on -l on osx https://github.com/microsoft/vscode/issues/107563
-					const osxShellArgs = this._configurationService.inspect(TerminalSettingId.ShellArgsMacOs);
-					if ((osxShellArgs.user === undefined) && (osxShellArgs.userLocal === undefined) && (osxShellArgs.userLocalValue === undefined)
-						&& (osxShellArgs.userRemote === undefined) && (osxShellArgs.userRemoteValue === undefined)
-						&& (osxShellArgs.userValue === undefined) && (osxShellArgs.workspace === undefined)
-						&& (osxShellArgs.workspaceFolder === undefined) && (osxShellArgs.workspaceFolderValue === undefined)
-						&& (osxShellArgs.workspaceValue === undefined)) {
-						const index = shellArgs.indexOf('-l');
-						if (index !== -1) {
-							shellArgs.splice(index, 1);
-						}
-=======
-				if (!shellSpecified) {
-					// Under Mac remove -l to not start it as a login shell.
-					if (platform === Platform.Platform.Mac) {
-						// Background on -l on osx https://github.com/microsoft/vscode/issues/107563
-						// TODO: Handle by pulling the default terminal profile?
-						// const osxShellArgs = this._configurationService.inspect(TerminalSettingId.ShellArgsMacOs);
-						// if ((osxShellArgs.user === undefined) && (osxShellArgs.userLocal === undefined) && (osxShellArgs.userLocalValue === undefined)
-						// 	&& (osxShellArgs.userRemote === undefined) && (osxShellArgs.userRemoteValue === undefined)
-						// 	&& (osxShellArgs.userValue === undefined) && (osxShellArgs.workspace === undefined)
-						// 	&& (osxShellArgs.workspaceFolder === undefined) && (osxShellArgs.workspaceFolderValue === undefined)
-						// 	&& (osxShellArgs.workspaceValue === undefined)) {
-						// 	const index = shellArgs.indexOf('-l');
-						// 	if (index !== -1) {
-						// 		shellArgs.splice(index, 1);
-						// 	}
-						// }
->>>>>>> 501baeb5
-					}
+					// TODO: Handle by pulling the default terminal profile?
+					// const osxShellArgs = this._configurationService.inspect(TerminalSettingId.ShellArgsMacOs);
+					// if ((osxShellArgs.user === undefined) && (osxShellArgs.userLocal === undefined) && (osxShellArgs.userLocalValue === undefined)
+					// 	&& (osxShellArgs.userRemote === undefined) && (osxShellArgs.userRemoteValue === undefined)
+					// 	&& (osxShellArgs.userValue === undefined) && (osxShellArgs.workspace === undefined)
+					// 	&& (osxShellArgs.workspaceFolder === undefined) && (osxShellArgs.workspaceFolderValue === undefined)
+					// 	&& (osxShellArgs.workspaceValue === undefined)) {
+					// 	const index = shellArgs.indexOf('-l');
+					// 	if (index !== -1) {
+					// 		shellArgs.splice(index, 1);
+					// 	}
+					// }
 				}
 				toAdd.push('-c');
 			}
