--- conflicted
+++ resolved
@@ -340,13 +340,9 @@
 	private async executeTask(task: Task, resolver: ITaskResolver, trigger: string): Promise<ITaskSummary> {
 		let promises: Promise<ITaskSummary>[] = [];
 		if (task.configurationProperties.dependsOn) {
-<<<<<<< HEAD
-			for (const dependency of task.configurationProperties.dependsOn) {
-=======
 			// tslint:disable-next-line: no-for-in-array
 			for (let index in task.configurationProperties.dependsOn) {
 				const dependency = task.configurationProperties.dependsOn[index];
->>>>>>> ccd6d203
 				let dependencyTask = resolver.resolve(dependency.workspaceFolder, dependency.task!);
 				if (dependencyTask) {
 					let key = dependencyTask.getMapKey();
