--- conflicted
+++ resolved
@@ -983,15 +983,12 @@
 
 			const computedLinesNumber = Math.ceil((headHeight + dimensions.height + arrowHeight + frameThickness + 8 /** margin bottom to avoid margin collapse */) / lineHeight);
 
-<<<<<<< HEAD
-=======
 			let currentPosition = this.getPosition();
 
 			if (this._viewZone && currentPosition && currentPosition.lineNumber !== this._viewZone.afterLineNumber) {
 				this._viewZone.afterLineNumber = currentPosition.lineNumber;
 			}
 
->>>>>>> 039a49a5
 			this._relayout(computedLinesNumber);
 		}
 	}
