--- conflicted
+++ resolved
@@ -19,11 +19,7 @@
 	});
 
 	test('native-is-elevated', async () => {
-<<<<<<< HEAD
-		const { default: isElevated } = await import('native-is-elevated');
-=======
 		const isElevated = (await import('native-is-elevated')).default;
->>>>>>> 6378dbe3
 		assert.ok(typeof isElevated === 'function', testErrorMessage('native-is-elevated '));
 
 		const result = isElevated();
