/*---------------------------------------------------------------------------------------------
 *  Copyright (c) Microsoft Corporation. All rights reserved.
 *  Licensed under the MIT License. See License.txt in the project root for license information.
 *--------------------------------------------------------------------------------------------*/

import * as minimist from 'minimist';
import { localize } from 'vs/nls';
import { isWindows } from 'vs/base/common/platform';
import { NativeParsedArgs } from 'vs/platform/environment/common/argv';

/**
 * This code is also used by standalone cli's. Avoid adding any other dependencies.
 */
const helpCategories = {
	o: localize('optionsUpperCase', "Options"),
	e: localize('extensionsManagement', "Extensions Management"),
	t: localize('troubleshooting', "Troubleshooting")
};

export interface Option<OptionType> {
	type: OptionType;
	alias?: string;
	deprecates?: string; // old deprecated id
	args?: string | string[];
	description?: string;
	cat?: keyof typeof helpCategories;
}

export type OptionDescriptions<T> = {
	[P in keyof T]: Option<OptionTypeName<T[P]>>;
};

type OptionTypeName<T> =
	T extends boolean ? 'boolean' :
	T extends string ? 'string' :
	T extends string[] ? 'string[]' :
	T extends undefined ? 'undefined' :
	'unknown';

export const OPTIONS: OptionDescriptions<Required<NativeParsedArgs>> = {
	'diff': { type: 'boolean', cat: 'o', alias: 'd', args: ['file', 'file'], description: localize('diff', "Compare two files with each other.") },
	'add': { type: 'boolean', cat: 'o', alias: 'a', args: 'folder', description: localize('add', "Add folder(s) to the last active window.") },
	'goto': { type: 'boolean', cat: 'o', alias: 'g', args: 'file:line[:character]', description: localize('goto', "Open a file at the path on the specified line and character position.") },
	'new-window': { type: 'boolean', cat: 'o', alias: 'n', description: localize('newWindow', "Force to open a new window.") },
	'reuse-window': { type: 'boolean', cat: 'o', alias: 'r', description: localize('reuseWindow', "Force to open a file or folder in an already opened window.") },
	'wait': { type: 'boolean', cat: 'o', alias: 'w', description: localize('wait', "Wait for the files to be closed before returning.") },
	'waitMarkerFilePath': { type: 'string' },
	'locale': { type: 'string', cat: 'o', args: 'locale', description: localize('locale', "The locale to use (e.g. en-US or zh-TW).") },
	'user-data-dir': { type: 'string', cat: 'o', args: 'dir', description: localize('userDataDir', "Specifies the directory that user data is kept in. Can be used to open multiple distinct instances of Code.") },
	'help': { type: 'boolean', cat: 'o', alias: 'h', description: localize('help', "Print usage.") },

	'extensions-dir': { type: 'string', deprecates: 'extensionHomePath', cat: 'e', args: 'dir', description: localize('extensionHomePath', "Set the root path for extensions.") },
	'extensions-download-dir': { type: 'string' },
	'builtin-extensions-dir': { type: 'string' },
	'list-extensions': { type: 'boolean', cat: 'e', description: localize('listExtensions', "List the installed extensions.") },
	'show-versions': { type: 'boolean', cat: 'e', description: localize('showVersions', "Show versions of installed extensions, when using --list-extension.") },
	'category': { type: 'string', cat: 'e', description: localize('category', "Filters installed extensions by provided category, when using --list-extension.") },
	'install-extension': { type: 'string[]', cat: 'e', args: 'extension-id[@version] | path-to-vsix', description: localize('installExtension', "Installs or updates the extension. Use `--force` argument to avoid prompts. The identifier of an extension is always `${publisher}.${name}`. To install a specific version provide `@${version}`. For example: 'vscode.csharp@1.2.3'.") },
	'uninstall-extension': { type: 'string[]', cat: 'e', args: 'extension-id', description: localize('uninstallExtension', "Uninstalls an extension.") },
	'enable-proposed-api': { type: 'string[]', cat: 'e', args: 'extension-id', description: localize('experimentalApis', "Enables proposed API features for extensions. Can receive one or more extension IDs to enable individually.") },

	'version': { type: 'boolean', cat: 't', alias: 'v', description: localize('version', "Print version.") },
	'verbose': { type: 'boolean', cat: 't', description: localize('verbose', "Print verbose output (implies --wait).") },
	'log': { type: 'string', cat: 't', args: 'level', description: localize('log', "Log level to use. Default is 'info'. Allowed values are 'critical', 'error', 'warn', 'info', 'debug', 'trace', 'off'.") },
	'status': { type: 'boolean', alias: 's', cat: 't', description: localize('status', "Print process usage and diagnostics information.") },
	'prof-startup': { type: 'boolean', cat: 't', description: localize('prof-startup', "Run CPU profiler during startup") },
	'prof-append-timers': { type: 'string' },
	'prof-startup-prefix': { type: 'string' },
	'disable-extensions': { type: 'boolean', deprecates: 'disableExtensions', cat: 't', description: localize('disableExtensions', "Disable all installed extensions.") },
	'disable-extension': { type: 'string[]', cat: 't', args: 'extension-id', description: localize('disableExtension', "Disable an extension.") },
	'sync': { type: 'string', cat: 't', description: localize('turn sync', "Turn sync on or off"), args: ['on', 'off'] },

	'inspect-extensions': { type: 'string', deprecates: 'debugPluginHost', args: 'port', cat: 't', description: localize('inspect-extensions', "Allow debugging and profiling of extensions. Check the developer tools for the connection URI.") },
	'inspect-brk-extensions': { type: 'string', deprecates: 'debugBrkPluginHost', args: 'port', cat: 't', description: localize('inspect-brk-extensions', "Allow debugging and profiling of extensions with the extension host being paused after start. Check the developer tools for the connection URI.") },
	'disable-gpu': { type: 'boolean', cat: 't', description: localize('disableGPU', "Disable GPU hardware acceleration.") },
	'max-memory': { type: 'string', cat: 't', description: localize('maxMemory', "Max memory size for a window (in Mbytes).") },
	'telemetry': { type: 'boolean', cat: 't', description: localize('telemetry', "Shows all telemetry events which VS code collects.") },

	'remote': { type: 'string' },
	'folder-uri': { type: 'string[]', cat: 'o', args: 'uri' },
	'file-uri': { type: 'string[]', cat: 'o', args: 'uri' },

	'locate-extension': { type: 'string[]' },
	'extensionDevelopmentPath': { type: 'string[]' },
	'extensionTestsPath': { type: 'string' },
	'debugId': { type: 'string' },
	'debugRenderer': { type: 'boolean' },
	'inspect-search': { type: 'string', deprecates: 'debugSearch' },
	'inspect-brk-search': { type: 'string', deprecates: 'debugBrkSearch' },
	'export-default-configuration': { type: 'string' },
	'install-source': { type: 'string' },
	'driver': { type: 'string' },
	'logExtensionHostCommunication': { type: 'boolean' },
	'skip-release-notes': { type: 'boolean' },
	'disable-telemetry': { type: 'boolean' },
	'disable-updates': { type: 'boolean' },
	'disable-crash-reporter': { type: 'boolean' },
	'crash-reporter-directory': { type: 'string' },
	'crash-reporter-id': { type: 'string' },
	'disable-user-env-probe': { type: 'boolean' },
	'skip-add-to-recently-opened': { type: 'boolean' },
	'unity-launch': { type: 'boolean' },
	'open-url': { type: 'boolean' },
	'file-write': { type: 'boolean' },
	'file-chmod': { type: 'boolean' },
	'driver-verbose': { type: 'boolean' },
	'install-builtin-extension': { type: 'string[]' },
	'force': { type: 'boolean' },
	'do-not-sync': { type: 'boolean' },
	'trace': { type: 'boolean' },
	'trace-category-filter': { type: 'string' },
	'trace-options': { type: 'string' },
	'force-user-env': { type: 'boolean' },
	'open-devtools': { type: 'boolean' },
	'__sandbox': { type: 'boolean' },
<<<<<<< HEAD
	'__v8-cache-options': { type: 'string' }, //TODO@Ben remove, only for testing
=======
	'logsPath': { type: 'string' },
>>>>>>> 94d3497d

	// chromium flags
	'no-proxy-server': { type: 'boolean' },
	'proxy-server': { type: 'string' },
	'proxy-bypass-list': { type: 'string' },
	'proxy-pac-url': { type: 'string' },
	'js-flags': { type: 'string' }, // chrome js flags
	'inspect': { type: 'string' },
	'inspect-brk': { type: 'string' },
	'nolazy': { type: 'boolean' }, // node inspect
	'force-device-scale-factor': { type: 'string' },
	'force-renderer-accessibility': { type: 'boolean' },
	'ignore-certificate-errors': { type: 'boolean' },
	'allow-insecure-localhost': { type: 'boolean' },
	'log-net-log': { type: 'string' },
	'_urls': { type: 'string[]' },

	_: { type: 'string[]' } // main arguments
};

export interface ErrorReporter {
	onUnknownOption(id: string): void;
	onMultipleValues(id: string, usedValue: string): void;
}

const ignoringReporter: ErrorReporter = {
	onUnknownOption: () => { },
	onMultipleValues: () => { }
};

export function parseArgs<T>(args: string[], options: OptionDescriptions<T>, errorReporter: ErrorReporter = ignoringReporter): T {
	const alias: { [key: string]: string } = {};
	const string: string[] = [];
	const boolean: string[] = [];
	for (let optionId in options) {
		if (optionId[0] === '_') {
			continue;
		}

		const o = options[optionId];
		if (o.alias) {
			alias[optionId] = o.alias;
		}

		if (o.type === 'string' || o.type === 'string[]') {
			string.push(optionId);
			if (o.deprecates) {
				string.push(o.deprecates);
			}
		} else if (o.type === 'boolean') {
			boolean.push(optionId);
			if (o.deprecates) {
				boolean.push(o.deprecates);
			}
		}
	}
	// remove aliases to avoid confusion
	const parsedArgs = minimist(args, { string, boolean, alias });

	const cleanedArgs: any = {};
	const remainingArgs: any = parsedArgs;

	// https://github.com/microsoft/vscode/issues/58177, https://github.com/microsoft/vscode/issues/106617
	cleanedArgs._ = parsedArgs._.map(arg => String(arg)).filter(arg => arg.length > 0);

	delete remainingArgs._;

	for (let optionId in options) {
		const o = options[optionId];
		if (o.alias) {
			delete remainingArgs[o.alias];
		}

		let val = remainingArgs[optionId];
		if (o.deprecates && remainingArgs.hasOwnProperty(o.deprecates)) {
			if (!val) {
				val = remainingArgs[o.deprecates];
			}
			delete remainingArgs[o.deprecates];
		}

		if (typeof val !== 'undefined') {
			if (o.type === 'string[]') {
				if (val && !Array.isArray(val)) {
					val = [val];
				}
			} else if (o.type === 'string') {
				if (Array.isArray(val)) {
					val = val.pop(); // take the last
					errorReporter.onMultipleValues(optionId, val);
				}
			}
			cleanedArgs[optionId] = val;
		}
		delete remainingArgs[optionId];
	}

	for (let key in remainingArgs) {
		errorReporter.onUnknownOption(key);
	}

	return cleanedArgs;
}

function formatUsage(optionId: string, option: Option<any>) {
	let args = '';
	if (option.args) {
		if (Array.isArray(option.args)) {
			args = ` <${option.args.join('> <')}>`;
		} else {
			args = ` <${option.args}>`;
		}
	}
	if (option.alias) {
		return `-${option.alias} --${optionId}${args}`;
	}
	return `--${optionId}${args}`;
}

// exported only for testing
export function formatOptions(options: OptionDescriptions<any>, columns: number): string[] {
	let maxLength = 0;
	let usageTexts: [string, string][] = [];
	for (const optionId in options) {
		const o = options[optionId];
		const usageText = formatUsage(optionId, o);
		maxLength = Math.max(maxLength, usageText.length);
		usageTexts.push([usageText, o.description!]);
	}
	let argLength = maxLength + 2/*left padding*/ + 1/*right padding*/;
	if (columns - argLength < 25) {
		// Use a condensed version on narrow terminals
		return usageTexts.reduce<string[]>((r, ut) => r.concat([`  ${ut[0]}`, `      ${ut[1]}`]), []);
	}
	let descriptionColumns = columns - argLength - 1;
	let result: string[] = [];
	for (const ut of usageTexts) {
		let usage = ut[0];
		let wrappedDescription = wrapText(ut[1], descriptionColumns);
		let keyPadding = indent(argLength - usage.length - 2/*left padding*/);
		result.push('  ' + usage + keyPadding + wrappedDescription[0]);
		for (let i = 1; i < wrappedDescription.length; i++) {
			result.push(indent(argLength) + wrappedDescription[i]);
		}
	}
	return result;
}

function indent(count: number): string {
	return (<any>' ').repeat(count);
}

function wrapText(text: string, columns: number): string[] {
	let lines: string[] = [];
	while (text.length) {
		let index = text.length < columns ? text.length : text.lastIndexOf(' ', columns);
		let line = text.slice(0, index).trim();
		text = text.slice(index);
		lines.push(line);
	}
	return lines;
}

export function buildHelpMessage(productName: string, executableName: string, version: string, options: OptionDescriptions<any>, isPipeSupported = true): string {
	const columns = (process.stdout).isTTY && (process.stdout).columns || 80;

	let help = [`${productName} ${version}`];
	help.push('');
	help.push(`${localize('usage', "Usage")}: ${executableName} [${localize('options', "options")}][${localize('paths', 'paths')}...]`);
	help.push('');
	if (isPipeSupported) {
		if (isWindows) {
			help.push(localize('stdinWindows', "To read output from another program, append '-' (e.g. 'echo Hello World | {0} -')", executableName));
		} else {
			help.push(localize('stdinUnix', "To read from stdin, append '-' (e.g. 'ps aux | grep code | {0} -')", executableName));
		}
		help.push('');
	}
	const optionsByCategory: { [P in keyof typeof helpCategories]?: OptionDescriptions<any> } = {};
	for (const optionId in options) {
		const o = options[optionId];
		if (o.description && o.cat) {
			let optionsByCat = optionsByCategory[o.cat];
			if (!optionsByCat) {
				optionsByCategory[o.cat] = optionsByCat = {};
			}
			optionsByCat[optionId] = o;
		}
	}

	for (let helpCategoryKey in optionsByCategory) {
		const key = <keyof typeof helpCategories>helpCategoryKey;

		let categoryOptions = optionsByCategory[key];
		if (categoryOptions) {
			help.push(helpCategories[key]);
			help.push(...formatOptions(categoryOptions, columns));
			help.push('');
		}
	}
	return help.join('\n');
}

export function buildVersionMessage(version: string | undefined, commit: string | undefined): string {
	return `${version || localize('unknownVersion', "Unknown version")}\n${commit || localize('unknownCommit', "Unknown commit")}\n${process.arch}`;
}
<|MERGE_RESOLUTION|>--- conflicted
+++ resolved
@@ -113,11 +113,8 @@
 	'force-user-env': { type: 'boolean' },
 	'open-devtools': { type: 'boolean' },
 	'__sandbox': { type: 'boolean' },
-<<<<<<< HEAD
 	'__v8-cache-options': { type: 'string' }, //TODO@Ben remove, only for testing
-=======
 	'logsPath': { type: 'string' },
->>>>>>> 94d3497d
 
 	// chromium flags
 	'no-proxy-server': { type: 'boolean' },
