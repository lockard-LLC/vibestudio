--- conflicted
+++ resolved
@@ -3,12 +3,7 @@
  *  Licensed under the MIT License. See License.txt in the project root for license information.
  *--------------------------------------------------------------------------------------------*/
 
-<<<<<<< HEAD
-import * as fs from 'fs';
-import * as gracefulFs from 'graceful-fs';
-=======
 import { Stats } from 'fs';
->>>>>>> 6378dbe3
 import { Barrier, retry } from 'vs/base/common/async';
 import { ResourceMap } from 'vs/base/common/map';
 import { VSBuffer } from 'vs/base/common/buffer';
@@ -31,23 +26,6 @@
 import { UniversalWatcherClient } from 'vs/platform/files/node/watcher/watcherClient';
 import { NodeJSWatcherClient } from 'vs/platform/files/node/watcher/nodejs/nodejsClient';
 
-<<<<<<< HEAD
-
-const { gracefulify } = (gracefulFs as any).default;
-/**
- * Enable graceful-fs very early from here to have it enabled
- * in all contexts that leverage the disk file system provider.
- */
-(() => {
-	try {
-		gracefulify(fs);
-	} catch (error) {
-		// console.error(`Error enabling graceful-fs: ${toErrorMessage(error)}`);
-	}
-})();
-
-=======
->>>>>>> 6378dbe3
 export class DiskFileSystemProvider extends AbstractDiskFileSystemProvider implements
 	IFileSystemProviderWithFileReadWriteCapability,
 	IFileSystemProviderWithOpenReadWriteCloseCapability,
