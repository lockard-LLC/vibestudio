--- conflicted
+++ resolved
@@ -69,46 +69,6 @@
 
 export class MenuId {
 
-<<<<<<< HEAD
-	private static ID = 1;
-
-	static readonly EditorTitle = new MenuId();
-	static readonly EditorTitleContext = new MenuId();
-	static readonly EditorContext = new MenuId();
-	static readonly EmptyEditorGroupContext = new MenuId();
-	static readonly ExplorerContext = new MenuId();
-	static readonly OpenEditorsContext = new MenuId();
-	static readonly ProblemsPanelContext = new MenuId();
-	static readonly DebugVariablesContext = new MenuId();
-	static readonly DebugWatchContext = new MenuId();
-	static readonly DebugCallStackContext = new MenuId();
-	static readonly DebugBreakpointsContext = new MenuId();
-	static readonly DebugConsoleContext = new MenuId();
-	static readonly SCMTitle = new MenuId();
-	static readonly SCMSourceControl = new MenuId();
-	static readonly SCMResourceGroupContext = new MenuId();
-	static readonly SCMResourceContext = new MenuId();
-	static readonly SCMChangeContext = new MenuId();
-	static readonly CommandPalette = new MenuId();
-	static readonly ViewTitle = new MenuId();
-	static readonly ViewItemContext = new MenuId();
-	static readonly TouchBarContext = new MenuId();
-	static readonly SearchContext = new MenuId();
-	static readonly MenubarFileMenu = new MenuId();
-	static readonly MenubarEditMenu = new MenuId();
-	static readonly MenubarRecentMenu = new MenuId();
-	static readonly MenubarSelectionMenu = new MenuId();
-	static readonly MenubarViewMenu = new MenuId();
-	static readonly MenubarLayoutMenu = new MenuId();
-	static readonly MenubarGoMenu = new MenuId();
-	static readonly MenubarDebugMenu = new MenuId();
-	static readonly MenubarTasksMenu = new MenuId();
-	static readonly MenubarWindowMenu = new MenuId();
-	static readonly MenubarPreferencesMenu = new MenuId();
-	static readonly MenubarHelpMenu = new MenuId();
-
-	readonly id: string = String(MenuId.ID++);
-=======
 	private static _idPool = 0;
 
 	static readonly CommandPalette = new MenuId('CommandPalette');
@@ -189,7 +149,6 @@
 		this.id = MenuId._idPool++;
 		this._debugName = debugName;
 	}
->>>>>>> 05a5209b
 }
 
 export interface IMenuActionOptions {
