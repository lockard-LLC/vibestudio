/*---------------------------------------------------------------------------------------------
 *  Copyright (c) Microsoft Corporation. All rights reserved.
 *  Licensed under the MIT License. See License.txt in the project root for license information.
 *--------------------------------------------------------------------------------------------*/

import { createDecorator } from 'vs/platform/instantiation/common/instantiation';

export const IProductService = createDecorator<IProductService>('productService');

export interface IProductService extends Readonly<IProductConfiguration> {

	_serviceBrand: undefined;

}

export interface IProductConfiguration {
	version: string;
	nameShort: string;
	nameLong: string;
	readonly applicationName: string;
	readonly win32AppId: string;
	readonly win32x64AppId: string;
	readonly win32UserAppId: string;
	readonly win32x64UserAppId: string;
	readonly win32AppUserModelId: string;
	readonly win32MutexName: string;
	readonly darwinBundleIdentifier: string;
	readonly urlProtocol: string;
	dataFolderName: string;
	readonly downloadUrl: string;
	readonly updateUrl?: string;
	readonly quality?: string;
	readonly target?: string;
	readonly commit?: string;
	readonly settingsSearchBuildId?: number;
	readonly settingsSearchUrl?: string;
	readonly experimentsUrl?: string;
	readonly date: string;
	readonly extensionsGallery?: {
		readonly serviceUrl: string;
		readonly itemUrl: string;
		readonly controlUrl: string;
		readonly recommendationsUrl: string;
	};
	readonly extensionTips: { [id: string]: string; };
	readonly extensionImportantTips: { [id: string]: { name: string; pattern: string; isExtensionPack?: boolean }; };
	readonly exeBasedExtensionTips: { [id: string]: IExeBasedExtensionTip; };
	readonly extensionKeywords: { [extension: string]: readonly string[]; };
	readonly extensionAllowedProposedApi: readonly string[];
	readonly keymapExtensionTips: readonly string[];
	readonly crashReporter: {
		readonly companyName: string;
		readonly productName: string;
	};
	readonly welcomePage: string;
	readonly enableTelemetry: boolean;
	readonly aiConfig: {
		readonly asimovKey: string;
	};
	readonly sendASmile: {
		readonly reportIssueUrl: string,
		readonly requestFeatureUrl: string
	};
	readonly documentationUrl: string;
	readonly releaseNotesUrl: string;
	readonly keyboardShortcutsUrlMac: string;
	readonly keyboardShortcutsUrlLinux: string;
	readonly keyboardShortcutsUrlWin: string;
	readonly introductoryVideosUrl: string;
	readonly tipsAndTricksUrl: string;
	readonly newsletterSignupUrl: string;
	readonly twitterUrl: string;
	readonly requestFeatureUrl: string;
	readonly reportIssueUrl: string;
	readonly licenseUrl: string;
	readonly privacyStatementUrl: string;
	readonly telemetryOptOutUrl: string;
	readonly npsSurveyUrl: string;
	readonly surveys: readonly ISurveyData[];
	readonly checksums: { [path: string]: string; };
	readonly checksumFailMoreInfoUrl: string;
	readonly hockeyApp: {
		readonly 'win32-ia32': string;
		readonly 'win32-x64': string;
		readonly 'linux-x64': string;
		readonly 'darwin': string;
	};
	readonly portable?: string;
	readonly uiExtensions?: readonly string[];
<<<<<<< HEAD
	readonly msftInternalDomains?: string[];
=======
	readonly linkProtectionTrustedDomains?: readonly string[];
>>>>>>> 9d0e61d0
}

export interface IExeBasedExtensionTip {
	friendlyName: string;
	windowsPath?: string;
	recommendations: readonly string[];
	important?: boolean;
	exeFriendlyName?: string;
}

export interface ISurveyData {
	surveyId: string;
	surveyUrl: string;
	languageId: string;
	editCount: number;
	userProbability: number;
}<|MERGE_RESOLUTION|>--- conflicted
+++ resolved
@@ -87,11 +87,8 @@
 	};
 	readonly portable?: string;
 	readonly uiExtensions?: readonly string[];
-<<<<<<< HEAD
 	readonly msftInternalDomains?: string[];
-=======
 	readonly linkProtectionTrustedDomains?: readonly string[];
->>>>>>> 9d0e61d0
 }
 
 export interface IExeBasedExtensionTip {
