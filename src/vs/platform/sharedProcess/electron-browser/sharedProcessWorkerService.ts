/*---------------------------------------------------------------------------------------------
 *  Copyright (c) Microsoft Corporation. All rights reserved.
 *  Licensed under the MIT License. See License.txt in the project root for license information.
 *--------------------------------------------------------------------------------------------*/

<<<<<<< HEAD
import { ipcRenderer } from 'electron';
=======
import { CrashReporterStartOptions, ipcRenderer } from 'electron';
import { join } from 'path';
import { DeferredPromise } from 'vs/base/common/async';
>>>>>>> 4e303fcc
import { CancellationToken, CancellationTokenSource } from 'vs/base/common/cancellation';
import { Emitter } from 'vs/base/common/event';
import { Disposable } from 'vs/base/common/lifecycle';
import { FileAccess } from 'vs/base/common/network';
import { generateUuid } from 'vs/base/common/uuid';
import { ILogService } from 'vs/platform/log/common/log';
import { hash, IOnDidTerminateSharedProcessWorkerProcess, ISharedProcessWorkerConfiguration, ISharedProcessWorkerProcessExit, ISharedProcessWorkerService } from 'vs/platform/sharedProcess/common/sharedProcessWorkerService';
import { SharedProcessWorkerMessages, ISharedProcessToWorkerMessage, IWorkerToSharedProcessMessage } from 'vs/platform/sharedProcess/electron-browser/sharedProcessWorker';

export class SharedProcessWorkerService implements ISharedProcessWorkerService {

	declare readonly _serviceBrand: undefined;

	private readonly workers = new Map<string /* process module ID */, Promise<SharedProcessWebWorker>>();

	private readonly processeDisposables = new Map<number /* process configuration hash */, (reason?: ISharedProcessWorkerProcessExit) => void>();
	private readonly processResolvers = new Map<number /* process configuration hash */, (process: IOnDidTerminateSharedProcessWorkerProcess) => void>();

	constructor(
		@ILogService private readonly logService: ILogService
	) {
	}

	async createWorker(configuration: ISharedProcessWorkerConfiguration): Promise<IOnDidTerminateSharedProcessWorkerProcess> {
		const workerLogId = `window: ${configuration.reply.windowId}, moduleId: ${configuration.process.moduleId}`;
		this.logService.trace(`SharedProcess: createWorker (${workerLogId})`);

		// Ensure to dispose any existing process for config
		const configurationHash = hash(configuration);
		if (this.processeDisposables.has(configurationHash)) {
			this.logService.warn(`SharedProcess: createWorker found an existing worker that will be terminated (${workerLogId})`);

			this.doDisposeWorker(configuration);
		}

		const cts = new CancellationTokenSource();

		let worker: SharedProcessWebWorker | undefined = undefined;
		let windowPort: MessagePort | undefined = undefined;
		let workerPort: MessagePort | undefined = undefined;

		// Store as process for termination support
		this.processeDisposables.set(configurationHash, (reason?: ISharedProcessWorkerProcessExit) => {

			// Signal to token
			cts.dispose(true);

			// Terminate process
			worker?.terminate(configuration, CancellationToken.None /* we want to deliver this message */);

			// Close ports
			windowPort?.close();
			workerPort?.close();

			// Remove from processes
			this.processeDisposables.delete(configurationHash);

			// Release process resolvers if any
			const processResolver = this.processResolvers.get(configurationHash);
			if (processResolver) {
				this.processResolvers.delete(configurationHash);
				processResolver({ reason });
			}
		});

		// Acquire a worker for the configuration
		worker = await this.getOrCreateWebWorker(configuration);

		// Keep a promise that will resolve in the future when the
		// underlying process terminates.
		const onDidTerminate = new Promise<IOnDidTerminateSharedProcessWorkerProcess>(resolve => {
			this.processResolvers.set(configurationHash, resolve);
		});

		if (cts.token.isCancellationRequested) {
			return onDidTerminate;
		}

		// Create a `MessageChannel` with 2 ports:
		// `windowPort`: send back to the requesting window
		// `workerPort`: send into a new worker to use
		const { port1, port2 } = new MessageChannel();
		windowPort = port1;
		workerPort = port2;

		// Spawn in worker and pass over port
		await worker.spawn(configuration, workerPort, cts.token);

		if (cts.token.isCancellationRequested) {
			return onDidTerminate;
		}

		// We cannot just send the `MessagePort` through our protocol back
		// because the port can only be sent via `postMessage`. So we need
		// to send it through the main process back to the window.
		this.logService.trace(`SharedProcess: createWorker sending message port back to window (${workerLogId})`);
		ipcRenderer.postMessage('vscode:relaySharedProcessWorkerMessageChannel', configuration, [windowPort]);

		return onDidTerminate;
	}

	private getOrCreateWebWorker(configuration: ISharedProcessWorkerConfiguration): Promise<SharedProcessWebWorker> {

		// keep 1 web-worker per process module id to reduce
		// the overall number of web workers while still
		// keeping workers for separate processes around.
		let webWorkerPromise = this.workers.get(configuration.process.moduleId);

		// create a new web worker if this is the first time
		// for the given process
		if (!webWorkerPromise) {
			this.logService.trace(`SharedProcess: creating new web worker (${configuration.process.moduleId})`);

			const sharedProcessWorker = new SharedProcessWebWorker(configuration.process.type, this.logService);
			webWorkerPromise = sharedProcessWorker.init();

			// Make sure to run through our normal `disposeWorker` call
			// when the process terminates by itself.
			sharedProcessWorker.onDidProcessSelfTerminate(({ configuration, reason }) => {
				this.doDisposeWorker(configuration, reason);
			});

			this.workers.set(configuration.process.moduleId, webWorkerPromise);
		}

		return webWorkerPromise;
	}

	async disposeWorker(configuration: ISharedProcessWorkerConfiguration): Promise<void> {
		return this.doDisposeWorker(configuration);
	}

	private doDisposeWorker(configuration: ISharedProcessWorkerConfiguration, reason?: ISharedProcessWorkerProcessExit): void {
		const processDisposable = this.processeDisposables.get(hash(configuration));
		if (processDisposable) {
			this.logService.trace(`SharedProcess: disposeWorker (window: ${configuration.reply.windowId}, moduleId: ${configuration.process.moduleId})`);

			processDisposable(reason);
		}
	}
}

class SharedProcessWebWorker extends Disposable {

	private readonly _onDidProcessSelfTerminate = this._register(new Emitter<{ configuration: ISharedProcessWorkerConfiguration, reason: ISharedProcessWorkerProcessExit }>());
	readonly onDidProcessSelfTerminate = this._onDidProcessSelfTerminate.event;

	private readonly workerReady: Promise<Worker> = this.doInit();
	private readonly mapMessageNonceToPendingMessageResolve = new Map<string, () => void>();

	constructor(
		private readonly type: string,
		private readonly logService: ILogService
	) {
		super();
	}

	async init(): Promise<SharedProcessWebWorker> {
		await this.workerReady;

		return this;
	}

	private doInit(): Promise<Worker> {
		const readyPromise = new DeferredPromise<Worker>();

		const worker = new Worker('../../../base/worker/workerMain.js', {
			name: `Shared Process Worker (${this.type})`
		});

		worker.onerror = event => {
			this.logService.error(`SharedProcess: worker error (${this.type})`, event.message);
		};

		worker.onmessageerror = event => {
			this.logService.error(`SharedProcess: worker message error (${this.type})`, event);
		};

		worker.onmessage = event => {
			const { id, message, configuration, nonce } = event.data as IWorkerToSharedProcessMessage;

			switch (id) {

				// Lifecycle: Ready
				case SharedProcessWorkerMessages.Ready:
					readyPromise.complete(worker);
					break;

				// Lifecycle: Ack
				case SharedProcessWorkerMessages.Ack:
					if (nonce) {
						const messageAwaiter = this.mapMessageNonceToPendingMessageResolve.get(nonce);
						if (messageAwaiter) {
							this.mapMessageNonceToPendingMessageResolve.delete(nonce);
							messageAwaiter();
						}
					}
					break;

				// Lifecycle: self termination
				case SharedProcessWorkerMessages.SelfTerminated:
					if (configuration && message) {
						this._onDidProcessSelfTerminate.fire({ configuration, reason: JSON.parse(message) });
					}
					break;

				// Diagostics: trace
				case SharedProcessWorkerMessages.Trace:
					this.logService.trace(`SharedProcess (worker, ${this.type}):`, message);
					break;

				// Diagostics: info
				case SharedProcessWorkerMessages.Info:
					if (message) {
						this.logService.info(message); // take as is
					}
					break;

				// Diagostics: warn
				case SharedProcessWorkerMessages.Warn:
					this.logService.warn(`SharedProcess (worker, ${this.type}):`, message);
					break;

				// Diagnostics: error
				case SharedProcessWorkerMessages.Error:
					this.logService.error(`SharedProcess (worker, ${this.type}):`, message);
					break;

				// Any other message
				default:
					this.logService.warn(`SharedProcess: unexpected worker message (${this.type})`, event);
			}
		};

		// First message triggers the load of the worker
		worker.postMessage('vs/platform/sharedProcess/electron-browser/sharedProcessWorkerMain');

		return readyPromise.p;
	}

	private async send(message: ISharedProcessToWorkerMessage, token: CancellationToken, port?: MessagePort): Promise<void> {
		const worker = await this.workerReady;

		if (token.isCancellationRequested) {
			return;
		}

		return new Promise<void>(resolve => {

			// Store the awaiter for resolving when message
			// is received with the given nonce
			const nonce = generateUuid();
			this.mapMessageNonceToPendingMessageResolve.set(nonce, resolve);

			// Post message into worker
			const workerMessage: ISharedProcessToWorkerMessage = { ...message, nonce };
			if (port) {
				worker.postMessage(workerMessage, [port]);
			} else {
				worker.postMessage(workerMessage);
			}

			// Release on cancellation if still pending
			token.onCancellationRequested(() => {
				if (this.mapMessageNonceToPendingMessageResolve.delete(nonce)) {
					resolve();
				}
			});
		});
	}

	spawn(configuration: ISharedProcessWorkerConfiguration, port: MessagePort, token: CancellationToken): Promise<void> {
		const workerMessage: ISharedProcessToWorkerMessage = {
			id: SharedProcessWorkerMessages.Spawn,
			configuration,
			environment: {
				bootstrapPath: FileAccess.asFileUri('bootstrap-fork', require).fsPath
			}
		};

		return this.send(workerMessage, token, port);
	}

	terminate(configuration: ISharedProcessWorkerConfiguration, token: CancellationToken): Promise<void> {
		const workerMessage: ISharedProcessToWorkerMessage = {
			id: SharedProcessWorkerMessages.Terminate,
			configuration
		};

		return this.send(workerMessage, token);
	}
}<|MERGE_RESOLUTION|>--- conflicted
+++ resolved
@@ -3,13 +3,8 @@
  *  Licensed under the MIT License. See License.txt in the project root for license information.
  *--------------------------------------------------------------------------------------------*/
 
-<<<<<<< HEAD
 import { ipcRenderer } from 'electron';
-=======
-import { CrashReporterStartOptions, ipcRenderer } from 'electron';
-import { join } from 'path';
 import { DeferredPromise } from 'vs/base/common/async';
->>>>>>> 4e303fcc
 import { CancellationToken, CancellationTokenSource } from 'vs/base/common/cancellation';
 import { Emitter } from 'vs/base/common/event';
 import { Disposable } from 'vs/base/common/lifecycle';
