--- conflicted
+++ resolved
@@ -5,13 +5,7 @@
 
 import { IElectronService } from 'vs/platform/electron/node/electron';
 import { IWindowsMainService, ICodeWindow } from 'vs/platform/windows/electron-main/windows';
-<<<<<<< HEAD
-import { MessageBoxOptions, MessageBoxReturnValue } from 'electron';
-=======
 import { MessageBoxOptions, MessageBoxReturnValue, shell } from 'electron';
-import { IServerChannel } from 'vs/base/parts/ipc/common/ipc';
-import { Event } from 'vs/base/common/event';
->>>>>>> 23d17601
 
 export class ElectronMainService implements IElectronService {
 
@@ -34,37 +28,8 @@
 			checkboxChecked: !!result.checkboxChecked
 		};
 	}
-<<<<<<< HEAD
-=======
 
 	async showItemInFolder(path: string): Promise<void> {
 		shell.showItemInFolder(path);
 	}
-}
-
-export class ElectronChannel implements IServerChannel {
-
-	private service: { [key: string]: unknown };
-
-	constructor(service: IElectronService) {
-		this.service = service as unknown as { [key: string]: unknown };
-	}
-
-	listen<T>(_: unknown, event: string): Event<T> {
-		throw new Error(`Event not found: ${event}`);
-	}
-
-	call(_: unknown, command: string, arg?: any): Promise<any> {
-		const target = this.service[command];
-		if (typeof target === 'function') {
-			if (Array.isArray(arg)) {
-				return target.apply(this.service, arg);
-			}
-
-			return target.call(this.service, arg);
-		}
-
-		throw new Error(`Call Not Found in ElectronService: ${command}`);
-	}
->>>>>>> 23d17601
 }