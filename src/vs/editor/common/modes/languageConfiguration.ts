--- conflicted
+++ resolved
@@ -13,11 +13,11 @@
 	/**
 	 * The line comment token, like `// this is a comment`
 	 */
-	lineComment?: string;
+  lineComment?: string;
 	/**
 	 * The block comment character pair, like `/* block comment *&#47;`
 	 */
-	blockComment?: CharacterPair;
+  blockComment?: CharacterPair;
 }
 
 /**
@@ -28,12 +28,12 @@
 	/**
 	 * The language's comment settings.
 	 */
-	comments?: CommentRule;
+  comments?: CommentRule;
 	/**
 	 * The language's brackets.
 	 * This configuration implicitly affects pressing Enter around these brackets.
 	 */
-	brackets?: CharacterPair[];
+  brackets?: CharacterPair[];
 	/**
 	 * The language's word definition.
 	 * If the language supports Unicode identifiers (e.g. JavaScript), it is preferable
@@ -41,45 +41,45 @@
 	 * e.g.: A regex that matches anything except known separators (and dot is allowed to occur in a floating point number):
 	 *   /(-?\d*\.\d\w*)|([^\`\~\!\@\#\%\^\&\*\(\)\-\=\+\[\{\]\}\\\|\;\:\'\"\,\.\<\>\/\?\s]+)/g
 	 */
-	wordPattern?: RegExp;
+  wordPattern?: RegExp;
 	/**
 	 * The language's indentation settings.
 	 */
-	indentationRules?: IndentationRule;
+  indentationRules?: IndentationRule;
 	/**
 	 * The language's rules to be evaluated when pressing Enter.
 	 */
-	onEnterRules?: OnEnterRule[];
+  onEnterRules?: OnEnterRule[];
 	/**
 	 * The language's auto closing pairs. The 'close' character is automatically inserted with the
 	 * 'open' character is typed. If not set, the configured brackets will be used.
 	 */
-	autoClosingPairs?: IAutoClosingPairConditional[];
+  autoClosingPairs?: IAutoClosingPairConditional[];
 	/**
 	 * The language's surrounding pairs. When the 'open' character is typed on a selection, the
 	 * selected string is surrounded by the open and close characters. If not set, the autoclosing pairs
 	 * settings will be used.
 	 */
-	surroundingPairs?: IAutoClosingPair[];
-
-	/**
+  surroundingPairs?: IAutoClosingPair[];
+
+  /**
 	 * Defines what characters must be after the cursor for bracket or quote autoclosing to occur when using the \'languageDefined\' autoclosing setting.
 	 *
 	 * This is typically the set of characters which can not start an expression, such as whitespace, closing brackets, non-unary operators, etc.
 	 */
-	autoCloseBefore?: string;
+  autoCloseBefore?: string;
 
 	/**
 	 * The language's folding rules.
 	 */
-	folding?: FoldingRules;
+  folding?: FoldingRules;
 
 	/**
 	 * **Deprecated** Do not use.
 	 *
 	 * @deprecated Will be replaced by a better API soon.
 	 */
-	__electricCharacterSupport?: IBracketElectricCharacterContribution;
+  __electricCharacterSupport?: IBracketElectricCharacterContribution;
 }
 
 /**
@@ -89,19 +89,19 @@
 	/**
 	 * If a line matches this pattern, then all the lines after it should be unindendented once (until another rule matches).
 	 */
-	decreaseIndentPattern: RegExp;
+  decreaseIndentPattern: RegExp;
 	/**
 	 * If a line matches this pattern, then all the lines after it should be indented once (until another rule matches).
 	 */
-	increaseIndentPattern: RegExp;
+  increaseIndentPattern: RegExp;
 	/**
 	 * If a line matches this pattern, then **only the next line** after it should be indented once.
 	 */
-	indentNextLinePattern?: RegExp;
+  indentNextLinePattern?: RegExp;
 	/**
 	 * If a line matches this pattern, then its indentation should not be changed and it should not be evaluated against the other rules.
 	 */
-	unIndentedLinePattern?: RegExp;
+  unIndentedLinePattern?: RegExp;
 
 }
 
@@ -112,8 +112,8 @@
  * - regexp flags (i, g) are ignored
  */
 export interface FoldingMarkers {
-	start: RegExp;
-	end: RegExp;
+  start: RegExp;
+  end: RegExp;
 }
 
 /**
@@ -126,12 +126,12 @@
 	 * See [wikipedia](https://en.wikipedia.org/wiki/Off-side_rule) for more information.
 	 * If not set, `false` is used and empty lines belong to the previous block.
 	 */
-	offSide?: boolean;
+  offSide?: boolean;
 
 	/**
 	 * Region markers used by the language.
 	 */
-	markers?: FoldingMarkers;
+  markers?: FoldingMarkers;
 }
 
 /**
@@ -141,23 +141,23 @@
 	/**
 	 * This rule will only execute if the text before the cursor matches this regular expression.
 	 */
-	beforeText: RegExp;
+  beforeText: RegExp;
 	/**
 	 * This rule will only execute if the text after the cursor matches this regular expression.
 	 */
-	afterText?: RegExp;
+  afterText?: RegExp;
 	/**
 	 * This rule will only execute if the text above the this line matches this regular expression.
 	 */
-	oneLineAboveText?: RegExp;
+  oneLineAboveText?: RegExp;
 	/**
 	 * The action to execute.
 	 */
-	action: EnterAction;
+  action: EnterAction;
 }
 
 export interface IBracketElectricCharacterContribution {
-	docComment?: IDocComment;
+  docComment?: IDocComment;
 }
 
 /**
@@ -167,11 +167,11 @@
 	/**
 	 * The string that starts a doc comment (e.g. '/**')
 	 */
-	open: string;
+  open: string;
 	/**
 	 * The string that appears on the last line and closes the doc comment (e.g. ' * /').
 	 */
-	close: string;
+  close: string;
 }
 
 /**
@@ -181,14 +181,14 @@
 export type CharacterPair = [string, string];
 
 export interface IAutoClosingPair {
-	open: string;
-	close: string;
+  open: string;
+  close: string;
 }
 
 export interface IAutoClosingPairConditional extends IAutoClosingPair {
-	notIn?: string[];
-	onlyIn?: string[];
-	cursorPosition?: number;
+  notIn?: string[];
+  onlyIn?: string[];
+  cursorPosition?: number;
 }
 
 /**
@@ -198,21 +198,21 @@
 	/**
 	 * Insert new line and copy the previous line's indentation.
 	 */
-	None = 0,
+  None = 0,
 	/**
 	 * Insert new line and indent once (relative to the previous line's indentation).
 	 */
-	Indent = 1,
+  Indent = 1,
 	/**
 	 * Insert two new lines:
 	 *  - the first one indented which will hold the cursor
 	 *  - the second one at the same indentation level
 	 */
-	IndentOutdent = 2,
+  IndentOutdent = 2,
 	/**
 	 * Insert new line and outdent once (relative to the previous line's indentation).
 	 */
-	Outdent = 3
+  Outdent = 3
 }
 
 /**
@@ -222,169 +222,162 @@
 	/**
 	 * Describe what to do with the indentation.
 	 */
-	indentAction: IndentAction;
+  indentAction: IndentAction;
 	/**
 	 * Describe whether to outdent current line.
 	 */
-	outdentCurrentLine?: boolean;
+  outdentCurrentLine?: boolean;
 	/**
 	 * Describes text to be appended after the new line and after the indentation.
 	 */
-	appendText?: string;
+  appendText?: string;
 	/**
 	 * Describes the number of characters to remove from the new line's indentation.
 	 */
-	removeText?: number;
+  removeText?: number;
 }
 
 /**
  * @internal
  */
 export class StandardAutoClosingPairConditional {
-	_standardAutoClosingPairConditionalBrand: void;
-
-	readonly open: string;
-	readonly close: string;
-	private readonly _standardTokenMask: number;
-
-	private readonly _cursorPositionOption: number;
-	private readonly _onlyInFlag: number;
-	private readonly _onlyInOptions: string;
-	private readonly _value: number;
-	private readonly _optionSum: number;
-
-	constructor(source: IAutoClosingPairConditional) {
-		this.open = source.open;
-		this.close = source.close;
-
-		// initially allowed in all tokens
-		this._standardTokenMask = 0;
-
-		// Check if interger
-		if (source.cursorPosition && !isNaN(source.cursorPosition) && (source.cursorPosition % 1 === 0)) {
-			// Make sure the given integer (cursor position) is within the bounds of the close string
-			if (source.cursorPosition >= 0 && source.cursorPosition <= this.close.length) {
-				this._cursorPositionOption = source.cursorPosition;
-			}
-		}
-
-		if (Array.isArray(source.notIn)) {
-			for (let i = 0, len = source.notIn.length; i < len; i++) {
-				let notIn = source.notIn[i];
-				switch (notIn) {
-					case 'string':
-						this._standardTokenMask |= StandardTokenType.String;
-						break;
-					case 'comment':
-						this._standardTokenMask |= StandardTokenType.Comment;
-						break;
-					case 'regex':
-						this._standardTokenMask |= StandardTokenType.RegEx;
-						break;
-				}
-			}
+  _standardAutoClosingPairConditionalBrand: void;
+
+  readonly open: string;
+  readonly close: string;
+  private readonly _standardTokenMask: number;
+
+  private readonly _cursorPositionOption: number;
+  private readonly _onlyInFlag: number;
+  private readonly _onlyInOptions: string;
+  private readonly _value: number;
+  private readonly _optionSum: number;
+
+  constructor(source: IAutoClosingPairConditional) {
+    this.open = source.open;
+    this.close = source.close;
+
+    // initially allowed in all tokens
+    this._standardTokenMask = 0;
+
+    // Check if interger
+    if (source.cursorPosition && !isNaN(source.cursorPosition) && (source.cursorPosition % 1 === 0)) {
+      // Make sure the given integer (cursor position) is within the bounds of the close string
+      if (source.cursorPosition >= 0 && source.cursorPosition <= this.close.length) {
+        this._cursorPositionOption = source.cursorPosition;
+      }
+    }
+
+    if (Array.isArray(source.notIn)) {
+      for (let i = 0, len = source.notIn.length; i < len; i++) {
+        let notIn = source.notIn[i];
+        switch (notIn) {
+          case 'string':
+            this._standardTokenMask |= StandardTokenType.String;
+            break;
+          case 'comment':
+            this._standardTokenMask |= StandardTokenType.Comment;
+            break;
+          case 'regex':
+            this._standardTokenMask |= StandardTokenType.RegEx;
+            break;
+        }
+      }
 			/**
 			* The onlyIn array will define the scopes we only want the autoCompletion to be used for
 			* It is the opposite of the notIn array.
 			*/
-		} else if (Array.isArray(source.onlyIn)) {
+    } else if (Array.isArray(source.onlyIn)) {
 			/**
 			* Use a string variable (_onlyInOptions) to keep track of which scopes
 			* have (already) been listed. The 'other' option is not considered.
 			*/
-			this._onlyInFlag = 1;
-			this._onlyInOptions = '';
-
-			for (let i = 0, len = source.onlyIn.length; i < len; i++) {
-				let onlyIn = source.onlyIn[i];
-				switch (onlyIn) {
-					case 'string':
-						if (this._onlyInOptions.indexOf('2') === -1) {
-							this._onlyInOptions += '2';
-						}
-						break;
-					case 'comment':
-						if (this._onlyInOptions.indexOf('1') === -1) {
-							this._onlyInOptions += '1';
-						}
-						break;
-					case 'regex':
-						if (this._onlyInOptions.indexOf('4') === -1) {
-							this._onlyInOptions += '4';
-						}
-						break;
-				}
-			}
-
-			this._value = +this._onlyInOptions;
-			this._optionSum = 0;
+      this._onlyInFlag = 1;
+      this._onlyInOptions = '';
+
+      for (let i = 0, len = source.onlyIn.length; i < len; i++) {
+        let onlyIn = source.onlyIn[i];
+        switch (onlyIn) {
+          case 'string':
+            if (this._onlyInOptions.indexOf('2') === -1) {
+              this._onlyInOptions += '2';
+            }
+            break;
+          case 'comment':
+            if (this._onlyInOptions.indexOf('1') === -1) {
+              this._onlyInOptions += '1';
+            }
+            break;
+          case 'regex':
+            if (this._onlyInOptions.indexOf('4') === -1) {
+              this._onlyInOptions += '4';
+            }
+            break;
+        }
+      }
+
+      this._value = +this._onlyInOptions;
+      this._optionSum = 0;
 
 			/**
 			* Loop through each digit and add them all together to determine the case,
 			* i.e. '24' = ['string', 'regex']. Sum = 6, which is case 6. 
 			* We want to do this so that the order of the "onlyIn" input doesn't matter
 			*/
-			while (this._value > 0) {
-				this._optionSum += this._value % 10;
-				this._value = Math.floor(this._value / 10);
-			}
-
-			switch (this._optionSum) {
-				case 1: // ['comment']
-					// AND result (in isOK) returns 0 only if standardToken = 'comment' (1)
-					this._standardTokenMask = 6;
-					break;
-				case 2: // ['string']
-					// AND result 0 only if standardToken = 'string' (2)
-					this._standardTokenMask = 5;
-					break;
-				case 3: // ['comment', 'string'] or ['string', 'comment']
-					// AND result returns 0 only if standardToken = 'comment' (1) or 'string' (2)
-					this._standardTokenMask = 4;
-					break;
-				case 4: // ['regex']
-					// AND result returns 0 only if standardToken 'regex' (4)
-					this._standardTokenMask = 3;
-					break;
-				case 5: // ['comment', 'regex'] or ['regex', 'comment']
-					// AND result returns 0 only if standardToken 'comment' (1) or 'regex' (4)
-					this._standardTokenMask = 2;
-					break;
-				case 6: // ['string', 'regex'] or ['regex', 'string']
-					// AND result returns 0 only if standardToken 'string' (2) or 'regex' (4)
-					this._standardTokenMask = 1;
-					break;
-				case 7: // Any combination of ['comment', 'string', 'regex']
-					// AND result returns 0 for any given scope
-					this._standardTokenMask = 0;
-					break;
-			}
-		}
-	}
-
-<<<<<<< HEAD
-	//*** Set a variable to determine if we have a notIn array or an onlyIn array (or neither).
-	//*** If there's both a notIn array and onlyIn array set, the onlyIn array will be skipped (needs to be one or the other)
-	//*** If the onlyIn array var is set, check if the StandardTokenType of isOK is "other". If so, return false
-	//***  (i.e. don't autoclose)
-=======
-	//*** Set a variable to determine if we have a notIn array or an onlyIn array (or neither). 
-	//*** If there's both a notIn array and onlyIn array set, the onlyIn array will be skipped (needs to be one or the other)
-	//*** If the onlyIn array var is set, check if the StandardTokenType of isOK is "other". If so, return false
-	//*** (i.e. don't autoclose)
->>>>>>> 2b99273f3c7271b59b6db10104becf2e0ade8748
-	public isOK(standardToken: StandardTokenType): boolean {
-		if (this._onlyInFlag && (standardToken === StandardTokenType.Other)) {
-			return false;
-		}
-		return (this._standardTokenMask & <number>standardToken) === 0;
-	}
-
-	//*** Get the user input for the autoclose cursor position (if it's valid)
-	public getCursorPositionOption(): number {
-		if (this._cursorPositionOption) {
-			return this._cursorPositionOption;
-		}
-		return null;
-	}
+      while (this._value > 0) {
+        this._optionSum += this._value % 10;
+        this._value = Math.floor(this._value / 10);
+      }
+
+      switch (this._optionSum) {
+        case 1: // ['comment']
+          // AND result (in isOK) returns 0 only if standardToken = 'comment' (1)
+          this._standardTokenMask = 6;
+          break;
+        case 2: // ['string']
+          // AND result 0 only if standardToken = 'string' (2)
+          this._standardTokenMask = 5;
+          break;
+        case 3: // ['comment', 'string'] or ['string', 'comment']
+          // AND result returns 0 only if standardToken = 'comment' (1) or 'string' (2)
+          this._standardTokenMask = 4;
+          break;
+        case 4: // ['regex']
+          // AND result returns 0 only if standardToken 'regex' (4)
+          this._standardTokenMask = 3;
+          break;
+        case 5: // ['comment', 'regex'] or ['regex', 'comment']
+          // AND result returns 0 only if standardToken 'comment' (1) or 'regex' (4)
+          this._standardTokenMask = 2;
+          break;
+        case 6: // ['string', 'regex'] or ['regex', 'string']
+          // AND result returns 0 only if standardToken 'string' (2) or 'regex' (4)
+          this._standardTokenMask = 1;
+          break;
+        case 7: // Any combination of ['comment', 'string', 'regex']
+          // AND result returns 0 for any given scope
+          this._standardTokenMask = 0;
+          break;
+      }
+    }
+  }
+
+  //*** Set a variable to determine if we have a notIn array or an onlyIn array (or neither). 
+  //*** If there's both a notIn array and onlyIn array set, the onlyIn array will be skipped (needs to be one or the other)
+  //*** If the onlyIn array var is set, check if the StandardTokenType of isOK is "other". If so, return false
+  //*** (i.e. don't autoclose)
+  public isOK(standardToken: StandardTokenType): boolean {
+    if (this._onlyInFlag && (standardToken === StandardTokenType.Other)) {
+      return false;
+    }
+    return (this._standardTokenMask & <number>standardToken) === 0;
+  }
+
+  //*** Get the user input for the autoclose cursor position (if it's valid)
+  public getCursorPositionOption(): number {
+    if (this._cursorPositionOption) {
+      return this._cursorPositionOption;
+    }
+    return null;
+  }
 }