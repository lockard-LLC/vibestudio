/*---------------------------------------------------------------------------------------------
 *  Copyright (c) Microsoft Corporation. All rights reserved.
 *  Licensed under the MIT License. See License.txt in the project root for license information.
 *--------------------------------------------------------------------------------------------*/

import * as nls from 'vs/nls';
import * as platform from 'vs/base/common/platform';
import { ScrollbarVisibility } from 'vs/base/common/scrollable';
import { FontInfo } from 'vs/editor/common/config/fontInfo';
import { Constants } from 'vs/base/common/uint';
import { USUAL_WORD_SEPARATORS } from 'vs/editor/common/model/wordHelper';
import { AccessibilitySupport } from 'vs/platform/accessibility/common/accessibility';
import { IConfigurationPropertySchema } from 'vs/platform/configuration/common/configurationRegistry';
import { IJSONSchema } from 'vs/base/common/jsonSchema';

//#region typed options

/**
 * Configuration options for auto closing quotes and brackets
 */
export type EditorAutoClosingStrategy = 'always' | 'languageDefined' | 'beforeWhitespace' | 'never';

/**
 * Configuration options for auto wrapping quotes and brackets
 */
export type EditorAutoSurroundStrategy = 'languageDefined' | 'quotes' | 'brackets' | 'never';

/**
 * Configuration options for typing over closing quotes or brackets
 */
export type EditorAutoClosingOvertypeStrategy = 'always' | 'auto' | 'never';

/**
 * Configuration options for auto indentation in the editor
 */
export const enum EditorAutoIndentStrategy {
	None = 0,
	Keep = 1,
	Brackets = 2,
	Advanced = 3,
	Full = 4
}

/**
 * Configuration options for the editor.
 */
export interface IEditorOptions {
	/**
	 * This editor is used inside a diff editor.
	 */
	inDiffEditor?: boolean;
	/**
	 * The aria label for the editor's textarea (when it is focused).
	 */
	ariaLabel?: string;
	/**
	 * The `tabindex` property of the editor's textarea
	 */
	tabIndex?: number;
	/**
	 * Render vertical lines at the specified columns.
	 * Defaults to empty array.
	 */
	rulers?: (number | IRulerOption)[];
	/**
	 * A string containing the word separators used when doing word navigation.
	 * Defaults to `~!@#$%^&*()-=+[{]}\\|;:\'",.<>/?
	 */
	wordSeparators?: string;
	/**
	 * Enable Linux primary clipboard.
	 * Defaults to true.
	 */
	selectionClipboard?: boolean;
	/**
	 * Control the rendering of line numbers.
	 * If it is a function, it will be invoked when rendering a line number and the return value will be rendered.
	 * Otherwise, if it is a truey, line numbers will be rendered normally (equivalent of using an identity function).
	 * Otherwise, line numbers will not be rendered.
	 * Defaults to `on`.
	 */
	lineNumbers?: LineNumbersType;
	/**
	 * Controls the minimal number of visible leading and trailing lines surrounding the cursor.
	 * Defaults to 0.
	*/
	cursorSurroundingLines?: number;
	/**
	 * Controls when `cursorSurroundingLines` should be enforced
	 * Defaults to `default`, `cursorSurroundingLines` is not enforced when cursor position is changed
	 * by mouse.
	*/
	cursorSurroundingLinesStyle?: 'default' | 'all';
	/**
	 * Render last line number when the file ends with a newline.
	 * Defaults to true.
	*/
	renderFinalNewline?: boolean;
	/**
	 * Remove unusual line terminators like LINE SEPARATOR (LS), PARAGRAPH SEPARATOR (PS).
	 * Defaults to 'prompt'.
	 */
	unusualLineTerminators?: 'auto' | 'off' | 'prompt';
	/**
	 * Should the corresponding line be selected when clicking on the line number?
	 * Defaults to true.
	 */
	selectOnLineNumbers?: boolean;
	/**
	 * Control the width of line numbers, by reserving horizontal space for rendering at least an amount of digits.
	 * Defaults to 5.
	 */
	lineNumbersMinChars?: number;
	/**
	 * Enable the rendering of the glyph margin.
	 * Defaults to true in vscode and to false in monaco-editor.
	 */
	glyphMargin?: boolean;
	/**
	 * The width reserved for line decorations (in px).
	 * Line decorations are placed between line numbers and the editor content.
	 * You can pass in a string in the format floating point followed by "ch". e.g. 1.3ch.
	 * Defaults to 10.
	 */
	lineDecorationsWidth?: number | string;
	/**
	 * When revealing the cursor, a virtual padding (px) is added to the cursor, turning it into a rectangle.
	 * This virtual padding ensures that the cursor gets revealed before hitting the edge of the viewport.
	 * Defaults to 30 (px).
	 */
	revealHorizontalRightPadding?: number;
	/**
	 * Render the editor selection with rounded borders.
	 * Defaults to true.
	 */
	roundedSelection?: boolean;
	/**
	 * Class name to be added to the editor.
	 */
	extraEditorClassName?: string;
	/**
	 * Should the editor be read only.
	 * Defaults to false.
	 */
	readOnly?: boolean;
	/**
	 * Enable linked editing.
	 * Defaults to false.
	 */
	linkedEditing?: boolean;
	/**
	 * deprecated, use linkedEditing instead
	 */
	renameOnType?: boolean;
	/**
	 * Should the editor render validation decorations.
	 * Defaults to editable.
	 */
	renderValidationDecorations?: 'editable' | 'on' | 'off';
	/**
	 * Control the behavior and rendering of the scrollbars.
	 */
	scrollbar?: IEditorScrollbarOptions;
	/**
	 * Control the behavior and rendering of the minimap.
	 */
	minimap?: IEditorMinimapOptions;
	/**
	 * Control the behavior of the find widget.
	 */
	find?: IEditorFindOptions;
	/**
	 * Display overflow widgets as `fixed`.
	 * Defaults to `false`.
	 */
	fixedOverflowWidgets?: boolean;
	/**
	 * The number of vertical lanes the overview ruler should render.
	 * Defaults to 3.
	 */
	overviewRulerLanes?: number;
	/**
	 * Controls if a border should be drawn around the overview ruler.
	 * Defaults to `true`.
	 */
	overviewRulerBorder?: boolean;
	/**
	 * Control the cursor animation style, possible values are 'blink', 'smooth', 'phase', 'expand' and 'solid'.
	 * Defaults to 'blink'.
	 */
	cursorBlinking?: 'blink' | 'smooth' | 'phase' | 'expand' | 'solid';
	/**
	 * Zoom the font in the editor when using the mouse wheel in combination with holding Ctrl.
	 * Defaults to false.
	 */
	mouseWheelZoom?: boolean;
	/**
	 * Control the mouse pointer style, either 'text' or 'default' or 'copy'
	 * Defaults to 'text'
	 */
	mouseStyle?: 'text' | 'default' | 'copy';
	/**
	 * Enable smooth caret animation.
	 * Defaults to false.
	 */
	cursorSmoothCaretAnimation?: boolean;
	/**
	 * Control the cursor style, either 'block' or 'line'.
	 * Defaults to 'line'.
	 */
	cursorStyle?: 'line' | 'block' | 'underline' | 'line-thin' | 'block-outline' | 'underline-thin';
	/**
	 * Control the width of the cursor when cursorStyle is set to 'line'
	 */
	cursorWidth?: number;
	/**
	 * Enable font ligatures.
	 * Defaults to false.
	 */
	fontLigatures?: boolean | string;
	/**
	 * Disable the use of `transform: translate3d(0px, 0px, 0px)` for the editor margin and lines layers.
	 * The usage of `transform: translate3d(0px, 0px, 0px)` acts as a hint for browsers to create an extra layer.
	 * Defaults to false.
	 */
	disableLayerHinting?: boolean;
	/**
	 * Disable the optimizations for monospace fonts.
	 * Defaults to false.
	 */
	disableMonospaceOptimizations?: boolean;
	/**
	 * Should the cursor be hidden in the overview ruler.
	 * Defaults to false.
	 */
	hideCursorInOverviewRuler?: boolean;
	/**
	 * Enable that scrolling can go one screen size after the last line.
	 * Defaults to true.
	 */
	scrollBeyondLastLine?: boolean;
	/**
	 * Enable that scrolling can go beyond the last column by a number of columns.
	 * Defaults to 5.
	 */
	scrollBeyondLastColumn?: number;
	/**
	 * Enable that the editor animates scrolling to a position.
	 * Defaults to false.
	 */
	smoothScrolling?: boolean;
	/**
	 * Enable that the editor will install an interval to check if its container dom node size has changed.
	 * Enabling this might have a severe performance impact.
	 * Defaults to false.
	 */
	automaticLayout?: boolean;
	/**
	 * Control the wrapping of the editor.
	 * When `wordWrap` = "off", the lines will never wrap.
	 * When `wordWrap` = "on", the lines will wrap at the viewport width.
	 * When `wordWrap` = "wordWrapColumn", the lines will wrap at `wordWrapColumn`.
	 * When `wordWrap` = "bounded", the lines will wrap at min(viewport width, wordWrapColumn).
	 * Defaults to "off".
	 */
	wordWrap?: 'off' | 'on' | 'wordWrapColumn' | 'bounded';
	/**
	 * Override the `wordWrap` setting.
	 */
	wordWrapOverride1?: 'off' | 'on' | 'inherit';
	/**
	 * Override the `wordWrapOverride1` setting.
	 */
	wordWrapOverride2?: 'off' | 'on' | 'inherit';
	/**
	 * Control the wrapping of the editor.
	 * When `wordWrap` = "off", the lines will never wrap.
	 * When `wordWrap` = "on", the lines will wrap at the viewport width.
	 * When `wordWrap` = "wordWrapColumn", the lines will wrap at `wordWrapColumn`.
	 * When `wordWrap` = "bounded", the lines will wrap at min(viewport width, wordWrapColumn).
	 * Defaults to 80.
	 */
	wordWrapColumn?: number;
	/**
	 * Control indentation of wrapped lines. Can be: 'none', 'same', 'indent' or 'deepIndent'.
	 * Defaults to 'same' in vscode and to 'none' in monaco-editor.
	 */
	wrappingIndent?: 'none' | 'same' | 'indent' | 'deepIndent';
	/**
	 * Controls the wrapping strategy to use.
	 * Defaults to 'simple'.
	 */
	wrappingStrategy?: 'simple' | 'advanced';
	/**
	 * Configure word wrapping characters. A break will be introduced before these characters.
	 * Defaults to '([{‘“〈《「『【〔（［｛｢£¥＄￡￥+＋'.
	 */
	wordWrapBreakBeforeCharacters?: string;
	/**
	 * Configure word wrapping characters. A break will be introduced after these characters.
	 * Defaults to ' \t})]?|/&.,;¢°′″‰℃、。｡､￠，．：；？！％・･ゝゞヽヾーァィゥェォッャュョヮヵヶぁぃぅぇぉっゃゅょゎゕゖㇰㇱㇲㇳㇴㇵㇶㇷㇸㇹㇺㇻㇼㇽㇾㇿ々〻ｧｨｩｪｫｬｭｮｯｰ”〉》」』】〕）］｝｣'.
	 */
	wordWrapBreakAfterCharacters?: string;
	/**
	 * Performance guard: Stop rendering a line after x characters.
	 * Defaults to 10000.
	 * Use -1 to never stop rendering
	 */
	stopRenderingLineAfter?: number;
	/**
	 * Configure the editor's hover.
	 */
	hover?: IEditorHoverOptions;
	/**
	 * Enable detecting links and making them clickable.
	 * Defaults to true.
	 */
	links?: boolean;
	/**
	 * Enable inline color decorators and color picker rendering.
	 */
	colorDecorators?: boolean;
	/**
	 * Control the behaviour of comments in the editor.
	 */
	comments?: IEditorCommentsOptions;
	/**
	 * Enable custom contextmenu.
	 * Defaults to true.
	 */
	contextmenu?: boolean;
	/**
	 * A multiplier to be used on the `deltaX` and `deltaY` of mouse wheel scroll events.
	 * Defaults to 1.
	 */
	mouseWheelScrollSensitivity?: number;
	/**
	 * FastScrolling mulitplier speed when pressing `Alt`
	 * Defaults to 5.
	 */
	fastScrollSensitivity?: number;
	/**
	 * Enable that the editor scrolls only the predominant axis. Prevents horizontal drift when scrolling vertically on a trackpad.
	 * Defaults to true.
	 */
	scrollPredominantAxis?: boolean;
	/**
	 * Enable that the selection with the mouse and keys is doing column selection.
	 * Defaults to false.
	 */
	columnSelection?: boolean;
	/**
	 * The modifier to be used to add multiple cursors with the mouse.
	 * Defaults to 'alt'
	 */
	multiCursorModifier?: 'ctrlCmd' | 'alt';
	/**
	 * Merge overlapping selections.
	 * Defaults to true
	 */
	multiCursorMergeOverlapping?: boolean;
	/**
	 * Configure the behaviour when pasting a text with the line count equal to the cursor count.
	 * Defaults to 'spread'.
	 */
	multiCursorPaste?: 'spread' | 'full';
	/**
	 * Configure the editor's accessibility support.
	 * Defaults to 'auto'. It is best to leave this to 'auto'.
	 */
	accessibilitySupport?: 'auto' | 'off' | 'on';
	/**
	 * Controls the number of lines in the editor that can be read out by a screen reader
	 */
	accessibilityPageSize?: number;
	/**
	 * Suggest options.
	 */
	suggest?: ISuggestOptions;
	/**
	 * Smart select opptions;
	 */
	smartSelect?: ISmartSelectOptions;
	/**
	 *
	 */
	gotoLocation?: IGotoLocationOptions;
	/**
	 * Enable quick suggestions (shadow suggestions)
	 * Defaults to true.
	 */
	quickSuggestions?: boolean | IQuickSuggestionsOptions;
	/**
	 * Quick suggestions show delay (in ms)
	 * Defaults to 10 (ms)
	 */
	quickSuggestionsDelay?: number;
	/**
	 * Controls the spacing around the editor.
	 */
	padding?: IEditorPaddingOptions;
	/**
	 * Parameter hint options.
	 */
	parameterHints?: IEditorParameterHintOptions;
	/**
	 * Options for auto closing brackets.
	 * Defaults to language defined behavior.
	 */
	autoClosingBrackets?: EditorAutoClosingStrategy;
	/**
	 * Options for auto closing quotes.
	 * Defaults to language defined behavior.
	 */
	autoClosingQuotes?: EditorAutoClosingStrategy;
	/**
	 * Options for typing over closing quotes or brackets.
	 */
	autoClosingOvertype?: EditorAutoClosingOvertypeStrategy;
	/**
	 * Options for auto surrounding.
	 * Defaults to always allowing auto surrounding.
	 */
	autoSurround?: EditorAutoSurroundStrategy;
	/**
	 * Controls whether the editor should automatically adjust the indentation when users type, paste, move or indent lines.
	 * Defaults to advanced.
	 */
	autoIndent?: 'none' | 'keep' | 'brackets' | 'advanced' | 'full';
	/**
	 * Emulate selection behaviour of tab characters when using spaces for indentation.
	 * This means selection will stick to tab stops.
	 */
	stickyTabStops?: boolean;
	/**
	 * Enable format on type.
	 * Defaults to false.
	 */
	formatOnType?: boolean;
	/**
	 * Enable format on paste.
	 * Defaults to false.
	 */
	formatOnPaste?: boolean;
	/**
	 * Controls if the editor should allow to move selections via drag and drop.
	 * Defaults to false.
	 */
	dragAndDrop?: boolean;
	/**
	 * Enable the suggestion box to pop-up on trigger characters.
	 * Defaults to true.
	 */
	suggestOnTriggerCharacters?: boolean;
	/**
	 * Accept suggestions on ENTER.
	 * Defaults to 'on'.
	 */
	acceptSuggestionOnEnter?: 'on' | 'smart' | 'off';
	/**
	 * Accept suggestions on provider defined characters.
	 * Defaults to true.
	 */
	acceptSuggestionOnCommitCharacter?: boolean;
	/**
	 * Enable snippet suggestions. Default to 'true'.
	 */
	snippetSuggestions?: 'top' | 'bottom' | 'inline' | 'none';
	/**
	 * Copying without a selection copies the current line.
	 */
	emptySelectionClipboard?: boolean;
	/**
	 * Syntax highlighting is copied.
	 */
	copyWithSyntaxHighlighting?: boolean;
	/**
	 * The history mode for suggestions.
	 */
	suggestSelection?: 'first' | 'recentlyUsed' | 'recentlyUsedByPrefix';
	/**
	 * The font size for the suggest widget.
	 * Defaults to the editor font size.
	 */
	suggestFontSize?: number;
	/**
	 * The line height for the suggest widget.
	 * Defaults to the editor line height.
	 */
	suggestLineHeight?: number;
	/**
	 * Enable tab completion.
	 */
	tabCompletion?: 'on' | 'off' | 'onlySnippets';
	/**
	 * Enable selection highlight.
	 * Defaults to true.
	 */
	selectionHighlight?: boolean;
	/**
	 * Enable semantic occurrences highlight.
	 * Defaults to true.
	 */
	occurrencesHighlight?: boolean;
	/**
	 * Show code lens
	 * Defaults to true.
	 */
	codeLens?: boolean;
	/**
	 * Code lens font family. Defaults to editor font family.
	 */
	codeLensFontFamily?: string;
	/**
	 * Code lens font size. Default to 90% of the editor font size
	 */
	codeLensFontSize?: number;
	/**
	 * Control the behavior and rendering of the code action lightbulb.
	 */
	lightbulb?: IEditorLightbulbOptions;
	/**
	 * Timeout for running code actions on save.
	 */
	codeActionsOnSaveTimeout?: number;
	/**
	 * Enable code folding.
	 * Defaults to true.
	 */
	folding?: boolean;
	/**
	 * Selects the folding strategy. 'auto' uses the strategies contributed for the current document, 'indentation' uses the indentation based folding strategy.
	 * Defaults to 'auto'.
	 */
	foldingStrategy?: string;
	/**
	 * Enable highlight for folded regions.
	 * Defaults to true.
	 */
	foldingHighlight?: boolean;
	/**
	 * Controls whether the fold actions in the gutter stay always visible or hide unless the mouse is over the gutter.
	 * Defaults to 'mouseover'.
	 */
	showFoldingControls?: 'always' | 'mouseover';
	/**
	 * Controls whether clicking on the empty content after a folded line will unfold the line.
	 * Defaults to false.
	 */
	unfoldOnClickAfterEndOfLine?: boolean;
	/**
	 * Enable highlighting of matching brackets.
	 * Defaults to 'always'.
	 */
	matchBrackets?: 'never' | 'near' | 'always';
	/**
	 * Enable rendering of whitespace.
	 * Defaults to none.
	 */
	renderWhitespace?: 'none' | 'boundary' | 'selection' | 'trailing' | 'all';
	/**
	 * Enable rendering of control characters.
	 * Defaults to false.
	 */
	renderControlCharacters?: boolean;
	/**
	 * Enable rendering of indent guides.
	 * Defaults to true.
	 */
	renderIndentGuides?: boolean;
	/**
	 * Enable highlighting of the active indent guide.
	 * Defaults to true.
	 */
	highlightActiveIndentGuide?: boolean;
	/**
	 * Enable rendering of current line highlight.
	 * Defaults to all.
	 */
	renderLineHighlight?: 'none' | 'gutter' | 'line' | 'all';
	/**
	 * Control if the current line highlight should be rendered only the editor is focused.
	 * Defaults to false.
	 */
	renderLineHighlightOnlyWhenFocus?: boolean;
	/**
	 * Inserting and deleting whitespace follows tab stops.
	 */
	useTabStops?: boolean;
	/**
	 * The font family
	 */
	fontFamily?: string;
	/**
	 * The font weight
	 */
	fontWeight?: string;
	/**
	 * The font size
	 */
	fontSize?: number;
	/**
	 * The line height
	 */
	lineHeight?: number;
	/**
	 * The letter spacing
	 */
	letterSpacing?: number;
	/**
	 * Controls fading out of unused variables.
	 */
	showUnused?: boolean;
	/**
	 * Controls whether to focus the inline editor in the peek widget by default.
	 * Defaults to false.
	 */
	peekWidgetDefaultFocus?: 'tree' | 'editor';
	/**
	 * Controls whether the definition link opens element in the peek widget.
	 * Defaults to false.
	 */
	definitionLinkOpensInPeek?: boolean;
	/**
	 * Controls strikethrough deprecated variables.
	 */
	showDeprecated?: boolean;
}

/**
 * @internal
 * The width of the minimap gutter, in pixels.
 */
export const MINIMAP_GUTTER_WIDTH = 8;

/**
 * Configuration options for the diff editor.
 */
export interface IDiffEditorOptions extends IEditorOptions {
	/**
	 * Allow the user to resize the diff editor split view.
	 * Defaults to true.
	 */
	enableSplitViewResizing?: boolean;
	/**
	 * Render the differences in two side-by-side editors.
	 * Defaults to true.
	 */
	renderSideBySide?: boolean;
	/**
	 * Timeout in milliseconds after which diff computation is cancelled.
	 * Defaults to 5000.
	 */
	maxComputationTime?: number;
	/**
	 * Compute the diff by ignoring leading/trailing whitespace
	 * Defaults to true.
	 */
	ignoreTrimWhitespace?: boolean;
	/**
	 * Render +/- indicators for added/deleted changes.
	 * Defaults to true.
	 */
	renderIndicators?: boolean;
	/**
	 * Original model should be editable?
	 * Defaults to false.
	 */
	originalEditable?: boolean;
	/**
	 * Should the diff editor enable code lens?
	 * Defaults to false.
	 */
	diffCodeLens?: boolean;
	/**
	 * Is the diff editor inside another editor
	 * Defaults to false
	 */
	isInEmbeddedEditor?: boolean;
	/**
	 * Is the diff editor should render overview ruler
	 * Defaults to true
	 */
	renderOverviewRuler?: boolean;
	/**
	 * Control the wrapping of the diff editor.
	 */
	diffWordWrap?: 'off' | 'on' | 'inherit';
}

//#endregion

/**
 * An event describing that the configuration of the editor has changed.
 */
export class ConfigurationChangedEvent {
	private readonly _values: boolean[];
	/**
	 * @internal
	 */
	constructor(values: boolean[]) {
		this._values = values;
	}
	public hasChanged(id: EditorOption): boolean {
		return this._values[id];
	}
}

/**
 * @internal
 */
export class ValidatedEditorOptions {
	private readonly _values: any[] = [];
	public _read<T>(option: EditorOption): T {
		return this._values[option];
	}
	public get<T extends EditorOption>(id: T): FindComputedEditorOptionValueById<T> {
		return this._values[id];
	}
	public _write<T>(option: EditorOption, value: T): void {
		this._values[option] = value;
	}
}

/**
 * All computed editor options.
 */
export interface IComputedEditorOptions {
	get<T extends EditorOption>(id: T): FindComputedEditorOptionValueById<T>;
}

//#region IEditorOption

/**
 * @internal
 */
export interface IEnvironmentalOptions {
	readonly memory: ComputeOptionsMemory | null;
	readonly outerWidth: number;
	readonly outerHeight: number;
	readonly fontInfo: FontInfo;
	readonly extraEditorClassName: string;
	readonly isDominatedByLongLines: boolean;
	readonly viewLineCount: number;
	readonly lineNumbersDigitCount: number;
	readonly emptySelectionClipboard: boolean;
	readonly pixelRatio: number;
	readonly tabFocusMode: boolean;
	readonly accessibilitySupport: AccessibilitySupport;
}

/**
 * @internal
 */
export class ComputeOptionsMemory {

	public stableMinimapLayoutInput: IMinimapLayoutInput | null;
	public stableFitMaxMinimapScale: number;
	public stableFitRemainingWidth: number;

	constructor() {
		this.stableMinimapLayoutInput = null;
		this.stableFitMaxMinimapScale = 0;
		this.stableFitRemainingWidth = 0;
	}
}

export interface IEditorOption<K1 extends EditorOption, V> {
	readonly id: K1;
	readonly name: string;
	defaultValue: V;
	/**
	 * @internal
	 */
	readonly schema: IConfigurationPropertySchema | { [path: string]: IConfigurationPropertySchema; } | undefined;
	/**
	 * @internal
	 */
	validate(input: any): V;
	/**
	 * @internal
	 */
	compute(env: IEnvironmentalOptions, options: IComputedEditorOptions, value: V): V;
}

type PossibleKeyName0<V> = { [K in keyof IEditorOptions]: IEditorOptions[K] extends V | undefined ? K : never }[keyof IEditorOptions];
type PossibleKeyName<V> = NonNullable<PossibleKeyName0<V>>;

/**
 * @internal
 */
abstract class BaseEditorOption<K1 extends EditorOption, V> implements IEditorOption<K1, V> {

	public readonly id: K1;
	public readonly name: string;
	public readonly defaultValue: V;
	public readonly schema: IConfigurationPropertySchema | { [path: string]: IConfigurationPropertySchema; } | undefined;

	constructor(id: K1, name: string, defaultValue: V, schema?: IConfigurationPropertySchema | { [path: string]: IConfigurationPropertySchema; }) {
		this.id = id;
		this.name = name;
		this.defaultValue = defaultValue;
		this.schema = schema;
	}

	public abstract validate(input: any): V;

	public compute(env: IEnvironmentalOptions, options: IComputedEditorOptions, value: V): V {
		return value;
	}
}

/**
 * @internal
 */
abstract class ComputedEditorOption<K1 extends EditorOption, V> implements IEditorOption<K1, V> {

	public readonly id: K1;
	public readonly name: '_never_';
	public readonly defaultValue: V;
	public readonly deps: EditorOption[] | null;
	public readonly schema: IConfigurationPropertySchema | undefined = undefined;

	constructor(id: K1, deps: EditorOption[] | null = null) {
		this.id = id;
		this.name = '_never_';
		this.defaultValue = <any>undefined;
		this.deps = deps;
	}

	public validate(input: any): V {
		return this.defaultValue;
	}

	public abstract compute(env: IEnvironmentalOptions, options: IComputedEditorOptions, value: V): V;
}

class SimpleEditorOption<K1 extends EditorOption, V> implements IEditorOption<K1, V> {

	public readonly id: K1;
	public readonly name: PossibleKeyName<V>;
	public readonly defaultValue: V;
	public readonly schema: IConfigurationPropertySchema | undefined;

	constructor(id: K1, name: PossibleKeyName<V>, defaultValue: V, schema?: IConfigurationPropertySchema) {
		this.id = id;
		this.name = name;
		this.defaultValue = defaultValue;
		this.schema = schema;
	}

<<<<<<< HEAD
export interface InternalEditorViewOptions {
	readonly extraEditorClassName: string;
	readonly disableMonospaceOptimizations: boolean;
	readonly rulers: number[];
	readonly ariaLabel: string;
	readonly renderLineNumbers: RenderLineNumbersType;
	readonly renderCustomLineNumbers: (lineNumber: number) => string;
	readonly selectOnLineNumbers: boolean;
	readonly glyphMargin: boolean;
	readonly revealHorizontalRightPadding: number;
	readonly roundedSelection: boolean;
	readonly overviewRulerLanes: number;
	readonly overviewRulerBorder: boolean;
	readonly cursorBlinking: TextEditorCursorBlinkingStyle;
	readonly mouseWheelZoom: boolean;
	readonly cursorStyle: TextEditorCursorStyle;
	readonly cursorWidth: number;
	readonly hideCursorInOverviewRuler: boolean;
	readonly scrollBeyondLastLine: boolean;
	readonly scrollBeyondLastColumn: number;
	readonly smoothScrolling: boolean;
	readonly stopRenderingLineAfter: number;
	readonly renderWhitespace: 'none' | 'boundary' | 'all';
	readonly renderControlCharacters: boolean;
	readonly fontLigatures: boolean;
	readonly renderIndentGuides: boolean;
	readonly highlightActiveIndentGuide: boolean;
	readonly renderLineHighlight: 'none' | 'gutter' | 'line' | 'all';
	readonly scrollbar: InternalEditorScrollbarOptions;
	readonly minimap: InternalEditorMinimapOptions;
	readonly fixedOverflowWidgets: boolean;
}

export interface EditorContribOptions {
	readonly selectionClipboard: boolean;
	readonly hover: InternalEditorHoverOptions;
	readonly links: boolean;
	readonly contextmenu: boolean;
	readonly quickSuggestions: boolean | { other: boolean, comments: boolean, strings: boolean };
	readonly quickSuggestionsDelay: number;
	readonly parameterHints: boolean;
	readonly iconsInSuggestions: boolean;
	readonly formatOnType: boolean;
	readonly formatOnPaste: boolean;
	readonly suggestOnTriggerCharacters: boolean;
	readonly acceptSuggestionOnEnter: 'on' | 'smart' | 'off';
	readonly acceptSuggestionOnCommitCharacter: boolean;
	readonly snippetSuggestions: 'top' | 'bottom' | 'inline' | 'none';
	readonly wordBasedSuggestions: boolean;
	readonly suggestSelection: 'first' | 'recentlyUsed' | 'recentlyUsedByPrefix';
	readonly suggestFontSize: number;
	readonly suggestLineHeight: number;
	readonly selectionHighlight: boolean;
	readonly occurrencesHighlight: boolean;
	readonly codeLens: boolean;
	readonly folding: boolean;
	readonly foldingStrategy: string;
	readonly showFoldingControls: 'always' | 'mouseover';
	readonly matchBrackets: boolean;
	readonly find: InternalEditorFindOptions;
	readonly colorDecorators: boolean;
	readonly lightbulbEnabled: boolean;
	readonly codeActionsOnSave: ICodeActionsOnSaveOptions;
	readonly codeActionsOnSaveTimeout: number;
=======
	public validate(input: any): V {
		if (typeof input === 'undefined') {
			return this.defaultValue;
		}
		return input as any;
	}

	public compute(env: IEnvironmentalOptions, options: IComputedEditorOptions, value: V): V {
		return value;
	}
>>>>>>> 05a5209b
}

/**
 * @internal
 */
export function boolean(value: any, defaultValue: boolean): boolean {
	if (typeof value === 'undefined') {
		return defaultValue;
	}
	if (value === 'false') {
		// treat the string 'false' as false
		return false;
	}
	return Boolean(value);
}

class EditorBooleanOption<K1 extends EditorOption> extends SimpleEditorOption<K1, boolean> {

	constructor(id: K1, name: PossibleKeyName<boolean>, defaultValue: boolean, schema: IConfigurationPropertySchema | undefined = undefined) {
		if (typeof schema !== 'undefined') {
			schema.type = 'boolean';
			schema.default = defaultValue;
		}
		super(id, name, defaultValue, schema);
	}

	public validate(input: any): boolean {
		return boolean(input, this.defaultValue);
	}
}

class EditorIntOption<K1 extends EditorOption> extends SimpleEditorOption<K1, number> {

	public static clampedInt<T>(value: any, defaultValue: T, minimum: number, maximum: number): number | T {
		if (typeof value === 'undefined') {
			return defaultValue;
		}
		let r = parseInt(value, 10);
		if (isNaN(r)) {
			return defaultValue;
		}
		r = Math.max(minimum, r);
		r = Math.min(maximum, r);
		return r | 0;
	}

	public readonly minimum: number;
	public readonly maximum: number;

	constructor(id: K1, name: PossibleKeyName<number>, defaultValue: number, minimum: number, maximum: number, schema: IConfigurationPropertySchema | undefined = undefined) {
		if (typeof schema !== 'undefined') {
			schema.type = 'integer';
			schema.default = defaultValue;
			schema.minimum = minimum;
			schema.maximum = maximum;
		}
		super(id, name, defaultValue, schema);
		this.minimum = minimum;
		this.maximum = maximum;
	}

	public validate(input: any): number {
		return EditorIntOption.clampedInt(input, this.defaultValue, this.minimum, this.maximum);
	}
}

class EditorFloatOption<K1 extends EditorOption> extends SimpleEditorOption<K1, number> {

	public static clamp(n: number, min: number, max: number): number {
		if (n < min) {
			return min;
		}
		if (n > max) {
			return max;
		}
		return n;
	}

	public static float(value: any, defaultValue: number): number {
		if (typeof value === 'number') {
			return value;
		}
		if (typeof value === 'undefined') {
			return defaultValue;
		}
		const r = parseFloat(value);
		return (isNaN(r) ? defaultValue : r);
	}

	public readonly validationFn: (value: number) => number;

	constructor(id: K1, name: PossibleKeyName<number>, defaultValue: number, validationFn: (value: number) => number, schema?: IConfigurationPropertySchema) {
		if (typeof schema !== 'undefined') {
			schema.type = 'number';
			schema.default = defaultValue;
		}
		super(id, name, defaultValue, schema);
		this.validationFn = validationFn;
	}

	public validate(input: any): number {
		return this.validationFn(EditorFloatOption.float(input, this.defaultValue));
	}
}

class EditorStringOption<K1 extends EditorOption> extends SimpleEditorOption<K1, string> {

	public static string(value: any, defaultValue: string): string {
		if (typeof value !== 'string') {
			return defaultValue;
		}
		return value;
	}

	constructor(id: K1, name: PossibleKeyName<string>, defaultValue: string, schema: IConfigurationPropertySchema | undefined = undefined) {
		if (typeof schema !== 'undefined') {
			schema.type = 'string';
			schema.default = defaultValue;
		}
		super(id, name, defaultValue, schema);
	}

	public validate(input: any): string {
		return EditorStringOption.string(input, this.defaultValue);
	}
}

/**
 * @internal
 */
export function stringSet<T>(value: T | undefined, defaultValue: T, allowedValues: ReadonlyArray<T>): T {
	if (typeof value !== 'string') {
		return defaultValue;
	}
	if (allowedValues.indexOf(value) === -1) {
		return defaultValue;
	}
	return value;
}

class EditorStringEnumOption<K1 extends EditorOption, V extends string> extends SimpleEditorOption<K1, V> {

	private readonly _allowedValues: ReadonlyArray<V>;

	constructor(id: K1, name: PossibleKeyName<V>, defaultValue: V, allowedValues: ReadonlyArray<V>, schema: IConfigurationPropertySchema | undefined = undefined) {
		if (typeof schema !== 'undefined') {
			schema.type = 'string';
			schema.enum = <any>allowedValues;
			schema.default = defaultValue;
		}
		super(id, name, defaultValue, schema);
		this._allowedValues = allowedValues;
	}

	public validate(input: any): V {
		return stringSet<V>(input, this.defaultValue, this._allowedValues);
	}
}

class EditorEnumOption<K1 extends EditorOption, T extends string, V> extends BaseEditorOption<K1, V> {

	private readonly _allowedValues: T[];
	private readonly _convert: (value: T) => V;

	constructor(id: K1, name: PossibleKeyName<T>, defaultValue: V, defaultStringValue: string, allowedValues: T[], convert: (value: T) => V, schema: IConfigurationPropertySchema | undefined = undefined) {
		if (typeof schema !== 'undefined') {
			schema.type = 'string';
			schema.enum = allowedValues;
			schema.default = defaultStringValue;
		}
		super(id, name, defaultValue, schema);
		this._allowedValues = allowedValues;
		this._convert = convert;
	}

	public validate(input: any): V {
		if (typeof input !== 'string') {
			return this.defaultValue;
		}
		if (this._allowedValues.indexOf(<T>input) === -1) {
			return this.defaultValue;
		}
		return this._convert(<any>input);
	}
}

//#endregion

//#region autoIndent

function _autoIndentFromString(autoIndent: 'none' | 'keep' | 'brackets' | 'advanced' | 'full'): EditorAutoIndentStrategy {
	switch (autoIndent) {
		case 'none': return EditorAutoIndentStrategy.None;
		case 'keep': return EditorAutoIndentStrategy.Keep;
		case 'brackets': return EditorAutoIndentStrategy.Brackets;
		case 'advanced': return EditorAutoIndentStrategy.Advanced;
		case 'full': return EditorAutoIndentStrategy.Full;
	}
}

//#endregion

//#region accessibilitySupport

class EditorAccessibilitySupport extends BaseEditorOption<EditorOption.accessibilitySupport, AccessibilitySupport> {

	constructor() {
		super(
			EditorOption.accessibilitySupport, 'accessibilitySupport', AccessibilitySupport.Unknown,
			{
				type: 'string',
				enum: ['auto', 'on', 'off'],
				enumDescriptions: [
					nls.localize('accessibilitySupport.auto', "The editor will use platform APIs to detect when a Screen Reader is attached."),
					nls.localize('accessibilitySupport.on', "The editor will be permanently optimized for usage with a Screen Reader. Word wrapping will be disabled."),
					nls.localize('accessibilitySupport.off', "The editor will never be optimized for usage with a Screen Reader."),
				],
				default: 'auto',
				description: nls.localize('accessibilitySupport', "Controls whether the editor should run in a mode where it is optimized for screen readers. Setting to on will disable word wrapping.")
			}
		);
	}

	public validate(input: any): AccessibilitySupport {
		switch (input) {
			case 'auto': return AccessibilitySupport.Unknown;
			case 'off': return AccessibilitySupport.Disabled;
			case 'on': return AccessibilitySupport.Enabled;
		}
		return this.defaultValue;
	}

	public compute(env: IEnvironmentalOptions, options: IComputedEditorOptions, value: AccessibilitySupport): AccessibilitySupport {
		if (value === AccessibilitySupport.Unknown) {
			// The editor reads the `accessibilitySupport` from the environment
			return env.accessibilitySupport;
		}
		return value;
	}
}

//#endregion

//#region comments

/**
 * Configuration options for editor comments
 */
export interface IEditorCommentsOptions {
	/**
	 * Insert a space after the line comment token and inside the block comments tokens.
	 * Defaults to true.
	 */
	insertSpace?: boolean;
	/**
	 * Ignore empty lines when inserting line comments.
	 * Defaults to true.
	 */
	ignoreEmptyLines?: boolean;
}

export type EditorCommentsOptions = Readonly<Required<IEditorCommentsOptions>>;

class EditorComments extends BaseEditorOption<EditorOption.comments, EditorCommentsOptions> {

	constructor() {
		const defaults: EditorCommentsOptions = {
			insertSpace: true,
			ignoreEmptyLines: true,
		};
		super(
			EditorOption.comments, 'comments', defaults,
			{
				'editor.comments.insertSpace': {
					type: 'boolean',
					default: defaults.insertSpace,
					description: nls.localize('comments.insertSpace', "Controls whether a space character is inserted when commenting.")
				},
				'editor.comments.ignoreEmptyLines': {
					type: 'boolean',
					default: defaults.ignoreEmptyLines,
					description: nls.localize('comments.ignoreEmptyLines', 'Controls if empty lines should be ignored with toggle, add or remove actions for line comments.')
				},
			}
		);
	}

	public validate(_input: any): EditorCommentsOptions {
		if (!_input || typeof _input !== 'object') {
			return this.defaultValue;
		}
		const input = _input as IEditorCommentsOptions;
		return {
			insertSpace: boolean(input.insertSpace, this.defaultValue.insertSpace),
			ignoreEmptyLines: boolean(input.ignoreEmptyLines, this.defaultValue.ignoreEmptyLines),
		};
	}
}

//#endregion

//#region cursorBlinking

/**
 * The kind of animation in which the editor's cursor should be rendered.
 */
export const enum TextEditorCursorBlinkingStyle {
	/**
	 * Hidden
	 */
	Hidden = 0,
	/**
	 * Blinking
	 */
	Blink = 1,
	/**
	 * Blinking with smooth fading
	 */
	Smooth = 2,
	/**
	 * Blinking with prolonged filled state and smooth fading
	 */
	Phase = 3,
	/**
	 * Expand collapse animation on the y axis
	 */
	Expand = 4,
	/**
	 * No-Blinking
	 */
	Solid = 5
}

function _cursorBlinkingStyleFromString(cursorBlinkingStyle: 'blink' | 'smooth' | 'phase' | 'expand' | 'solid'): TextEditorCursorBlinkingStyle {
	switch (cursorBlinkingStyle) {
		case 'blink': return TextEditorCursorBlinkingStyle.Blink;
		case 'smooth': return TextEditorCursorBlinkingStyle.Smooth;
		case 'phase': return TextEditorCursorBlinkingStyle.Phase;
		case 'expand': return TextEditorCursorBlinkingStyle.Expand;
		case 'solid': return TextEditorCursorBlinkingStyle.Solid;
	}
}

//#endregion

//#region cursorStyle

/**
 * The style in which the editor's cursor should be rendered.
 */
export enum TextEditorCursorStyle {
	/**
	 * As a vertical line (sitting between two characters).
	 */
	Line = 1,
	/**
	 * As a block (sitting on top of a character).
	 */
	Block = 2,
	/**
	 * As a horizontal line (sitting under a character).
	 */
	Underline = 3,
	/**
	 * As a thin vertical line (sitting between two characters).
	 */
	LineThin = 4,
	/**
	 * As an outlined block (sitting on top of a character).
	 */
	BlockOutline = 5,
	/**
	 * As a thin horizontal line (sitting under a character).
	 */
	UnderlineThin = 6
}

/**
 * @internal
 */
export function cursorStyleToString(cursorStyle: TextEditorCursorStyle): 'line' | 'block' | 'underline' | 'line-thin' | 'block-outline' | 'underline-thin' {
	switch (cursorStyle) {
		case TextEditorCursorStyle.Line: return 'line';
		case TextEditorCursorStyle.Block: return 'block';
		case TextEditorCursorStyle.Underline: return 'underline';
		case TextEditorCursorStyle.LineThin: return 'line-thin';
		case TextEditorCursorStyle.BlockOutline: return 'block-outline';
		case TextEditorCursorStyle.UnderlineThin: return 'underline-thin';
	}
}

function _cursorStyleFromString(cursorStyle: 'line' | 'block' | 'underline' | 'line-thin' | 'block-outline' | 'underline-thin'): TextEditorCursorStyle {
	switch (cursorStyle) {
		case 'line': return TextEditorCursorStyle.Line;
		case 'block': return TextEditorCursorStyle.Block;
		case 'underline': return TextEditorCursorStyle.Underline;
		case 'line-thin': return TextEditorCursorStyle.LineThin;
		case 'block-outline': return TextEditorCursorStyle.BlockOutline;
		case 'underline-thin': return TextEditorCursorStyle.UnderlineThin;
	}
}

//#endregion

//#region editorClassName

class EditorClassName extends ComputedEditorOption<EditorOption.editorClassName, string> {

	constructor() {
		super(EditorOption.editorClassName, [EditorOption.mouseStyle, EditorOption.extraEditorClassName]);
	}

	public compute(env: IEnvironmentalOptions, options: IComputedEditorOptions, _: string): string {
		const classNames = ['monaco-editor'];
		if (options.get(EditorOption.extraEditorClassName)) {
			classNames.push(options.get(EditorOption.extraEditorClassName));
		}
		if (env.extraEditorClassName) {
			classNames.push(env.extraEditorClassName);
		}
		if (options.get(EditorOption.mouseStyle) === 'default') {
			classNames.push('mouse-default');
		} else if (options.get(EditorOption.mouseStyle) === 'copy') {
			classNames.push('mouse-copy');
		}

		if (options.get(EditorOption.showUnused)) {
			classNames.push('showUnused');
		}

		if (options.get(EditorOption.showDeprecated)) {
			classNames.push('showDeprecated');
		}

		return classNames.join(' ');
	}
}

//#endregion

//#region emptySelectionClipboard

class EditorEmptySelectionClipboard extends EditorBooleanOption<EditorOption.emptySelectionClipboard> {

	constructor() {
		super(
			EditorOption.emptySelectionClipboard, 'emptySelectionClipboard', true,
			{ description: nls.localize('emptySelectionClipboard', "Controls whether copying without a selection copies the current line.") }
		);
	}

	public compute(env: IEnvironmentalOptions, options: IComputedEditorOptions, value: boolean): boolean {
		return value && env.emptySelectionClipboard;
	}
}

//#endregion

//#region find

/**
 * Configuration options for editor find widget
 */
export interface IEditorFindOptions {
	/**
	* Controls whether the cursor should move to find matches while typing.
	*/
	cursorMoveOnType?: boolean;
	/**
	 * Controls if we seed search string in the Find Widget with editor selection.
	 */
	seedSearchStringFromSelection?: boolean;
	/**
	 * Controls if Find in Selection flag is turned on in the editor.
	 */
	autoFindInSelection?: 'never' | 'always' | 'multiline';
	/*
	 * Controls whether the Find Widget should add extra lines on top of the editor.
	 */
	addExtraSpaceOnTop?: boolean;
	/**
	 * @internal
	 * Controls if the Find Widget should read or modify the shared find clipboard on macOS
	 */
	globalFindClipboard?: boolean;
	/**
	 * Controls whether the search automatically restarts from the beginning (or the end) when no further matches can be found
	 */
	loop?: boolean;
}

export type EditorFindOptions = Readonly<Required<IEditorFindOptions>>;

class EditorFind extends BaseEditorOption<EditorOption.find, EditorFindOptions> {

	constructor() {
		const defaults: EditorFindOptions = {
			cursorMoveOnType: true,
			seedSearchStringFromSelection: true,
			autoFindInSelection: 'never',
			globalFindClipboard: false,
			addExtraSpaceOnTop: true,
			loop: true
		};
		super(
			EditorOption.find, 'find', defaults,
			{
				'editor.find.cursorMoveOnType': {
					type: 'boolean',
					default: defaults.cursorMoveOnType,
					description: nls.localize('find.cursorMoveOnType', "Controls whether the cursor should jump to find matches while typing.")
				},
				'editor.find.seedSearchStringFromSelection': {
					type: 'boolean',
					default: defaults.seedSearchStringFromSelection,
					description: nls.localize('find.seedSearchStringFromSelection', "Controls whether the search string in the Find Widget is seeded from the editor selection.")
				},
				'editor.find.autoFindInSelection': {
					type: 'string',
					enum: ['never', 'always', 'multiline'],
					default: defaults.autoFindInSelection,
					enumDescriptions: [
						nls.localize('editor.find.autoFindInSelection.never', 'Never turn on Find in selection automatically (default)'),
						nls.localize('editor.find.autoFindInSelection.always', 'Always turn on Find in selection automatically'),
						nls.localize('editor.find.autoFindInSelection.multiline', 'Turn on Find in selection automatically when multiple lines of content are selected.')
					],
					description: nls.localize('find.autoFindInSelection', "Controls the condition for turning on find in selection automatically.")
				},
				'editor.find.globalFindClipboard': {
					type: 'boolean',
					default: defaults.globalFindClipboard,
					description: nls.localize('find.globalFindClipboard', "Controls whether the Find Widget should read or modify the shared find clipboard on macOS."),
					included: platform.isMacintosh
				},
				'editor.find.addExtraSpaceOnTop': {
					type: 'boolean',
					default: defaults.addExtraSpaceOnTop,
					description: nls.localize('find.addExtraSpaceOnTop', "Controls whether the Find Widget should add extra lines on top of the editor. When true, you can scroll beyond the first line when the Find Widget is visible.")
				},
				'editor.find.loop': {
					type: 'boolean',
					default: defaults.loop,
					description: nls.localize('find.loop', "Controls whether the search automatically restarts from the beginning (or the end) when no further matches can be found.")
				},

			}
		);
	}

	public validate(_input: any): EditorFindOptions {
		if (!_input || typeof _input !== 'object') {
			return this.defaultValue;
		}
		const input = _input as IEditorFindOptions;
		return {
			cursorMoveOnType: boolean(input.cursorMoveOnType, this.defaultValue.cursorMoveOnType),
			seedSearchStringFromSelection: boolean(input.seedSearchStringFromSelection, this.defaultValue.seedSearchStringFromSelection),
			autoFindInSelection: typeof _input.autoFindInSelection === 'boolean'
				? (_input.autoFindInSelection ? 'always' : 'never')
				: stringSet<'never' | 'always' | 'multiline'>(input.autoFindInSelection, this.defaultValue.autoFindInSelection, ['never', 'always', 'multiline']),
			globalFindClipboard: boolean(input.globalFindClipboard, this.defaultValue.globalFindClipboard),
			addExtraSpaceOnTop: boolean(input.addExtraSpaceOnTop, this.defaultValue.addExtraSpaceOnTop),
			loop: boolean(input.loop, this.defaultValue.loop),
		};
	}
}

//#endregion

//#region fontLigatures

/**
 * @internal
 */
export class EditorFontLigatures extends BaseEditorOption<EditorOption.fontLigatures, string> {

	public static OFF = '"liga" off, "calt" off';
	public static ON = '"liga" on, "calt" on';

	constructor() {
		super(
			EditorOption.fontLigatures, 'fontLigatures', EditorFontLigatures.OFF,
			{
				anyOf: [
					{
						type: 'boolean',
						description: nls.localize('fontLigatures', "Enables/Disables font ligatures ('calt' and 'liga' font features). Change this to a string for fine-grained control of the 'font-feature-settings' CSS property."),
					},
					{
						type: 'string',
						description: nls.localize('fontFeatureSettings', "Explicit 'font-feature-settings' CSS property. A boolean can be passed instead if one only needs to turn on/off ligatures.")
					}
				],
				description: nls.localize('fontLigaturesGeneral', "Configures font ligatures or font features. Can be either a boolean to enable/disable ligatures or a string for the value of the CSS 'font-feature-settings' property."),
				default: false
			}
		);
	}

	public validate(input: any): string {
		if (typeof input === 'undefined') {
			return this.defaultValue;
		}
		if (typeof input === 'string') {
			if (input === 'false') {
				return EditorFontLigatures.OFF;
			}
			if (input === 'true') {
				return EditorFontLigatures.ON;
			}
			return input;
		}
		if (Boolean(input)) {
			return EditorFontLigatures.ON;
		}
		return EditorFontLigatures.OFF;
	}
}

//#endregion

//#region fontInfo

class EditorFontInfo extends ComputedEditorOption<EditorOption.fontInfo, FontInfo> {

	constructor() {
		super(EditorOption.fontInfo);
	}

	public compute(env: IEnvironmentalOptions, options: IComputedEditorOptions, _: FontInfo): FontInfo {
		return env.fontInfo;
	}
}

//#endregion

//#region fontSize

class EditorFontSize extends SimpleEditorOption<EditorOption.fontSize, number> {

	constructor() {
		super(
			EditorOption.fontSize, 'fontSize', EDITOR_FONT_DEFAULTS.fontSize,
			{
				type: 'number',
				minimum: 6,
				maximum: 100,
				default: EDITOR_FONT_DEFAULTS.fontSize,
				description: nls.localize('fontSize', "Controls the font size in pixels.")
			}
		);
	}

	public validate(input: any): number {
		let r = EditorFloatOption.float(input, this.defaultValue);
		if (r === 0) {
			return EDITOR_FONT_DEFAULTS.fontSize;
		}
		return EditorFloatOption.clamp(r, 6, 100);
	}
	public compute(env: IEnvironmentalOptions, options: IComputedEditorOptions, value: number): number {
		// The final fontSize respects the editor zoom level.
		// So take the result from env.fontInfo
		return env.fontInfo.fontSize;
	}
}

//#endregion

//#region fontWeight

class EditorFontWeight extends BaseEditorOption<EditorOption.fontWeight, string> {
	private static SUGGESTION_VALUES = ['normal', 'bold', '100', '200', '300', '400', '500', '600', '700', '800', '900'];
	private static MINIMUM_VALUE = 1;
	private static MAXIMUM_VALUE = 1000;

	constructor() {
		super(
			EditorOption.fontWeight, 'fontWeight', EDITOR_FONT_DEFAULTS.fontWeight,
			{
				anyOf: [
					{
						type: 'number',
						minimum: EditorFontWeight.MINIMUM_VALUE,
						maximum: EditorFontWeight.MAXIMUM_VALUE,
						errorMessage: nls.localize('fontWeightErrorMessage', "Only \"normal\" and \"bold\" keywords or numbers between 1 and 1000 are allowed.")
					},
					{
						type: 'string',
						pattern: '^(normal|bold|1000|[1-9][0-9]{0,2})$'
					},
					{
						enum: EditorFontWeight.SUGGESTION_VALUES
					}
				],
				default: EDITOR_FONT_DEFAULTS.fontWeight,
				description: nls.localize('fontWeight', "Controls the font weight. Accepts \"normal\" and \"bold\" keywords or numbers between 1 and 1000.")
			}
		);
	}

	public validate(input: any): string {
		if (input === 'normal' || input === 'bold') {
			return input;
		}
		return String(EditorIntOption.clampedInt(input, EDITOR_FONT_DEFAULTS.fontWeight, EditorFontWeight.MINIMUM_VALUE, EditorFontWeight.MAXIMUM_VALUE));
	}
}

//#endregion

//#region gotoLocation

export type GoToLocationValues = 'peek' | 'gotoAndPeek' | 'goto';

/**
 * Configuration options for go to location
 */
export interface IGotoLocationOptions {

	multiple?: GoToLocationValues;

	multipleDefinitions?: GoToLocationValues;
	multipleTypeDefinitions?: GoToLocationValues;
	multipleDeclarations?: GoToLocationValues;
	multipleImplementations?: GoToLocationValues;
	multipleReferences?: GoToLocationValues;

	alternativeDefinitionCommand?: string;
	alternativeTypeDefinitionCommand?: string;
	alternativeDeclarationCommand?: string;
	alternativeImplementationCommand?: string;
	alternativeReferenceCommand?: string;
}

export type GoToLocationOptions = Readonly<Required<IGotoLocationOptions>>;

class EditorGoToLocation extends BaseEditorOption<EditorOption.gotoLocation, GoToLocationOptions> {

	constructor() {
		const defaults: GoToLocationOptions = {
			multiple: 'peek',
			multipleDefinitions: 'peek',
			multipleTypeDefinitions: 'peek',
			multipleDeclarations: 'peek',
			multipleImplementations: 'peek',
			multipleReferences: 'peek',
			alternativeDefinitionCommand: 'editor.action.goToReferences',
			alternativeTypeDefinitionCommand: 'editor.action.goToReferences',
			alternativeDeclarationCommand: 'editor.action.goToReferences',
			alternativeImplementationCommand: '',
			alternativeReferenceCommand: '',
		};
		const jsonSubset: IJSONSchema = {
			type: 'string',
			enum: ['peek', 'gotoAndPeek', 'goto'],
			default: defaults.multiple,
			enumDescriptions: [
				nls.localize('editor.gotoLocation.multiple.peek', 'Show peek view of the results (default)'),
				nls.localize('editor.gotoLocation.multiple.gotoAndPeek', 'Go to the primary result and show a peek view'),
				nls.localize('editor.gotoLocation.multiple.goto', 'Go to the primary result and enable peek-less navigation to others')
			]
		};
		super(
			EditorOption.gotoLocation, 'gotoLocation', defaults,
			{
				'editor.gotoLocation.multiple': {
					deprecationMessage: nls.localize('editor.gotoLocation.multiple.deprecated', "This setting is deprecated, please use separate settings like 'editor.editor.gotoLocation.multipleDefinitions' or 'editor.editor.gotoLocation.multipleImplementations' instead."),
				},
				'editor.gotoLocation.multipleDefinitions': {
					description: nls.localize('editor.editor.gotoLocation.multipleDefinitions', "Controls the behavior the 'Go to Definition'-command when multiple target locations exist."),
					...jsonSubset,
				},
				'editor.gotoLocation.multipleTypeDefinitions': {
					description: nls.localize('editor.editor.gotoLocation.multipleTypeDefinitions', "Controls the behavior the 'Go to Type Definition'-command when multiple target locations exist."),
					...jsonSubset,
				},
				'editor.gotoLocation.multipleDeclarations': {
					description: nls.localize('editor.editor.gotoLocation.multipleDeclarations', "Controls the behavior the 'Go to Declaration'-command when multiple target locations exist."),
					...jsonSubset,
				},
				'editor.gotoLocation.multipleImplementations': {
					description: nls.localize('editor.editor.gotoLocation.multipleImplemenattions', "Controls the behavior the 'Go to Implementations'-command when multiple target locations exist."),
					...jsonSubset,
				},
				'editor.gotoLocation.multipleReferences': {
					description: nls.localize('editor.editor.gotoLocation.multipleReferences', "Controls the behavior the 'Go to References'-command when multiple target locations exist."),
					...jsonSubset,
				},
				'editor.gotoLocation.alternativeDefinitionCommand': {
					type: 'string',
					default: defaults.alternativeDefinitionCommand,
					description: nls.localize('alternativeDefinitionCommand', "Alternative command id that is being executed when the result of 'Go to Definition' is the current location.")
				},
				'editor.gotoLocation.alternativeTypeDefinitionCommand': {
					type: 'string',
					default: defaults.alternativeTypeDefinitionCommand,
					description: nls.localize('alternativeTypeDefinitionCommand', "Alternative command id that is being executed when the result of 'Go to Type Definition' is the current location.")
				},
				'editor.gotoLocation.alternativeDeclarationCommand': {
					type: 'string',
					default: defaults.alternativeDeclarationCommand,
					description: nls.localize('alternativeDeclarationCommand', "Alternative command id that is being executed when the result of 'Go to Declaration' is the current location.")
				},
				'editor.gotoLocation.alternativeImplementationCommand': {
					type: 'string',
					default: defaults.alternativeImplementationCommand,
					description: nls.localize('alternativeImplementationCommand', "Alternative command id that is being executed when the result of 'Go to Implementation' is the current location.")
				},
				'editor.gotoLocation.alternativeReferenceCommand': {
					type: 'string',
					default: defaults.alternativeReferenceCommand,
					description: nls.localize('alternativeReferenceCommand', "Alternative command id that is being executed when the result of 'Go to Reference' is the current location.")
				},
			}
		);
	}

	public validate(_input: any): GoToLocationOptions {
		if (!_input || typeof _input !== 'object') {
			return this.defaultValue;
		}
		const input = _input as IGotoLocationOptions;
		return {
			multiple: stringSet<GoToLocationValues>(input.multiple, this.defaultValue.multiple!, ['peek', 'gotoAndPeek', 'goto']),
			multipleDefinitions: input.multipleDefinitions ?? stringSet<GoToLocationValues>(input.multipleDefinitions, 'peek', ['peek', 'gotoAndPeek', 'goto']),
			multipleTypeDefinitions: input.multipleTypeDefinitions ?? stringSet<GoToLocationValues>(input.multipleTypeDefinitions, 'peek', ['peek', 'gotoAndPeek', 'goto']),
			multipleDeclarations: input.multipleDeclarations ?? stringSet<GoToLocationValues>(input.multipleDeclarations, 'peek', ['peek', 'gotoAndPeek', 'goto']),
			multipleImplementations: input.multipleImplementations ?? stringSet<GoToLocationValues>(input.multipleImplementations, 'peek', ['peek', 'gotoAndPeek', 'goto']),
			multipleReferences: input.multipleReferences ?? stringSet<GoToLocationValues>(input.multipleReferences, 'peek', ['peek', 'gotoAndPeek', 'goto']),
			alternativeDefinitionCommand: EditorStringOption.string(input.alternativeDefinitionCommand, this.defaultValue.alternativeDefinitionCommand),
			alternativeTypeDefinitionCommand: EditorStringOption.string(input.alternativeTypeDefinitionCommand, this.defaultValue.alternativeTypeDefinitionCommand),
			alternativeDeclarationCommand: EditorStringOption.string(input.alternativeDeclarationCommand, this.defaultValue.alternativeDeclarationCommand),
			alternativeImplementationCommand: EditorStringOption.string(input.alternativeImplementationCommand, this.defaultValue.alternativeImplementationCommand),
			alternativeReferenceCommand: EditorStringOption.string(input.alternativeReferenceCommand, this.defaultValue.alternativeReferenceCommand),
		};
	}
}

//#endregion

//#region hover

/**
 * Configuration options for editor hover
 */
export interface IEditorHoverOptions {
	/**
	 * Enable the hover.
	 * Defaults to true.
	 */
	enabled?: boolean;
	/**
	 * Delay for showing the hover.
	 * Defaults to 300.
	 */
	delay?: number;
	/**
	 * Is the hover sticky such that it can be clicked and its contents selected?
	 * Defaults to true.
	 */
	sticky?: boolean;
}

export type EditorHoverOptions = Readonly<Required<IEditorHoverOptions>>;

class EditorHover extends BaseEditorOption<EditorOption.hover, EditorHoverOptions> {

	constructor() {
		const defaults: EditorHoverOptions = {
			enabled: true,
			delay: 300,
			sticky: true
		};
		super(
			EditorOption.hover, 'hover', defaults,
			{
				'editor.hover.enabled': {
					type: 'boolean',
					default: defaults.enabled,
					description: nls.localize('hover.enabled', "Controls whether the hover is shown.")
				},
				'editor.hover.delay': {
					type: 'number',
					default: defaults.delay,
					description: nls.localize('hover.delay', "Controls the delay in milliseconds after which the hover is shown.")
				},
				'editor.hover.sticky': {
					type: 'boolean',
					default: defaults.sticky,
					description: nls.localize('hover.sticky', "Controls whether the hover should remain visible when mouse is moved over it.")
				},
			}
		);
	}

	public validate(_input: any): EditorHoverOptions {
		if (!_input || typeof _input !== 'object') {
			return this.defaultValue;
		}
		const input = _input as IEditorHoverOptions;
		return {
			enabled: boolean(input.enabled, this.defaultValue.enabled),
			delay: EditorIntOption.clampedInt(input.delay, this.defaultValue.delay, 0, 10000),
			sticky: boolean(input.sticky, this.defaultValue.sticky)
		};
	}
}

//#endregion

//#region layoutInfo

/**
 * A description for the overview ruler position.
 */
export interface OverviewRulerPosition {
	/**
	 * Width of the overview ruler
	 */
	readonly width: number;
	/**
	 * Height of the overview ruler
	 */
	readonly height: number;
	/**
	 * Top position for the overview ruler
	 */
	readonly top: number;
	/**
	 * Right position for the overview ruler
	 */
	readonly right: number;
}

export const enum RenderMinimap {
	None = 0,
	Text = 1,
	Blocks = 2,
}

/**
 * The internal layout details of the editor.
 */
export interface EditorLayoutInfo {

	/**
	 * Full editor width.
	 */
	readonly width: number;
	/**
	 * Full editor height.
	 */
	readonly height: number;

	/**
	 * Left position for the glyph margin.
	 */
	readonly glyphMarginLeft: number;
	/**
	 * The width of the glyph margin.
	 */
	readonly glyphMarginWidth: number;

	/**
	 * Left position for the line numbers.
	 */
	readonly lineNumbersLeft: number;
	/**
	 * The width of the line numbers.
	 */
	readonly lineNumbersWidth: number;

	/**
	 * Left position for the line decorations.
	 */
	readonly decorationsLeft: number;
	/**
	 * The width of the line decorations.
	 */
	readonly decorationsWidth: number;

	/**
	 * Left position for the content (actual text)
	 */
	readonly contentLeft: number;
	/**
	 * The width of the content (actual text)
	 */
	readonly contentWidth: number;

	/**
	 * Layout information for the minimap
	 */
	readonly minimap: EditorMinimapLayoutInfo;

	/**
	 * The number of columns (of typical characters) fitting on a viewport line.
	 */
	readonly viewportColumn: number;

	readonly isWordWrapMinified: boolean;
	readonly isViewportWrapping: boolean;
	readonly wrappingColumn: number;

	/**
	 * The width of the vertical scrollbar.
	 */
	readonly verticalScrollbarWidth: number;
	/**
	 * The height of the horizontal scrollbar.
	 */
	readonly horizontalScrollbarHeight: number;

	/**
	 * The position of the overview ruler.
	 */
	readonly overviewRuler: OverviewRulerPosition;
}

/**
 * The internal layout details of the editor.
 */
export interface EditorMinimapLayoutInfo {
	readonly renderMinimap: RenderMinimap;
	readonly minimapLeft: number;
	readonly minimapWidth: number;
	readonly minimapHeightIsEditorHeight: boolean;
	readonly minimapIsSampling: boolean;
	readonly minimapScale: number;
	readonly minimapLineHeight: number;
	readonly minimapCanvasInnerWidth: number;
	readonly minimapCanvasInnerHeight: number;
	readonly minimapCanvasOuterWidth: number;
	readonly minimapCanvasOuterHeight: number;
}

/**
 * @internal
 */
export interface EditorLayoutInfoComputerEnv {
	readonly memory: ComputeOptionsMemory | null;
	readonly outerWidth: number;
	readonly outerHeight: number;
	readonly isDominatedByLongLines: boolean;
	readonly lineHeight: number;
	readonly viewLineCount: number;
	readonly lineNumbersDigitCount: number;
	readonly typicalHalfwidthCharacterWidth: number;
	readonly maxDigitWidth: number;
	readonly pixelRatio: number;
}

/**
 * @internal
 */
export interface IEditorLayoutComputerInput {
	readonly outerWidth: number;
	readonly outerHeight: number;
	readonly isDominatedByLongLines: boolean;
	readonly lineHeight: number;
	readonly lineNumbersDigitCount: number;
	readonly typicalHalfwidthCharacterWidth: number;
	readonly maxDigitWidth: number;
	readonly pixelRatio: number;
	readonly glyphMargin: boolean;
	readonly lineDecorationsWidth: string | number;
	readonly folding: boolean;
	readonly minimap: Readonly<Required<IEditorMinimapOptions>>;
	readonly scrollbar: InternalEditorScrollbarOptions;
	readonly lineNumbers: InternalEditorRenderLineNumbersOptions;
	readonly lineNumbersMinChars: number;
	readonly scrollBeyondLastLine: boolean;
	readonly wordWrap: 'wordWrapColumn' | 'on' | 'off' | 'bounded';
	readonly wordWrapColumn: number;
	readonly wordWrapMinified: boolean;
	readonly accessibilitySupport: AccessibilitySupport;
}

/**
 * @internal
 */
export interface IMinimapLayoutInput {
	readonly outerWidth: number;
	readonly outerHeight: number;
	readonly lineHeight: number;
	readonly typicalHalfwidthCharacterWidth: number;
	readonly pixelRatio: number;
	readonly scrollBeyondLastLine: boolean;
	readonly minimap: Readonly<Required<IEditorMinimapOptions>>;
	readonly verticalScrollbarWidth: number;
	readonly viewLineCount: number;
	readonly remainingWidth: number;
	readonly isViewportWrapping: boolean;
}

/**
 * @internal
 */
export class EditorLayoutInfoComputer extends ComputedEditorOption<EditorOption.layoutInfo, EditorLayoutInfo> {

	constructor() {
		super(
			EditorOption.layoutInfo,
			[
				EditorOption.glyphMargin, EditorOption.lineDecorationsWidth, EditorOption.folding,
				EditorOption.minimap, EditorOption.scrollbar, EditorOption.lineNumbers,
				EditorOption.lineNumbersMinChars, EditorOption.scrollBeyondLastLine,
				EditorOption.wordWrap, EditorOption.wordWrapColumn, EditorOption.wordWrapOverride1, EditorOption.wordWrapOverride2,
				EditorOption.accessibilitySupport
			]
		);
	}

	public compute(env: IEnvironmentalOptions, options: IComputedEditorOptions, _: EditorLayoutInfo): EditorLayoutInfo {
		return EditorLayoutInfoComputer.computeLayout(options, {
			memory: env.memory,
			outerWidth: env.outerWidth,
			outerHeight: env.outerHeight,
			isDominatedByLongLines: env.isDominatedByLongLines,
			lineHeight: env.fontInfo.lineHeight,
			viewLineCount: env.viewLineCount,
			lineNumbersDigitCount: env.lineNumbersDigitCount,
			typicalHalfwidthCharacterWidth: env.fontInfo.typicalHalfwidthCharacterWidth,
			maxDigitWidth: env.fontInfo.maxDigitWidth,
			pixelRatio: env.pixelRatio
		});
	}

	public static computeContainedMinimapLineCount(input: {
		viewLineCount: number;
		scrollBeyondLastLine: boolean;
		height: number;
		lineHeight: number;
		pixelRatio: number;
	}): { typicalViewportLineCount: number; extraLinesBeyondLastLine: number; desiredRatio: number; minimapLineCount: number; } {
		const typicalViewportLineCount = input.height / input.lineHeight;
		const extraLinesBeyondLastLine = input.scrollBeyondLastLine ? (typicalViewportLineCount - 1) : 0;
		const desiredRatio = (input.viewLineCount + extraLinesBeyondLastLine) / (input.pixelRatio * input.height);
		const minimapLineCount = Math.floor(input.viewLineCount / desiredRatio);
		return { typicalViewportLineCount, extraLinesBeyondLastLine, desiredRatio, minimapLineCount };
	}

	private static _computeMinimapLayout(input: IMinimapLayoutInput, memory: ComputeOptionsMemory): EditorMinimapLayoutInfo {
		const outerWidth = input.outerWidth;
		const outerHeight = input.outerHeight;
		const pixelRatio = input.pixelRatio;

		if (!input.minimap.enabled) {
			return {
				renderMinimap: RenderMinimap.None,
				minimapLeft: 0,
				minimapWidth: 0,
				minimapHeightIsEditorHeight: false,
				minimapIsSampling: false,
				minimapScale: 1,
				minimapLineHeight: 1,
				minimapCanvasInnerWidth: 0,
				minimapCanvasInnerHeight: Math.floor(pixelRatio * outerHeight),
				minimapCanvasOuterWidth: 0,
				minimapCanvasOuterHeight: outerHeight,
			};
		}

		// Can use memory if only the `viewLineCount` and `remainingWidth` have changed
		const stableMinimapLayoutInput = memory.stableMinimapLayoutInput;
		const couldUseMemory = (
			stableMinimapLayoutInput
			// && input.outerWidth === lastMinimapLayoutInput.outerWidth !!! INTENTIONAL OMITTED
			&& input.outerHeight === stableMinimapLayoutInput.outerHeight
			&& input.lineHeight === stableMinimapLayoutInput.lineHeight
			&& input.typicalHalfwidthCharacterWidth === stableMinimapLayoutInput.typicalHalfwidthCharacterWidth
			&& input.pixelRatio === stableMinimapLayoutInput.pixelRatio
			&& input.scrollBeyondLastLine === stableMinimapLayoutInput.scrollBeyondLastLine
			&& input.minimap.enabled === stableMinimapLayoutInput.minimap.enabled
			&& input.minimap.side === stableMinimapLayoutInput.minimap.side
			&& input.minimap.size === stableMinimapLayoutInput.minimap.size
			&& input.minimap.showSlider === stableMinimapLayoutInput.minimap.showSlider
			&& input.minimap.renderCharacters === stableMinimapLayoutInput.minimap.renderCharacters
			&& input.minimap.maxColumn === stableMinimapLayoutInput.minimap.maxColumn
			&& input.minimap.scale === stableMinimapLayoutInput.minimap.scale
			&& input.verticalScrollbarWidth === stableMinimapLayoutInput.verticalScrollbarWidth
			// && input.viewLineCount === lastMinimapLayoutInput.viewLineCount !!! INTENTIONAL OMITTED
			// && input.remainingWidth === lastMinimapLayoutInput.remainingWidth !!! INTENTIONAL OMITTED
			&& input.isViewportWrapping === stableMinimapLayoutInput.isViewportWrapping
		);

		const lineHeight = input.lineHeight;
		const typicalHalfwidthCharacterWidth = input.typicalHalfwidthCharacterWidth;
		const scrollBeyondLastLine = input.scrollBeyondLastLine;
		const minimapRenderCharacters = input.minimap.renderCharacters;
		let minimapScale = (pixelRatio >= 2 ? Math.round(input.minimap.scale * 2) : input.minimap.scale);
		const minimapMaxColumn = input.minimap.maxColumn;
		const minimapSize = input.minimap.size;
		const minimapSide = input.minimap.side;
		const verticalScrollbarWidth = input.verticalScrollbarWidth;
		const viewLineCount = input.viewLineCount;
		const remainingWidth = input.remainingWidth;
		const isViewportWrapping = input.isViewportWrapping;

		const baseCharHeight = minimapRenderCharacters ? 2 : 3;
		let minimapCanvasInnerHeight = Math.floor(pixelRatio * outerHeight);
		const minimapCanvasOuterHeight = minimapCanvasInnerHeight / pixelRatio;
		let minimapHeightIsEditorHeight = false;
		let minimapIsSampling = false;
		let minimapLineHeight = baseCharHeight * minimapScale;
		let minimapCharWidth = minimapScale / pixelRatio;
		let minimapWidthMultiplier: number = 1;

		if (minimapSize === 'fill' || minimapSize === 'fit') {
			const { typicalViewportLineCount, extraLinesBeyondLastLine, desiredRatio, minimapLineCount } = EditorLayoutInfoComputer.computeContainedMinimapLineCount({
				viewLineCount: viewLineCount,
				scrollBeyondLastLine: scrollBeyondLastLine,
				height: outerHeight,
				lineHeight: lineHeight,
				pixelRatio: pixelRatio
			});
			// ratio is intentionally not part of the layout to avoid the layout changing all the time
			// when doing sampling
			const ratio = viewLineCount / minimapLineCount;

			if (ratio > 1) {
				minimapHeightIsEditorHeight = true;
				minimapIsSampling = true;
				minimapScale = 1;
				minimapLineHeight = 1;
				minimapCharWidth = minimapScale / pixelRatio;
			} else {
				let fitBecomesFill = false;
				let maxMinimapScale = minimapScale + 1;

				if (minimapSize === 'fit') {
					const effectiveMinimapHeight = Math.ceil((viewLineCount + extraLinesBeyondLastLine) * minimapLineHeight);
					if (isViewportWrapping && couldUseMemory && remainingWidth <= memory.stableFitRemainingWidth) {
						// There is a loop when using `fit` and viewport wrapping:
						// - view line count impacts minimap layout
						// - minimap layout impacts viewport width
						// - viewport width impacts view line count
						// To break the loop, once we go to a smaller minimap scale, we try to stick with it.
						fitBecomesFill = true;
						maxMinimapScale = memory.stableFitMaxMinimapScale;
					} else {
						fitBecomesFill = (effectiveMinimapHeight > minimapCanvasInnerHeight);
						if (isViewportWrapping && fitBecomesFill) {
							// remember for next time
							memory.stableMinimapLayoutInput = input;
							memory.stableFitRemainingWidth = remainingWidth;
						} else {
							memory.stableMinimapLayoutInput = null;
							memory.stableFitRemainingWidth = 0;
						}
					}
				}

				if (minimapSize === 'fill' || fitBecomesFill) {
					minimapHeightIsEditorHeight = true;
					const configuredMinimapScale = minimapScale;
					minimapLineHeight = Math.min(lineHeight * pixelRatio, Math.max(1, Math.floor(1 / desiredRatio)));
					minimapScale = Math.min(maxMinimapScale, Math.max(1, Math.floor(minimapLineHeight / baseCharHeight)));
					if (minimapScale > configuredMinimapScale) {
						minimapWidthMultiplier = Math.min(2, minimapScale / configuredMinimapScale);
					}
					minimapCharWidth = minimapScale / pixelRatio / minimapWidthMultiplier;
					minimapCanvasInnerHeight = Math.ceil((Math.max(typicalViewportLineCount, viewLineCount + extraLinesBeyondLastLine)) * minimapLineHeight);
					if (isViewportWrapping && fitBecomesFill) {
						memory.stableFitMaxMinimapScale = minimapScale;
					}
				}
			}
		}

		// Given:
		// (leaving 2px for the cursor to have space after the last character)
		// viewportColumn = (contentWidth - verticalScrollbarWidth - 2) / typicalHalfwidthCharacterWidth
		// minimapWidth = viewportColumn * minimapCharWidth
		// contentWidth = remainingWidth - minimapWidth
		// What are good values for contentWidth and minimapWidth ?

		// minimapWidth = ((contentWidth - verticalScrollbarWidth - 2) / typicalHalfwidthCharacterWidth) * minimapCharWidth
		// typicalHalfwidthCharacterWidth * minimapWidth = (contentWidth - verticalScrollbarWidth - 2) * minimapCharWidth
		// typicalHalfwidthCharacterWidth * minimapWidth = (remainingWidth - minimapWidth - verticalScrollbarWidth - 2) * minimapCharWidth
		// (typicalHalfwidthCharacterWidth + minimapCharWidth) * minimapWidth = (remainingWidth - verticalScrollbarWidth - 2) * minimapCharWidth
		// minimapWidth = ((remainingWidth - verticalScrollbarWidth - 2) * minimapCharWidth) / (typicalHalfwidthCharacterWidth + minimapCharWidth)

		const minimapMaxWidth = Math.floor(minimapMaxColumn * minimapCharWidth);
		const minimapWidth = Math.min(minimapMaxWidth, Math.max(0, Math.floor(((remainingWidth - verticalScrollbarWidth - 2) * minimapCharWidth) / (typicalHalfwidthCharacterWidth + minimapCharWidth))) + MINIMAP_GUTTER_WIDTH);

		let minimapCanvasInnerWidth = Math.floor(pixelRatio * minimapWidth);
		const minimapCanvasOuterWidth = minimapCanvasInnerWidth / pixelRatio;
		minimapCanvasInnerWidth = Math.floor(minimapCanvasInnerWidth * minimapWidthMultiplier);

		const renderMinimap = (minimapRenderCharacters ? RenderMinimap.Text : RenderMinimap.Blocks);
		const minimapLeft = (minimapSide === 'left' ? 0 : (outerWidth - minimapWidth - verticalScrollbarWidth));

		return {
			renderMinimap,
			minimapLeft,
			minimapWidth,
			minimapHeightIsEditorHeight,
			minimapIsSampling,
			minimapScale,
			minimapLineHeight,
			minimapCanvasInnerWidth,
			minimapCanvasInnerHeight,
			minimapCanvasOuterWidth,
			minimapCanvasOuterHeight,
		};
	}

	public static computeLayout(options: IComputedEditorOptions, env: EditorLayoutInfoComputerEnv): EditorLayoutInfo {
		const outerWidth = env.outerWidth | 0;
		const outerHeight = env.outerHeight | 0;
		const lineHeight = env.lineHeight | 0;
		const lineNumbersDigitCount = env.lineNumbersDigitCount | 0;
		const typicalHalfwidthCharacterWidth = env.typicalHalfwidthCharacterWidth;
		const maxDigitWidth = env.maxDigitWidth;
		const pixelRatio = env.pixelRatio;
		const viewLineCount = env.viewLineCount;

		const wordWrapOverride2 = options.get(EditorOption.wordWrapOverride2);
		const wordWrapOverride1 = (wordWrapOverride2 === 'inherit' ? options.get(EditorOption.wordWrapOverride1) : wordWrapOverride2);
		const wordWrap = (wordWrapOverride1 === 'inherit' ? options.get(EditorOption.wordWrap) : wordWrapOverride1);

		const wordWrapColumn = options.get(EditorOption.wordWrapColumn);
		const accessibilitySupport = options.get(EditorOption.accessibilitySupport);
		const isDominatedByLongLines = env.isDominatedByLongLines;

		const showGlyphMargin = options.get(EditorOption.glyphMargin);
		const showLineNumbers = (options.get(EditorOption.lineNumbers).renderType !== RenderLineNumbersType.Off);
		const lineNumbersMinChars = options.get(EditorOption.lineNumbersMinChars);
		const scrollBeyondLastLine = options.get(EditorOption.scrollBeyondLastLine);
		const minimap = options.get(EditorOption.minimap);

		const scrollbar = options.get(EditorOption.scrollbar);
		const verticalScrollbarWidth = scrollbar.verticalScrollbarSize;
		const verticalScrollbarHasArrows = scrollbar.verticalHasArrows;
		const scrollbarArrowSize = scrollbar.arrowSize;
		const horizontalScrollbarHeight = scrollbar.horizontalScrollbarSize;

		const rawLineDecorationsWidth = options.get(EditorOption.lineDecorationsWidth);
		const folding = options.get(EditorOption.folding);

		let lineDecorationsWidth: number;
		if (typeof rawLineDecorationsWidth === 'string' && /^\d+(\.\d+)?ch$/.test(rawLineDecorationsWidth)) {
			const multiple = parseFloat(rawLineDecorationsWidth.substr(0, rawLineDecorationsWidth.length - 2));
			lineDecorationsWidth = EditorIntOption.clampedInt(multiple * typicalHalfwidthCharacterWidth, 0, 0, 1000);
		} else {
			lineDecorationsWidth = EditorIntOption.clampedInt(rawLineDecorationsWidth, 0, 0, 1000);
		}
		if (folding) {
			lineDecorationsWidth += 16;
		}

		let lineNumbersWidth = 0;
		if (showLineNumbers) {
			const digitCount = Math.max(lineNumbersDigitCount, lineNumbersMinChars);
			lineNumbersWidth = Math.round(digitCount * maxDigitWidth);
		}

		let glyphMarginWidth = 0;
		if (showGlyphMargin) {
			glyphMarginWidth = lineHeight;
		}

		let glyphMarginLeft = 0;
		let lineNumbersLeft = glyphMarginLeft + glyphMarginWidth;
		let decorationsLeft = lineNumbersLeft + lineNumbersWidth;
		let contentLeft = decorationsLeft + lineDecorationsWidth;

		const remainingWidth = outerWidth - glyphMarginWidth - lineNumbersWidth - lineDecorationsWidth;

		let isWordWrapMinified = false;
		let isViewportWrapping = false;
		let wrappingColumn = -1;

		if (accessibilitySupport !== AccessibilitySupport.Enabled) {
			// See https://github.com/microsoft/vscode/issues/27766
			// Never enable wrapping when a screen reader is attached
			// because arrow down etc. will not move the cursor in the way
			// a screen reader expects.
			if (wordWrapOverride1 === 'inherit' && isDominatedByLongLines) {
				// Force viewport width wrapping if model is dominated by long lines
				isWordWrapMinified = true;
				isViewportWrapping = true;
			} else if (wordWrap === 'on' || wordWrap === 'bounded') {
				isViewportWrapping = true;
			} else if (wordWrap === 'wordWrapColumn') {
				wrappingColumn = wordWrapColumn;
			}
		}

		const minimapLayout = EditorLayoutInfoComputer._computeMinimapLayout({
			outerWidth: outerWidth,
			outerHeight: outerHeight,
			lineHeight: lineHeight,
			typicalHalfwidthCharacterWidth: typicalHalfwidthCharacterWidth,
			pixelRatio: pixelRatio,
			scrollBeyondLastLine: scrollBeyondLastLine,
			minimap: minimap,
			verticalScrollbarWidth: verticalScrollbarWidth,
			viewLineCount: viewLineCount,
			remainingWidth: remainingWidth,
			isViewportWrapping: isViewportWrapping,
		}, env.memory || new ComputeOptionsMemory());

		if (minimapLayout.renderMinimap !== RenderMinimap.None && minimapLayout.minimapLeft === 0) {
			// the minimap is rendered to the left, so move everything to the right
			glyphMarginLeft += minimapLayout.minimapWidth;
			lineNumbersLeft += minimapLayout.minimapWidth;
			decorationsLeft += minimapLayout.minimapWidth;
			contentLeft += minimapLayout.minimapWidth;
		}
		const contentWidth = remainingWidth - minimapLayout.minimapWidth;

		// (leaving 2px for the cursor to have space after the last character)
		const viewportColumn = Math.max(1, Math.floor((contentWidth - verticalScrollbarWidth - 2) / typicalHalfwidthCharacterWidth));

		const verticalArrowSize = (verticalScrollbarHasArrows ? scrollbarArrowSize : 0);

		if (isViewportWrapping) {
			// compute the actual wrappingColumn
			wrappingColumn = Math.max(1, viewportColumn);
			if (wordWrap === 'bounded') {
				wrappingColumn = Math.min(wrappingColumn, wordWrapColumn);
			}
		}

		return {
			width: outerWidth,
			height: outerHeight,

			glyphMarginLeft: glyphMarginLeft,
			glyphMarginWidth: glyphMarginWidth,

			lineNumbersLeft: lineNumbersLeft,
			lineNumbersWidth: lineNumbersWidth,

			decorationsLeft: decorationsLeft,
			decorationsWidth: lineDecorationsWidth,

			contentLeft: contentLeft,
			contentWidth: contentWidth,

			minimap: minimapLayout,

			viewportColumn: viewportColumn,

			isWordWrapMinified: isWordWrapMinified,
			isViewportWrapping: isViewportWrapping,
			wrappingColumn: wrappingColumn,

			verticalScrollbarWidth: verticalScrollbarWidth,
			horizontalScrollbarHeight: horizontalScrollbarHeight,

			overviewRuler: {
				top: verticalArrowSize,
				width: verticalScrollbarWidth,
				height: (outerHeight - 2 * verticalArrowSize),
				right: 0
			}
		};
	}
}

//#endregion

//#region lightbulb

/**
 * Configuration options for editor lightbulb
 */
export interface IEditorLightbulbOptions {
	/**
	 * Enable the lightbulb code action.
	 * Defaults to true.
	 */
	enabled?: boolean;
}

export type EditorLightbulbOptions = Readonly<Required<IEditorLightbulbOptions>>;

class EditorLightbulb extends BaseEditorOption<EditorOption.lightbulb, EditorLightbulbOptions> {

	constructor() {
		const defaults: EditorLightbulbOptions = { enabled: true };
		super(
			EditorOption.lightbulb, 'lightbulb', defaults,
			{
				'editor.lightbulb.enabled': {
					type: 'boolean',
					default: defaults.enabled,
					description: nls.localize('codeActions', "Enables the code action lightbulb in the editor.")
				},
			}
		);
	}

	public validate(_input: any): EditorLightbulbOptions {
		if (!_input || typeof _input !== 'object') {
			return this.defaultValue;
		}
		const input = _input as IEditorLightbulbOptions;
		return {
			enabled: boolean(input.enabled, this.defaultValue.enabled)
		};
	}
}

//#endregion

//#region lineHeight

class EditorLineHeight extends EditorIntOption<EditorOption.lineHeight> {

	constructor() {
		super(
			EditorOption.lineHeight, 'lineHeight',
			EDITOR_FONT_DEFAULTS.lineHeight, 0, 150,
			{ description: nls.localize('lineHeight', "Controls the line height. Use 0 to compute the line height from the font size.") }
		);
	}

	public compute(env: IEnvironmentalOptions, options: IComputedEditorOptions, value: number): number {
		// The lineHeight is computed from the fontSize if it is 0.
		// Moreover, the final lineHeight respects the editor zoom level.
		// So take the result from env.fontInfo
		return env.fontInfo.lineHeight;
	}
}

//#endregion

//#region minimap

/**
 * Configuration options for editor minimap
 */
export interface IEditorMinimapOptions {
	/**
	 * Enable the rendering of the minimap.
	 * Defaults to true.
	 */
	enabled?: boolean;
	/**
	 * Control the side of the minimap in editor.
	 * Defaults to 'right'.
	 */
	side?: 'right' | 'left';
	/**
	 * Control the minimap rendering mode.
	 * Defaults to 'actual'.
	 */
	size?: 'proportional' | 'fill' | 'fit';
	/**
	 * Control the rendering of the minimap slider.
	 * Defaults to 'mouseover'.
	 */
	showSlider?: 'always' | 'mouseover';
	/**
	 * Render the actual text on a line (as opposed to color blocks).
	 * Defaults to true.
	 */
	renderCharacters?: boolean;
	/**
	 * Limit the width of the minimap to render at most a certain number of columns.
	 * Defaults to 120.
	 */
	maxColumn?: number;
	/**
	 * Relative size of the font in the minimap. Defaults to 1.
	 */
	scale?: number;
}

export type EditorMinimapOptions = Readonly<Required<IEditorMinimapOptions>>;

class EditorMinimap extends BaseEditorOption<EditorOption.minimap, EditorMinimapOptions> {

	constructor() {
		const defaults: EditorMinimapOptions = {
			enabled: true,
			size: 'proportional',
			side: 'right',
			showSlider: 'mouseover',
			renderCharacters: true,
			maxColumn: 120,
			scale: 1,
		};
		super(
			EditorOption.minimap, 'minimap', defaults,
			{
				'editor.minimap.enabled': {
					type: 'boolean',
					default: defaults.enabled,
					description: nls.localize('minimap.enabled', "Controls whether the minimap is shown.")
				},
				'editor.minimap.size': {
					type: 'string',
					enum: ['proportional', 'fill', 'fit'],
					enumDescriptions: [
						nls.localize('minimap.size.proportional', "The minimap has the same size as the editor contents (and might scroll)."),
						nls.localize('minimap.size.fill', "The minimap will stretch or shrink as necessary to fill the height of the editor (no scrolling)."),
						nls.localize('minimap.size.fit', "The minimap will shrink as necessary to never be larger than the editor (no scrolling)."),
					],
					default: defaults.size,
					description: nls.localize('minimap.size', "Controls the size of the minimap.")
				},
				'editor.minimap.side': {
					type: 'string',
					enum: ['left', 'right'],
					default: defaults.side,
					description: nls.localize('minimap.side', "Controls the side where to render the minimap.")
				},
				'editor.minimap.showSlider': {
					type: 'string',
					enum: ['always', 'mouseover'],
					default: defaults.showSlider,
					description: nls.localize('minimap.showSlider', "Controls when the minimap slider is shown.")
				},
				'editor.minimap.scale': {
					type: 'number',
					default: defaults.scale,
					minimum: 1,
					maximum: 3,
					enum: [1, 2, 3],
					description: nls.localize('minimap.scale', "Scale of content drawn in the minimap: 1, 2 or 3.")
				},
				'editor.minimap.renderCharacters': {
					type: 'boolean',
					default: defaults.renderCharacters,
					description: nls.localize('minimap.renderCharacters', "Render the actual characters on a line as opposed to color blocks.")
				},
				'editor.minimap.maxColumn': {
					type: 'number',
					default: defaults.maxColumn,
					description: nls.localize('minimap.maxColumn', "Limit the width of the minimap to render at most a certain number of columns.")
				}
			}
		);
	}

	public validate(_input: any): EditorMinimapOptions {
		if (!_input || typeof _input !== 'object') {
			return this.defaultValue;
		}
		const input = _input as IEditorMinimapOptions;
		return {
			enabled: boolean(input.enabled, this.defaultValue.enabled),
			size: stringSet<'proportional' | 'fill' | 'fit'>(input.size, this.defaultValue.size, ['proportional', 'fill', 'fit']),
			side: stringSet<'right' | 'left'>(input.side, this.defaultValue.side, ['right', 'left']),
			showSlider: stringSet<'always' | 'mouseover'>(input.showSlider, this.defaultValue.showSlider, ['always', 'mouseover']),
			renderCharacters: boolean(input.renderCharacters, this.defaultValue.renderCharacters),
			scale: EditorIntOption.clampedInt(input.scale, 1, 1, 3),
			maxColumn: EditorIntOption.clampedInt(input.maxColumn, this.defaultValue.maxColumn, 1, 10000),
		};
	}
}

//#endregion

//#region multiCursorModifier

function _multiCursorModifierFromString(multiCursorModifier: 'ctrlCmd' | 'alt'): 'altKey' | 'metaKey' | 'ctrlKey' {
	if (multiCursorModifier === 'ctrlCmd') {
		return (platform.isMacintosh ? 'metaKey' : 'ctrlKey');
	}
	return 'altKey';
}

//#endregion

//#region padding

/**
 * Configuration options for editor padding
 */
export interface IEditorPaddingOptions {
	/**
	 * Spacing between top edge of editor and first line.
	 */
	top?: number;
	/**
	 * Spacing between bottom edge of editor and last line.
	 */
	bottom?: number;
}

export interface InternalEditorPaddingOptions {
	readonly top: number;
	readonly bottom: number;
}

class EditorPadding extends BaseEditorOption<EditorOption.padding, InternalEditorPaddingOptions> {

	constructor() {
		super(
			EditorOption.padding, 'padding', { top: 0, bottom: 0 },
			{
				'editor.padding.top': {
					type: 'number',
					default: 0,
					minimum: 0,
					maximum: 1000,
					description: nls.localize('padding.top', "Controls the amount of space between the top edge of the editor and the first line.")
				},
				'editor.padding.bottom': {
					type: 'number',
					default: 0,
					minimum: 0,
					maximum: 1000,
					description: nls.localize('padding.bottom', "Controls the amount of space between the bottom edge of the editor and the last line.")
				}
			}
		);
	}

	public validate(_input: any): InternalEditorPaddingOptions {
		if (!_input || typeof _input !== 'object') {
			return this.defaultValue;
		}
		const input = _input as IEditorPaddingOptions;

		return {
			top: EditorIntOption.clampedInt(input.top, 0, 0, 1000),
			bottom: EditorIntOption.clampedInt(input.bottom, 0, 0, 1000)
		};
	}
}
//#endregion

//#region parameterHints

/**
 * Configuration options for parameter hints
 */
export interface IEditorParameterHintOptions {
	/**
	 * Enable parameter hints.
	 * Defaults to true.
	 */
	enabled?: boolean;
	/**
	 * Enable cycling of parameter hints.
	 * Defaults to false.
	 */
	cycle?: boolean;
}

export type InternalParameterHintOptions = Readonly<Required<IEditorParameterHintOptions>>;

class EditorParameterHints extends BaseEditorOption<EditorOption.parameterHints, InternalParameterHintOptions> {

	constructor() {
		const defaults: InternalParameterHintOptions = {
			enabled: true,
			cycle: false
		};
		super(
			EditorOption.parameterHints, 'parameterHints', defaults,
			{
				'editor.parameterHints.enabled': {
					type: 'boolean',
					default: defaults.enabled,
					description: nls.localize('parameterHints.enabled', "Enables a pop-up that shows parameter documentation and type information as you type.")
				},
				'editor.parameterHints.cycle': {
					type: 'boolean',
					default: defaults.cycle,
					description: nls.localize('parameterHints.cycle', "Controls whether the parameter hints menu cycles or closes when reaching the end of the list.")
				},
			}
		);
	}

	public validate(_input: any): InternalParameterHintOptions {
		if (!_input || typeof _input !== 'object') {
			return this.defaultValue;
		}
		const input = _input as IEditorParameterHintOptions;
		return {
			enabled: boolean(input.enabled, this.defaultValue.enabled),
			cycle: boolean(input.cycle, this.defaultValue.cycle)
		};
	}
}

//#endregion

//#region pixelRatio

class EditorPixelRatio extends ComputedEditorOption<EditorOption.pixelRatio, number> {

	constructor() {
		super(EditorOption.pixelRatio);
	}

	public compute(env: IEnvironmentalOptions, options: IComputedEditorOptions, _: number): number {
		return env.pixelRatio;
	}
}

//#endregion

//#region quickSuggestions

/**
 * Configuration options for quick suggestions
 */
export interface IQuickSuggestionsOptions {
	other?: boolean;
	comments?: boolean;
	strings?: boolean;
}

export type ValidQuickSuggestionsOptions = boolean | Readonly<Required<IQuickSuggestionsOptions>>;

class EditorQuickSuggestions extends BaseEditorOption<EditorOption.quickSuggestions, ValidQuickSuggestionsOptions> {

	public readonly defaultValue: Readonly<Required<IQuickSuggestionsOptions>>;

	constructor() {
		const defaults: ValidQuickSuggestionsOptions = {
			other: true,
			comments: false,
			strings: false
		};
		super(
			EditorOption.quickSuggestions, 'quickSuggestions', defaults,
			{
				anyOf: [
					{
						type: 'boolean',
					},
					{
						type: 'object',
						properties: {
							strings: {
								type: 'boolean',
								default: defaults.strings,
								description: nls.localize('quickSuggestions.strings', "Enable quick suggestions inside strings.")
							},
							comments: {
								type: 'boolean',
								default: defaults.comments,
								description: nls.localize('quickSuggestions.comments', "Enable quick suggestions inside comments.")
							},
							other: {
								type: 'boolean',
								default: defaults.other,
								description: nls.localize('quickSuggestions.other', "Enable quick suggestions outside of strings and comments.")
							},
						}
					}
				],
				default: defaults,
				description: nls.localize('quickSuggestions', "Controls whether suggestions should automatically show up while typing.")
			}
		);
		this.defaultValue = defaults;
	}

	public validate(_input: any): ValidQuickSuggestionsOptions {
		if (typeof _input === 'boolean') {
			return _input;
		}
		if (_input && typeof _input === 'object') {
			const input = _input as IQuickSuggestionsOptions;
			const opts = {
				other: boolean(input.other, this.defaultValue.other),
				comments: boolean(input.comments, this.defaultValue.comments),
				strings: boolean(input.strings, this.defaultValue.strings),
			};
			if (opts.other && opts.comments && opts.strings) {
				return true; // all on
			} else if (!opts.other && !opts.comments && !opts.strings) {
				return false; // all off
			} else {
				return opts;
			}
		}
		return this.defaultValue;
	}
}

//#endregion

//#region renderLineNumbers

export type LineNumbersType = 'on' | 'off' | 'relative' | 'interval' | ((lineNumber: number) => string);

export const enum RenderLineNumbersType {
	Off = 0,
	On = 1,
	Relative = 2,
	Interval = 3,
	Custom = 4
}

export interface InternalEditorRenderLineNumbersOptions {
	readonly renderType: RenderLineNumbersType;
	readonly renderFn: ((lineNumber: number) => string) | null;
}

class EditorRenderLineNumbersOption extends BaseEditorOption<EditorOption.lineNumbers, InternalEditorRenderLineNumbersOptions> {

	constructor() {
		super(
			EditorOption.lineNumbers, 'lineNumbers', { renderType: RenderLineNumbersType.On, renderFn: null },
			{
				type: 'string',
				enum: ['off', 'on', 'relative', 'interval'],
				enumDescriptions: [
					nls.localize('lineNumbers.off', "Line numbers are not rendered."),
					nls.localize('lineNumbers.on', "Line numbers are rendered as absolute number."),
					nls.localize('lineNumbers.relative', "Line numbers are rendered as distance in lines to cursor position."),
					nls.localize('lineNumbers.interval', "Line numbers are rendered every 10 lines.")
				],
				default: 'on',
				description: nls.localize('lineNumbers', "Controls the display of line numbers.")
			}
		);
	}

	public validate(lineNumbers: any): InternalEditorRenderLineNumbersOptions {
		let renderType: RenderLineNumbersType = this.defaultValue.renderType;
		let renderFn: ((lineNumber: number) => string) | null = this.defaultValue.renderFn;

		if (typeof lineNumbers !== 'undefined') {
			if (typeof lineNumbers === 'function') {
				renderType = RenderLineNumbersType.Custom;
				renderFn = lineNumbers;
			} else if (lineNumbers === 'interval') {
				renderType = RenderLineNumbersType.Interval;
			} else if (lineNumbers === 'relative') {
				renderType = RenderLineNumbersType.Relative;
			} else if (lineNumbers === 'on') {
				renderType = RenderLineNumbersType.On;
			} else {
				renderType = RenderLineNumbersType.Off;
			}
		}

		return {
			renderType,
			renderFn
		};
	}
}

//#endregion

//#region renderValidationDecorations

/**
 * @internal
 */
export function filterValidationDecorations(options: IComputedEditorOptions): boolean {
	const renderValidationDecorations = options.get(EditorOption.renderValidationDecorations);
	if (renderValidationDecorations === 'editable') {
		return options.get(EditorOption.readOnly);
	}
	return renderValidationDecorations === 'on' ? false : true;
}

//#endregion

//#region rulers

export interface IRulerOption {
	readonly column: number;
	readonly color: string | null;
}

class EditorRulers extends BaseEditorOption<EditorOption.rulers, IRulerOption[]> {

	constructor() {
		const defaults: IRulerOption[] = [];
		const columnSchema: IJSONSchema = { type: 'number', description: nls.localize('rulers.size', "Number of monospace characters at which this editor ruler will render.") };
		super(
			EditorOption.rulers, 'rulers', defaults,
			{
				type: 'array',
				items: {
					anyOf: [
						columnSchema,
						{
							type: [
								'object'
							],
							properties: {
								column: columnSchema,
								color: {
									type: 'string',
									description: nls.localize('rulers.color', "Color of this editor ruler."),
									format: 'color-hex'
								}
							}
						}
					]
				},
				default: defaults,
				description: nls.localize('rulers', "Render vertical rulers after a certain number of monospace characters. Use multiple values for multiple rulers. No rulers are drawn if array is empty.")
			}
		);
	}

	public validate(input: any): IRulerOption[] {
		if (Array.isArray(input)) {
			let rulers: IRulerOption[] = [];
			for (let _element of input) {
				if (typeof _element === 'number') {
					rulers.push({
						column: EditorIntOption.clampedInt(_element, 0, 0, 10000),
						color: null
					});
				} else if (_element && typeof _element === 'object') {
					const element = _element as IRulerOption;
					rulers.push({
						column: EditorIntOption.clampedInt(element.column, 0, 0, 10000),
						color: element.color
					});
				}
			}
			rulers.sort((a, b) => a.column - b.column);
			return rulers;
		}
		return this.defaultValue;
	}
}

//#endregion

//#region scrollbar

/**
 * Configuration options for editor scrollbars
 */
export interface IEditorScrollbarOptions {
	/**
	 * The size of arrows (if displayed).
	 * Defaults to 11.
	 */
	arrowSize?: number;
	/**
	 * Render vertical scrollbar.
	 * Defaults to 'auto'.
	 */
	vertical?: 'auto' | 'visible' | 'hidden';
	/**
	 * Render horizontal scrollbar.
	 * Defaults to 'auto'.
	 */
	horizontal?: 'auto' | 'visible' | 'hidden';
	/**
	 * Cast horizontal and vertical shadows when the content is scrolled.
	 * Defaults to true.
	 */
	useShadows?: boolean;
	/**
	 * Render arrows at the top and bottom of the vertical scrollbar.
	 * Defaults to false.
	 */
	verticalHasArrows?: boolean;
	/**
	 * Render arrows at the left and right of the horizontal scrollbar.
	 * Defaults to false.
	 */
	horizontalHasArrows?: boolean;
	/**
	 * Listen to mouse wheel events and react to them by scrolling.
	 * Defaults to true.
	 */
	handleMouseWheel?: boolean;
	/**
	 * Always consume mouse wheel events (always call preventDefault() and stopPropagation() on the browser events).
	 * Defaults to true.
	 */
	alwaysConsumeMouseWheel?: boolean;
	/**
	 * Height in pixels for the horizontal scrollbar.
	 * Defaults to 10 (px).
	 */
	horizontalScrollbarSize?: number;
	/**
	 * Width in pixels for the vertical scrollbar.
	 * Defaults to 10 (px).
	 */
	verticalScrollbarSize?: number;
	/**
	 * Width in pixels for the vertical slider.
	 * Defaults to `verticalScrollbarSize`.
	 */
	verticalSliderSize?: number;
	/**
	 * Height in pixels for the horizontal slider.
	 * Defaults to `horizontalScrollbarSize`.
	 */
	horizontalSliderSize?: number;
	/**
	 * Scroll gutter clicks move by page vs jump to position.
	 * Defaults to false.
	 */
	scrollByPage?: boolean;
}

export interface InternalEditorScrollbarOptions {
	readonly arrowSize: number;
	readonly vertical: ScrollbarVisibility;
	readonly horizontal: ScrollbarVisibility;
	readonly useShadows: boolean;
	readonly verticalHasArrows: boolean;
	readonly horizontalHasArrows: boolean;
	readonly handleMouseWheel: boolean;
	readonly alwaysConsumeMouseWheel: boolean;
	readonly horizontalScrollbarSize: number;
	readonly horizontalSliderSize: number;
	readonly verticalScrollbarSize: number;
	readonly verticalSliderSize: number;
	readonly scrollByPage: boolean;
}

function _scrollbarVisibilityFromString(visibility: string | undefined, defaultValue: ScrollbarVisibility): ScrollbarVisibility {
	if (typeof visibility !== 'string') {
		return defaultValue;
	}
	switch (visibility) {
		case 'hidden': return ScrollbarVisibility.Hidden;
		case 'visible': return ScrollbarVisibility.Visible;
		default: return ScrollbarVisibility.Auto;
	}
}

class EditorScrollbar extends BaseEditorOption<EditorOption.scrollbar, InternalEditorScrollbarOptions> {

	constructor() {
		super(
			EditorOption.scrollbar, 'scrollbar',
			{
				vertical: ScrollbarVisibility.Auto,
				horizontal: ScrollbarVisibility.Auto,
				arrowSize: 11,
				useShadows: true,
				verticalHasArrows: false,
				horizontalHasArrows: false,
				horizontalScrollbarSize: 12,
				horizontalSliderSize: 12,
				verticalScrollbarSize: 14,
				verticalSliderSize: 14,
				handleMouseWheel: true,
				alwaysConsumeMouseWheel: true,
				scrollByPage: false
			}
		);
	}

	public validate(_input: any): InternalEditorScrollbarOptions {
		if (!_input || typeof _input !== 'object') {
			return this.defaultValue;
		}
		const input = _input as IEditorScrollbarOptions;
		const horizontalScrollbarSize = EditorIntOption.clampedInt(input.horizontalScrollbarSize, this.defaultValue.horizontalScrollbarSize, 0, 1000);
		const verticalScrollbarSize = EditorIntOption.clampedInt(input.verticalScrollbarSize, this.defaultValue.verticalScrollbarSize, 0, 1000);
		return {
			arrowSize: EditorIntOption.clampedInt(input.arrowSize, this.defaultValue.arrowSize, 0, 1000),
			vertical: _scrollbarVisibilityFromString(input.vertical, this.defaultValue.vertical),
			horizontal: _scrollbarVisibilityFromString(input.horizontal, this.defaultValue.horizontal),
			useShadows: boolean(input.useShadows, this.defaultValue.useShadows),
			verticalHasArrows: boolean(input.verticalHasArrows, this.defaultValue.verticalHasArrows),
			horizontalHasArrows: boolean(input.horizontalHasArrows, this.defaultValue.horizontalHasArrows),
			handleMouseWheel: boolean(input.handleMouseWheel, this.defaultValue.handleMouseWheel),
			alwaysConsumeMouseWheel: boolean(input.alwaysConsumeMouseWheel, this.defaultValue.alwaysConsumeMouseWheel),
			horizontalScrollbarSize: horizontalScrollbarSize,
			horizontalSliderSize: EditorIntOption.clampedInt(input.horizontalSliderSize, horizontalScrollbarSize, 0, 1000),
			verticalScrollbarSize: verticalScrollbarSize,
			verticalSliderSize: EditorIntOption.clampedInt(input.verticalSliderSize, verticalScrollbarSize, 0, 1000),
			scrollByPage: boolean(input.scrollByPage, this.defaultValue.scrollByPage),
		};
	}
}

//#endregion

//#region suggest

/**
 * Configuration options for editor suggest widget
 */
export interface ISuggestOptions {
	/**
	 * Overwrite word ends on accept. Default to false.
	 */
	insertMode?: 'insert' | 'replace';
	/**
	 * Enable graceful matching. Defaults to true.
	 */
	filterGraceful?: boolean;
	/**
	 * Prevent quick suggestions when a snippet is active. Defaults to true.
	 */
	snippetsPreventQuickSuggestions?: boolean;
	/**
	 * Favours words that appear close to the cursor.
	 */
	localityBonus?: boolean;
	/**
	 * Enable using global storage for remembering suggestions.
	 */
	shareSuggestSelections?: boolean;
	/**
	 * Enable or disable icons in suggestions. Defaults to true.
	 */
	showIcons?: boolean;
	/**
	 * Enable or disable the suggest status bar.
	 */
	showStatusBar?: boolean;
	/**
	 * Show details inline with the label. Defaults to true.
	 */
	showInlineDetails?: boolean;
	/**
	 * Show method-suggestions.
	 */
	showMethods?: boolean;
	/**
	 * Show function-suggestions.
	 */
	showFunctions?: boolean;
	/**
	 * Show constructor-suggestions.
	 */
	showConstructors?: boolean;
	/**
	 * Show field-suggestions.
	 */
	showFields?: boolean;
	/**
	 * Show variable-suggestions.
	 */
	showVariables?: boolean;
	/**
	 * Show class-suggestions.
	 */
	showClasses?: boolean;
	/**
	 * Show struct-suggestions.
	 */
	showStructs?: boolean;
	/**
	 * Show interface-suggestions.
	 */
	showInterfaces?: boolean;
	/**
	 * Show module-suggestions.
	 */
	showModules?: boolean;
	/**
	 * Show property-suggestions.
	 */
	showProperties?: boolean;
	/**
	 * Show event-suggestions.
	 */
	showEvents?: boolean;
	/**
	 * Show operator-suggestions.
	 */
	showOperators?: boolean;
	/**
	 * Show unit-suggestions.
	 */
	showUnits?: boolean;
	/**
	 * Show value-suggestions.
	 */
	showValues?: boolean;
	/**
	 * Show constant-suggestions.
	 */
	showConstants?: boolean;
	/**
	 * Show enum-suggestions.
	 */
	showEnums?: boolean;
	/**
	 * Show enumMember-suggestions.
	 */
	showEnumMembers?: boolean;
	/**
	 * Show keyword-suggestions.
	 */
	showKeywords?: boolean;
	/**
	 * Show text-suggestions.
	 */
	showWords?: boolean;
	/**
	 * Show color-suggestions.
	 */
	showColors?: boolean;
	/**
	 * Show file-suggestions.
	 */
	showFiles?: boolean;
	/**
	 * Show reference-suggestions.
	 */
	showReferences?: boolean;
	/**
	 * Show folder-suggestions.
	 */
	showFolders?: boolean;
	/**
	 * Show typeParameter-suggestions.
	 */
	showTypeParameters?: boolean;
	/**
	 * Show issue-suggestions.
	 */
	showIssues?: boolean;
	/**
	 * Show user-suggestions.
	 */
	showUsers?: boolean;
	/**
	 * Show snippet-suggestions.
	 */
	showSnippets?: boolean;
}

export type InternalSuggestOptions = Readonly<Required<ISuggestOptions>>;

class EditorSuggest extends BaseEditorOption<EditorOption.suggest, InternalSuggestOptions> {

	constructor() {
		const defaults: InternalSuggestOptions = {
			insertMode: 'insert',
			filterGraceful: true,
			snippetsPreventQuickSuggestions: true,
			localityBonus: false,
			shareSuggestSelections: false,
			showIcons: true,
			showStatusBar: false,
			showInlineDetails: true,
			showMethods: true,
			showFunctions: true,
			showConstructors: true,
			showFields: true,
			showVariables: true,
			showClasses: true,
			showStructs: true,
			showInterfaces: true,
			showModules: true,
			showProperties: true,
			showEvents: true,
			showOperators: true,
			showUnits: true,
			showValues: true,
			showConstants: true,
			showEnums: true,
			showEnumMembers: true,
			showKeywords: true,
			showWords: true,
			showColors: true,
			showFiles: true,
			showReferences: true,
			showFolders: true,
			showTypeParameters: true,
			showSnippets: true,
			showUsers: true,
			showIssues: true,
		};
		super(
			EditorOption.suggest, 'suggest', defaults,
			{
				'editor.suggest.insertMode': {
					type: 'string',
					enum: ['insert', 'replace'],
					enumDescriptions: [
						nls.localize('suggest.insertMode.insert', "Insert suggestion without overwriting text right of the cursor."),
						nls.localize('suggest.insertMode.replace', "Insert suggestion and overwrite text right of the cursor."),
					],
					default: defaults.insertMode,
					description: nls.localize('suggest.insertMode', "Controls whether words are overwritten when accepting completions. Note that this depends on extensions opting into this feature.")
				},
				'editor.suggest.filterGraceful': {
					type: 'boolean',
					default: defaults.filterGraceful,
					description: nls.localize('suggest.filterGraceful', "Controls whether filtering and sorting suggestions accounts for small typos.")
				},
				'editor.suggest.localityBonus': {
					type: 'boolean',
					default: defaults.localityBonus,
					description: nls.localize('suggest.localityBonus', "Controls whether sorting favours words that appear close to the cursor.")
				},
				'editor.suggest.shareSuggestSelections': {
					type: 'boolean',
					default: defaults.shareSuggestSelections,
					markdownDescription: nls.localize('suggest.shareSuggestSelections', "Controls whether remembered suggestion selections are shared between multiple workspaces and windows (needs `#editor.suggestSelection#`).")
				},
				'editor.suggest.snippetsPreventQuickSuggestions': {
					type: 'boolean',
					default: defaults.snippetsPreventQuickSuggestions,
					description: nls.localize('suggest.snippetsPreventQuickSuggestions', "Controls whether an active snippet prevents quick suggestions.")
				},
				'editor.suggest.showIcons': {
					type: 'boolean',
					default: defaults.showIcons,
					description: nls.localize('suggest.showIcons', "Controls whether to show or hide icons in suggestions.")
				},
				'editor.suggest.showStatusBar': {
					type: 'boolean',
					default: defaults.showStatusBar,
					description: nls.localize('suggest.showStatusBar', "Controls the visibility of the status bar at the bottom of the suggest widget.")
				},

				'editor.suggest.showInlineDetails': {
					type: 'boolean',
					default: defaults.showInlineDetails,
					description: nls.localize('suggest.showInlineDetails', "Controls whether suggest details show inline with the label or only in the details widget")
				},
				'editor.suggest.maxVisibleSuggestions': {
					type: 'number',
					deprecationMessage: nls.localize('suggest.maxVisibleSuggestions.dep', "This setting is deprecated. The suggest widget can now be resized."),
				},
				'editor.suggest.filteredTypes': {
					type: 'object',
					deprecationMessage: nls.localize('deprecated', "This setting is deprecated, please use separate settings like 'editor.suggest.showKeywords' or 'editor.suggest.showSnippets' instead.")
				},
				'editor.suggest.showMethods': {
					type: 'boolean',
					default: true,
					markdownDescription: nls.localize('editor.suggest.showMethods', "When enabled IntelliSense shows `method`-suggestions.")
				},
				'editor.suggest.showFunctions': {
					type: 'boolean',
					default: true,
					markdownDescription: nls.localize('editor.suggest.showFunctions', "When enabled IntelliSense shows `function`-suggestions.")
				},
				'editor.suggest.showConstructors': {
					type: 'boolean',
					default: true,
					markdownDescription: nls.localize('editor.suggest.showConstructors', "When enabled IntelliSense shows `constructor`-suggestions.")
				},
				'editor.suggest.showFields': {
					type: 'boolean',
					default: true,
					markdownDescription: nls.localize('editor.suggest.showFields', "When enabled IntelliSense shows `field`-suggestions.")
				},
				'editor.suggest.showVariables': {
					type: 'boolean',
					default: true,
					markdownDescription: nls.localize('editor.suggest.showVariables', "When enabled IntelliSense shows `variable`-suggestions.")
				},
				'editor.suggest.showClasses': {
					type: 'boolean',
					default: true,
					markdownDescription: nls.localize('editor.suggest.showClasss', "When enabled IntelliSense shows `class`-suggestions.")
				},
				'editor.suggest.showStructs': {
					type: 'boolean',
					default: true,
					markdownDescription: nls.localize('editor.suggest.showStructs', "When enabled IntelliSense shows `struct`-suggestions.")
				},
				'editor.suggest.showInterfaces': {
					type: 'boolean',
					default: true,
					markdownDescription: nls.localize('editor.suggest.showInterfaces', "When enabled IntelliSense shows `interface`-suggestions.")
				},
				'editor.suggest.showModules': {
					type: 'boolean',
					default: true,
					markdownDescription: nls.localize('editor.suggest.showModules', "When enabled IntelliSense shows `module`-suggestions.")
				},
				'editor.suggest.showProperties': {
					type: 'boolean',
					default: true,
					markdownDescription: nls.localize('editor.suggest.showPropertys', "When enabled IntelliSense shows `property`-suggestions.")
				},
				'editor.suggest.showEvents': {
					type: 'boolean',
					default: true,
					markdownDescription: nls.localize('editor.suggest.showEvents', "When enabled IntelliSense shows `event`-suggestions.")
				},
				'editor.suggest.showOperators': {
					type: 'boolean',
					default: true,
					markdownDescription: nls.localize('editor.suggest.showOperators', "When enabled IntelliSense shows `operator`-suggestions.")
				},
				'editor.suggest.showUnits': {
					type: 'boolean',
					default: true,
					markdownDescription: nls.localize('editor.suggest.showUnits', "When enabled IntelliSense shows `unit`-suggestions.")
				},
				'editor.suggest.showValues': {
					type: 'boolean',
					default: true,
					markdownDescription: nls.localize('editor.suggest.showValues', "When enabled IntelliSense shows `value`-suggestions.")
				},
				'editor.suggest.showConstants': {
					type: 'boolean',
					default: true,
					markdownDescription: nls.localize('editor.suggest.showConstants', "When enabled IntelliSense shows `constant`-suggestions.")
				},
				'editor.suggest.showEnums': {
					type: 'boolean',
					default: true,
					markdownDescription: nls.localize('editor.suggest.showEnums', "When enabled IntelliSense shows `enum`-suggestions.")
				},
				'editor.suggest.showEnumMembers': {
					type: 'boolean',
					default: true,
					markdownDescription: nls.localize('editor.suggest.showEnumMembers', "When enabled IntelliSense shows `enumMember`-suggestions.")
				},
				'editor.suggest.showKeywords': {
					type: 'boolean',
					default: true,
					markdownDescription: nls.localize('editor.suggest.showKeywords', "When enabled IntelliSense shows `keyword`-suggestions.")
				},
				'editor.suggest.showWords': {
					type: 'boolean',
					default: true,
					markdownDescription: nls.localize('editor.suggest.showTexts', "When enabled IntelliSense shows `text`-suggestions.")
				},
				'editor.suggest.showColors': {
					type: 'boolean',
					default: true,
					markdownDescription: nls.localize('editor.suggest.showColors', "When enabled IntelliSense shows `color`-suggestions.")
				},
				'editor.suggest.showFiles': {
					type: 'boolean',
					default: true,
					markdownDescription: nls.localize('editor.suggest.showFiles', "When enabled IntelliSense shows `file`-suggestions.")
				},
				'editor.suggest.showReferences': {
					type: 'boolean',
					default: true,
					markdownDescription: nls.localize('editor.suggest.showReferences', "When enabled IntelliSense shows `reference`-suggestions.")
				},
				'editor.suggest.showCustomcolors': {
					type: 'boolean',
					default: true,
					markdownDescription: nls.localize('editor.suggest.showCustomcolors', "When enabled IntelliSense shows `customcolor`-suggestions.")
				},
				'editor.suggest.showFolders': {
					type: 'boolean',
					default: true,
					markdownDescription: nls.localize('editor.suggest.showFolders', "When enabled IntelliSense shows `folder`-suggestions.")
				},
				'editor.suggest.showTypeParameters': {
					type: 'boolean',
					default: true,
					markdownDescription: nls.localize('editor.suggest.showTypeParameters', "When enabled IntelliSense shows `typeParameter`-suggestions.")
				},
				'editor.suggest.showSnippets': {
					type: 'boolean',
					default: true,
					markdownDescription: nls.localize('editor.suggest.showSnippets', "When enabled IntelliSense shows `snippet`-suggestions.")
				},
				'editor.suggest.showUsers': {
					type: 'boolean',
					default: true,
					markdownDescription: nls.localize('editor.suggest.showUsers', "When enabled IntelliSense shows `user`-suggestions.")
				},
				'editor.suggest.showIssues': {
					type: 'boolean',
					default: true,
					markdownDescription: nls.localize('editor.suggest.showIssues', "When enabled IntelliSense shows `issues`-suggestions.")
				}
			}
		);
	}

	public validate(_input: any): InternalSuggestOptions {
		if (!_input || typeof _input !== 'object') {
			return this.defaultValue;
		}
		const input = _input as ISuggestOptions;
		return {
<<<<<<< HEAD
			selectionClipboard: _boolean(opts.selectionClipboard, defaults.selectionClipboard),
			hover: this._santizeHoverOpts(opts.hover, defaults.hover),
			links: _boolean(opts.links, defaults.links),
			contextmenu: _boolean(opts.contextmenu, defaults.contextmenu),
			quickSuggestions: quickSuggestions,
			quickSuggestionsDelay: _clampedInt(opts.quickSuggestionsDelay, defaults.quickSuggestionsDelay, Constants.MIN_SAFE_SMALL_INTEGER, Constants.MAX_SAFE_SMALL_INTEGER),
			parameterHints: _boolean(opts.parameterHints, defaults.parameterHints),
			iconsInSuggestions: _boolean(opts.iconsInSuggestions, defaults.iconsInSuggestions),
			formatOnType: _boolean(opts.formatOnType, defaults.formatOnType),
			formatOnPaste: _boolean(opts.formatOnPaste, defaults.formatOnPaste),
			suggestOnTriggerCharacters: _boolean(opts.suggestOnTriggerCharacters, defaults.suggestOnTriggerCharacters),
			acceptSuggestionOnEnter: _stringSet<'on' | 'smart' | 'off'>(opts.acceptSuggestionOnEnter, defaults.acceptSuggestionOnEnter, ['on', 'smart', 'off']),
			acceptSuggestionOnCommitCharacter: _boolean(opts.acceptSuggestionOnCommitCharacter, defaults.acceptSuggestionOnCommitCharacter),
			snippetSuggestions: _stringSet<'top' | 'bottom' | 'inline' | 'none'>(opts.snippetSuggestions, defaults.snippetSuggestions, ['top', 'bottom', 'inline', 'none']),
			wordBasedSuggestions: _boolean(opts.wordBasedSuggestions, defaults.wordBasedSuggestions),
			suggestSelection: _stringSet<'first' | 'recentlyUsed' | 'recentlyUsedByPrefix'>(opts.suggestSelection, defaults.suggestSelection, ['first', 'recentlyUsed', 'recentlyUsedByPrefix']),
			suggestFontSize: _clampedInt(opts.suggestFontSize, defaults.suggestFontSize, 0, 1000),
			suggestLineHeight: _clampedInt(opts.suggestLineHeight, defaults.suggestLineHeight, 0, 1000),
			selectionHighlight: _boolean(opts.selectionHighlight, defaults.selectionHighlight),
			occurrencesHighlight: _boolean(opts.occurrencesHighlight, defaults.occurrencesHighlight),
			codeLens: _boolean(opts.codeLens, defaults.codeLens),
			folding: _boolean(opts.folding, defaults.folding),
			foldingStrategy: _string(opts.foldingStrategy, defaults.foldingStrategy),
			showFoldingControls: _stringSet<'always' | 'mouseover'>(opts.showFoldingControls, defaults.showFoldingControls, ['always', 'mouseover']),
			matchBrackets: _boolean(opts.matchBrackets, defaults.matchBrackets),
			find: find,
			colorDecorators: _boolean(opts.colorDecorators, defaults.colorDecorators),
			lightbulbEnabled: _boolean(opts.lightbulb ? opts.lightbulb.enabled : false, defaults.lightbulbEnabled),
			codeActionsOnSave: _booleanMap(opts.codeActionsOnSave, {}),
			codeActionsOnSaveTimeout: _clampedInt(opts.codeActionsOnSaveTimeout, defaults.codeActionsOnSaveTimeout, 1, 10000)
=======
			insertMode: stringSet(input.insertMode, this.defaultValue.insertMode, ['insert', 'replace']),
			filterGraceful: boolean(input.filterGraceful, this.defaultValue.filterGraceful),
			snippetsPreventQuickSuggestions: boolean(input.snippetsPreventQuickSuggestions, this.defaultValue.filterGraceful),
			localityBonus: boolean(input.localityBonus, this.defaultValue.localityBonus),
			shareSuggestSelections: boolean(input.shareSuggestSelections, this.defaultValue.shareSuggestSelections),
			showIcons: boolean(input.showIcons, this.defaultValue.showIcons),
			showStatusBar: boolean(input.showStatusBar, this.defaultValue.showStatusBar),
			showInlineDetails: boolean(input.showInlineDetails, this.defaultValue.showInlineDetails),
			showMethods: boolean(input.showMethods, this.defaultValue.showMethods),
			showFunctions: boolean(input.showFunctions, this.defaultValue.showFunctions),
			showConstructors: boolean(input.showConstructors, this.defaultValue.showConstructors),
			showFields: boolean(input.showFields, this.defaultValue.showFields),
			showVariables: boolean(input.showVariables, this.defaultValue.showVariables),
			showClasses: boolean(input.showClasses, this.defaultValue.showClasses),
			showStructs: boolean(input.showStructs, this.defaultValue.showStructs),
			showInterfaces: boolean(input.showInterfaces, this.defaultValue.showInterfaces),
			showModules: boolean(input.showModules, this.defaultValue.showModules),
			showProperties: boolean(input.showProperties, this.defaultValue.showProperties),
			showEvents: boolean(input.showEvents, this.defaultValue.showEvents),
			showOperators: boolean(input.showOperators, this.defaultValue.showOperators),
			showUnits: boolean(input.showUnits, this.defaultValue.showUnits),
			showValues: boolean(input.showValues, this.defaultValue.showValues),
			showConstants: boolean(input.showConstants, this.defaultValue.showConstants),
			showEnums: boolean(input.showEnums, this.defaultValue.showEnums),
			showEnumMembers: boolean(input.showEnumMembers, this.defaultValue.showEnumMembers),
			showKeywords: boolean(input.showKeywords, this.defaultValue.showKeywords),
			showWords: boolean(input.showWords, this.defaultValue.showWords),
			showColors: boolean(input.showColors, this.defaultValue.showColors),
			showFiles: boolean(input.showFiles, this.defaultValue.showFiles),
			showReferences: boolean(input.showReferences, this.defaultValue.showReferences),
			showFolders: boolean(input.showFolders, this.defaultValue.showFolders),
			showTypeParameters: boolean(input.showTypeParameters, this.defaultValue.showTypeParameters),
			showSnippets: boolean(input.showSnippets, this.defaultValue.showSnippets),
			showUsers: boolean(input.showUsers, this.defaultValue.showUsers),
			showIssues: boolean(input.showIssues, this.defaultValue.showIssues),
>>>>>>> 05a5209b
		};
	}
}

//#endregion

//#region smart select

export interface ISmartSelectOptions {
	selectLeadingAndTrailingWhitespace?: boolean
}

export type SmartSelectOptions = Readonly<Required<ISmartSelectOptions>>;

class SmartSelect extends BaseEditorOption<EditorOption.smartSelect, SmartSelectOptions> {

	constructor() {
		super(
			EditorOption.smartSelect, 'smartSelect',
			{
				selectLeadingAndTrailingWhitespace: true
			},
			{
				'editor.smartSelect.selectLeadingAndTrailingWhitespace': {
					description: nls.localize('selectLeadingAndTrailingWhitespace', "Whether leading and trailing whitespace should always be selected."),
					default: true,
					type: 'boolean'
				}
			}
		);
	}

	public validate(input: any): Readonly<Required<ISmartSelectOptions>> {
		if (!input || typeof input !== 'object') {
			return this.defaultValue;
		}
		return {
			selectLeadingAndTrailingWhitespace: boolean((input as ISmartSelectOptions).selectLeadingAndTrailingWhitespace, this.defaultValue.selectLeadingAndTrailingWhitespace)
		};
	}
}

//#endregion

//#region tabFocusMode

class EditorTabFocusMode extends ComputedEditorOption<EditorOption.tabFocusMode, boolean> {

	constructor() {
		super(EditorOption.tabFocusMode, [EditorOption.readOnly]);
	}

	public compute(env: IEnvironmentalOptions, options: IComputedEditorOptions, _: boolean): boolean {
		const readOnly = options.get(EditorOption.readOnly);
		return (readOnly ? true : env.tabFocusMode);
	}
}

//#endregion

//#region wrappingIndent

/**
 * Describes how to indent wrapped lines.
 */
export const enum WrappingIndent {
	/**
	 * No indentation => wrapped lines begin at column 1.
	 */
	None = 0,
	/**
	 * Same => wrapped lines get the same indentation as the parent.
	 */
	Same = 1,
	/**
	 * Indent => wrapped lines get +1 indentation toward the parent.
	 */
	Indent = 2,
	/**
	 * DeepIndent => wrapped lines get +2 indentation toward the parent.
	 */
	DeepIndent = 3
}

function _wrappingIndentFromString(wrappingIndent: 'none' | 'same' | 'indent' | 'deepIndent'): WrappingIndent {
	switch (wrappingIndent) {
		case 'none': return WrappingIndent.None;
		case 'same': return WrappingIndent.Same;
		case 'indent': return WrappingIndent.Indent;
		case 'deepIndent': return WrappingIndent.DeepIndent;
	}
}

//#endregion

//#region wrappingInfo

export interface EditorWrappingInfo {
	readonly isDominatedByLongLines: boolean;
	readonly isWordWrapMinified: boolean;
	readonly isViewportWrapping: boolean;
	readonly wrappingColumn: number;
}

class EditorWrappingInfoComputer extends ComputedEditorOption<EditorOption.wrappingInfo, EditorWrappingInfo> {

	constructor() {
		super(EditorOption.wrappingInfo, [EditorOption.layoutInfo]);
	}

	public compute(env: IEnvironmentalOptions, options: IComputedEditorOptions, _: EditorWrappingInfo): EditorWrappingInfo {
		const layoutInfo = options.get(EditorOption.layoutInfo);

		return {
			isDominatedByLongLines: env.isDominatedByLongLines,
			isWordWrapMinified: layoutInfo.isWordWrapMinified,
			isViewportWrapping: layoutInfo.isViewportWrapping,
			wrappingColumn: layoutInfo.wrappingColumn,
		};
	}
}

//#endregion

const DEFAULT_WINDOWS_FONT_FAMILY = 'Consolas, \'Courier New\', monospace';
const DEFAULT_MAC_FONT_FAMILY = 'Menlo, Monaco, \'Courier New\', monospace';
const DEFAULT_LINUX_FONT_FAMILY = '\'Droid Sans Mono\', \'monospace\', monospace, \'Droid Sans Fallback\'';

/**
 * @internal
 */
export const EDITOR_FONT_DEFAULTS = {
	fontFamily: (
		platform.isMacintosh ? DEFAULT_MAC_FONT_FAMILY : (platform.isLinux ? DEFAULT_LINUX_FONT_FAMILY : DEFAULT_WINDOWS_FONT_FAMILY)
	),
	fontWeight: 'normal',
	fontSize: (
		platform.isMacintosh ? 12 : 14
	),
	lineHeight: 0,
	letterSpacing: 0,
};

/**
 * @internal
 */
export const EDITOR_MODEL_DEFAULTS = {
	tabSize: 4,
	indentSize: 4,
	insertSpaces: true,
	detectIndentation: true,
	trimAutoWhitespace: true,
	largeFileOptimizations: true
};

/**
 * @internal
 */
export const editorOptionsRegistry: IEditorOption<EditorOption, any>[] = [];

function register<K1 extends EditorOption, V>(option: IEditorOption<K1, V>): IEditorOption<K1, V> {
	editorOptionsRegistry[option.id] = option;
	return option;
}

export const enum EditorOption {
	acceptSuggestionOnCommitCharacter,
	acceptSuggestionOnEnter,
	accessibilitySupport,
	accessibilityPageSize,
	ariaLabel,
	autoClosingBrackets,
	autoClosingOvertype,
	autoClosingQuotes,
	autoIndent,
	automaticLayout,
	autoSurround,
	codeLens,
	codeLensFontFamily,
	codeLensFontSize,
	colorDecorators,
	columnSelection,
	comments,
	contextmenu,
	copyWithSyntaxHighlighting,
	cursorBlinking,
	cursorSmoothCaretAnimation,
	cursorStyle,
	cursorSurroundingLines,
	cursorSurroundingLinesStyle,
	cursorWidth,
	disableLayerHinting,
	disableMonospaceOptimizations,
	dragAndDrop,
	emptySelectionClipboard,
	extraEditorClassName,
	fastScrollSensitivity,
	find,
	fixedOverflowWidgets,
	folding,
	foldingStrategy,
	foldingHighlight,
	unfoldOnClickAfterEndOfLine,
	fontFamily,
	fontInfo,
	fontLigatures,
	fontSize,
	fontWeight,
	formatOnPaste,
	formatOnType,
	glyphMargin,
	gotoLocation,
	hideCursorInOverviewRuler,
	highlightActiveIndentGuide,
	hover,
	inDiffEditor,
	letterSpacing,
	lightbulb,
	lineDecorationsWidth,
	lineHeight,
	lineNumbers,
	lineNumbersMinChars,
	linkedEditing,
	links,
	matchBrackets,
	minimap,
	mouseStyle,
	mouseWheelScrollSensitivity,
	mouseWheelZoom,
	multiCursorMergeOverlapping,
	multiCursorModifier,
	multiCursorPaste,
	occurrencesHighlight,
	overviewRulerBorder,
	overviewRulerLanes,
	padding,
	parameterHints,
	peekWidgetDefaultFocus,
	definitionLinkOpensInPeek,
	quickSuggestions,
	quickSuggestionsDelay,
	readOnly,
	renameOnType,
	renderControlCharacters,
	renderIndentGuides,
	renderFinalNewline,
	renderLineHighlight,
	renderLineHighlightOnlyWhenFocus,
	renderValidationDecorations,
	renderWhitespace,
	revealHorizontalRightPadding,
	roundedSelection,
	rulers,
	scrollbar,
	scrollBeyondLastColumn,
	scrollBeyondLastLine,
	scrollPredominantAxis,
	selectionClipboard,
	selectionHighlight,
	selectOnLineNumbers,
	showFoldingControls,
	showUnused,
	snippetSuggestions,
	smartSelect,
	smoothScrolling,
	stickyTabStops,
	stopRenderingLineAfter,
	suggest,
	suggestFontSize,
	suggestLineHeight,
	suggestOnTriggerCharacters,
	suggestSelection,
	tabCompletion,
	tabIndex,
	unusualLineTerminators,
	useTabStops,
	wordSeparators,
	wordWrap,
	wordWrapBreakAfterCharacters,
	wordWrapBreakBeforeCharacters,
	wordWrapColumn,
	wordWrapOverride1,
	wordWrapOverride2,
	wrappingIndent,
	wrappingStrategy,
	showDeprecated,

	// Leave these at the end (because they have dependencies!)
	editorClassName,
	pixelRatio,
	tabFocusMode,
	layoutInfo,
	wrappingInfo,
}

/**
 * WORKAROUND: TS emits "any" for complex editor options values (anything except string, bool, enum, etc. ends up being "any")
 * @monacodtsreplace
 * /accessibilitySupport, any/accessibilitySupport, AccessibilitySupport/
 * /comments, any/comments, EditorCommentsOptions/
 * /find, any/find, EditorFindOptions/
 * /fontInfo, any/fontInfo, FontInfo/
 * /gotoLocation, any/gotoLocation, GoToLocationOptions/
 * /hover, any/hover, EditorHoverOptions/
 * /lightbulb, any/lightbulb, EditorLightbulbOptions/
 * /minimap, any/minimap, EditorMinimapOptions/
 * /parameterHints, any/parameterHints, InternalParameterHintOptions/
 * /quickSuggestions, any/quickSuggestions, ValidQuickSuggestionsOptions/
 * /suggest, any/suggest, InternalSuggestOptions/
 */
export const EditorOptions = {
	acceptSuggestionOnCommitCharacter: register(new EditorBooleanOption(
		EditorOption.acceptSuggestionOnCommitCharacter, 'acceptSuggestionOnCommitCharacter', true,
		{ markdownDescription: nls.localize('acceptSuggestionOnCommitCharacter', "Controls whether suggestions should be accepted on commit characters. For example, in JavaScript, the semi-colon (`;`) can be a commit character that accepts a suggestion and types that character.") }
	)),
	acceptSuggestionOnEnter: register(new EditorStringEnumOption(
		EditorOption.acceptSuggestionOnEnter, 'acceptSuggestionOnEnter',
		'on' as 'on' | 'smart' | 'off',
		['on', 'smart', 'off'] as const,
		{
			markdownEnumDescriptions: [
				'',
				nls.localize('acceptSuggestionOnEnterSmart', "Only accept a suggestion with `Enter` when it makes a textual change."),
				''
			],
			markdownDescription: nls.localize('acceptSuggestionOnEnter', "Controls whether suggestions should be accepted on `Enter`, in addition to `Tab`. Helps to avoid ambiguity between inserting new lines or accepting suggestions.")
		}
	)),
	accessibilitySupport: register(new EditorAccessibilitySupport()),
	accessibilityPageSize: register(new EditorIntOption(EditorOption.accessibilityPageSize, 'accessibilityPageSize', 10, 1, Constants.MAX_SAFE_SMALL_INTEGER,
		{ description: nls.localize('accessibilityPageSize', "Controls the number of lines in the editor that can be read out by a screen reader. Warning: this has a performance implication for numbers larger than the default.") })),
	ariaLabel: register(new EditorStringOption(
		EditorOption.ariaLabel, 'ariaLabel', nls.localize('editorViewAccessibleLabel', "Editor content")
	)),
	autoClosingBrackets: register(new EditorStringEnumOption(
		EditorOption.autoClosingBrackets, 'autoClosingBrackets',
		'languageDefined' as 'always' | 'languageDefined' | 'beforeWhitespace' | 'never',
		['always', 'languageDefined', 'beforeWhitespace', 'never'] as const,
		{
			enumDescriptions: [
				'',
				nls.localize('editor.autoClosingBrackets.languageDefined', "Use language configurations to determine when to autoclose brackets."),
				nls.localize('editor.autoClosingBrackets.beforeWhitespace', "Autoclose brackets only when the cursor is to the left of whitespace."),
				'',
			],
			description: nls.localize('autoClosingBrackets', "Controls whether the editor should automatically close brackets after the user adds an opening bracket.")
		}
	)),
	autoClosingOvertype: register(new EditorStringEnumOption(
		EditorOption.autoClosingOvertype, 'autoClosingOvertype',
		'auto' as 'always' | 'auto' | 'never',
		['always', 'auto', 'never'] as const,
		{
			enumDescriptions: [
				'',
				nls.localize('editor.autoClosingOvertype.auto', "Type over closing quotes or brackets only if they were automatically inserted."),
				'',
			],
			description: nls.localize('autoClosingOvertype', "Controls whether the editor should type over closing quotes or brackets.")
		}
	)),
	autoClosingQuotes: register(new EditorStringEnumOption(
		EditorOption.autoClosingQuotes, 'autoClosingQuotes',
		'languageDefined' as 'always' | 'languageDefined' | 'beforeWhitespace' | 'never',
		['always', 'languageDefined', 'beforeWhitespace', 'never'] as const,
		{
			enumDescriptions: [
				'',
				nls.localize('editor.autoClosingQuotes.languageDefined', "Use language configurations to determine when to autoclose quotes."),
				nls.localize('editor.autoClosingQuotes.beforeWhitespace', "Autoclose quotes only when the cursor is to the left of whitespace."),
				'',
			],
			description: nls.localize('autoClosingQuotes', "Controls whether the editor should automatically close quotes after the user adds an opening quote.")
		}
	)),
	autoIndent: register(new EditorEnumOption(
		EditorOption.autoIndent, 'autoIndent',
		EditorAutoIndentStrategy.Full, 'full',
		['none', 'keep', 'brackets', 'advanced', 'full'],
		_autoIndentFromString,
		{
			enumDescriptions: [
				nls.localize('editor.autoIndent.none', "The editor will not insert indentation automatically."),
				nls.localize('editor.autoIndent.keep', "The editor will keep the current line's indentation."),
				nls.localize('editor.autoIndent.brackets', "The editor will keep the current line's indentation and honor language defined brackets."),
				nls.localize('editor.autoIndent.advanced', "The editor will keep the current line's indentation, honor language defined brackets and invoke special onEnterRules defined by languages."),
				nls.localize('editor.autoIndent.full', "The editor will keep the current line's indentation, honor language defined brackets, invoke special onEnterRules defined by languages, and honor indentationRules defined by languages."),
			],
			description: nls.localize('autoIndent', "Controls whether the editor should automatically adjust the indentation when users type, paste, move or indent lines.")
		}
	)),
	automaticLayout: register(new EditorBooleanOption(
		EditorOption.automaticLayout, 'automaticLayout', false,
	)),
	autoSurround: register(new EditorStringEnumOption(
		EditorOption.autoSurround, 'autoSurround',
		'languageDefined' as 'languageDefined' | 'quotes' | 'brackets' | 'never',
		['languageDefined', 'quotes', 'brackets', 'never'] as const,
		{
			enumDescriptions: [
				nls.localize('editor.autoSurround.languageDefined', "Use language configurations to determine when to automatically surround selections."),
				nls.localize('editor.autoSurround.quotes', "Surround with quotes but not brackets."),
				nls.localize('editor.autoSurround.brackets', "Surround with brackets but not quotes."),
				''
			],
			description: nls.localize('autoSurround', "Controls whether the editor should automatically surround selections when typing quotes or brackets.")
		}
	)),
	stickyTabStops: register(new EditorBooleanOption(
		EditorOption.stickyTabStops, 'stickyTabStops', false,
		{ description: nls.localize('stickyTabStops', "Emulate selection behaviour of tab characters when using spaces for indentation. Selection will stick to tab stops.") }
	)),
	codeLens: register(new EditorBooleanOption(
		EditorOption.codeLens, 'codeLens', true,
		{ description: nls.localize('codeLens', "Controls whether the editor shows CodeLens.") }
	)),
	codeLensFontFamily: register(new EditorStringOption(
		EditorOption.codeLensFontFamily, 'codeLensFontFamily', '',
		{ description: nls.localize('codeLensFontFamily', "Controls the font family for CodeLens.") }
	)),
	codeLensFontSize: register(new EditorIntOption(EditorOption.codeLensFontSize, 'codeLensFontSize', 0, 0, 100, {
		type: 'number',
		default: 0,
		minimum: 0,
		maximum: 100,
		description: nls.localize('codeLensFontSize', "Controls the font size in pixels for CodeLens. When set to `0`, the 90% of `#editor.fontSize#` is used.")
	})),
	colorDecorators: register(new EditorBooleanOption(
		EditorOption.colorDecorators, 'colorDecorators', true,
		{ description: nls.localize('colorDecorators', "Controls whether the editor should render the inline color decorators and color picker.") }
	)),
	columnSelection: register(new EditorBooleanOption(
		EditorOption.columnSelection, 'columnSelection', false,
		{ description: nls.localize('columnSelection', "Enable that the selection with the mouse and keys is doing column selection.") }
	)),
	comments: register(new EditorComments()),
	contextmenu: register(new EditorBooleanOption(
		EditorOption.contextmenu, 'contextmenu', true,
	)),
	copyWithSyntaxHighlighting: register(new EditorBooleanOption(
		EditorOption.copyWithSyntaxHighlighting, 'copyWithSyntaxHighlighting', true,
		{ description: nls.localize('copyWithSyntaxHighlighting', "Controls whether syntax highlighting should be copied into the clipboard.") }
	)),
	cursorBlinking: register(new EditorEnumOption(
		EditorOption.cursorBlinking, 'cursorBlinking',
		TextEditorCursorBlinkingStyle.Blink, 'blink',
		['blink', 'smooth', 'phase', 'expand', 'solid'],
		_cursorBlinkingStyleFromString,
		{ description: nls.localize('cursorBlinking', "Control the cursor animation style.") }
	)),
	cursorSmoothCaretAnimation: register(new EditorBooleanOption(
		EditorOption.cursorSmoothCaretAnimation, 'cursorSmoothCaretAnimation', false,
		{ description: nls.localize('cursorSmoothCaretAnimation', "Controls whether the smooth caret animation should be enabled.") }
	)),
	cursorStyle: register(new EditorEnumOption(
		EditorOption.cursorStyle, 'cursorStyle',
		TextEditorCursorStyle.Line, 'line',
		['line', 'block', 'underline', 'line-thin', 'block-outline', 'underline-thin'],
		_cursorStyleFromString,
		{ description: nls.localize('cursorStyle', "Controls the cursor style.") }
	)),
	cursorSurroundingLines: register(new EditorIntOption(
		EditorOption.cursorSurroundingLines, 'cursorSurroundingLines',
		0, 0, Constants.MAX_SAFE_SMALL_INTEGER,
		{ description: nls.localize('cursorSurroundingLines', "Controls the minimal number of visible leading and trailing lines surrounding the cursor. Known as 'scrollOff' or 'scrollOffset' in some other editors.") }
	)),
	cursorSurroundingLinesStyle: register(new EditorStringEnumOption(
		EditorOption.cursorSurroundingLinesStyle, 'cursorSurroundingLinesStyle',
		'default' as 'default' | 'all',
		['default', 'all'] as const,
		{
			enumDescriptions: [
				nls.localize('cursorSurroundingLinesStyle.default', "`cursorSurroundingLines` is enforced only when triggered via the keyboard or API."),
				nls.localize('cursorSurroundingLinesStyle.all', "`cursorSurroundingLines` is enforced always.")
			],
			description: nls.localize('cursorSurroundingLinesStyle', "Controls when `cursorSurroundingLines` should be enforced.")
		}
	)),
	cursorWidth: register(new EditorIntOption(
		EditorOption.cursorWidth, 'cursorWidth',
		0, 0, Constants.MAX_SAFE_SMALL_INTEGER,
		{ markdownDescription: nls.localize('cursorWidth', "Controls the width of the cursor when `#editor.cursorStyle#` is set to `line`.") }
	)),
	disableLayerHinting: register(new EditorBooleanOption(
		EditorOption.disableLayerHinting, 'disableLayerHinting', false,
	)),
	disableMonospaceOptimizations: register(new EditorBooleanOption(
		EditorOption.disableMonospaceOptimizations, 'disableMonospaceOptimizations', false
	)),
	dragAndDrop: register(new EditorBooleanOption(
		EditorOption.dragAndDrop, 'dragAndDrop', true,
		{ description: nls.localize('dragAndDrop', "Controls whether the editor should allow moving selections via drag and drop.") }
	)),
	emptySelectionClipboard: register(new EditorEmptySelectionClipboard()),
	extraEditorClassName: register(new EditorStringOption(
		EditorOption.extraEditorClassName, 'extraEditorClassName', '',
	)),
	fastScrollSensitivity: register(new EditorFloatOption(
		EditorOption.fastScrollSensitivity, 'fastScrollSensitivity',
		5, x => (x <= 0 ? 5 : x),
		{ markdownDescription: nls.localize('fastScrollSensitivity', "Scrolling speed multiplier when pressing `Alt`.") }
	)),
	find: register(new EditorFind()),
	fixedOverflowWidgets: register(new EditorBooleanOption(
		EditorOption.fixedOverflowWidgets, 'fixedOverflowWidgets', false,
	)),
	folding: register(new EditorBooleanOption(
		EditorOption.folding, 'folding', true,
		{ description: nls.localize('folding', "Controls whether the editor has code folding enabled.") }
	)),
	foldingStrategy: register(new EditorStringEnumOption(
		EditorOption.foldingStrategy, 'foldingStrategy',
		'auto' as 'auto' | 'indentation',
		['auto', 'indentation'] as const,
		{
			enumDescriptions: [
				nls.localize('foldingStrategy.auto', "Use a language-specific folding strategy if available, else the indentation-based one."),
				nls.localize('foldingStrategy.indentation', "Use the indentation-based folding strategy."),
			],
			description: nls.localize('foldingStrategy', "Controls the strategy for computing folding ranges.")
		}
	)),
	foldingHighlight: register(new EditorBooleanOption(
		EditorOption.foldingHighlight, 'foldingHighlight', true,
		{ description: nls.localize('foldingHighlight', "Controls whether the editor should highlight folded ranges.") }
	)),
	unfoldOnClickAfterEndOfLine: register(new EditorBooleanOption(
		EditorOption.unfoldOnClickAfterEndOfLine, 'unfoldOnClickAfterEndOfLine', false,
		{ description: nls.localize('unfoldOnClickAfterEndOfLine', "Controls whether clicking on the empty content after a folded line will unfold the line.") }
	)),
	fontFamily: register(new EditorStringOption(
		EditorOption.fontFamily, 'fontFamily', EDITOR_FONT_DEFAULTS.fontFamily,
		{ description: nls.localize('fontFamily', "Controls the font family.") }
	)),
	fontInfo: register(new EditorFontInfo()),
	fontLigatures2: register(new EditorFontLigatures()),
	fontSize: register(new EditorFontSize()),
	fontWeight: register(new EditorFontWeight()),
	formatOnPaste: register(new EditorBooleanOption(
		EditorOption.formatOnPaste, 'formatOnPaste', false,
		{ description: nls.localize('formatOnPaste', "Controls whether the editor should automatically format the pasted content. A formatter must be available and the formatter should be able to format a range in a document.") }
	)),
	formatOnType: register(new EditorBooleanOption(
		EditorOption.formatOnType, 'formatOnType', false,
		{ description: nls.localize('formatOnType', "Controls whether the editor should automatically format the line after typing.") }
	)),
	glyphMargin: register(new EditorBooleanOption(
		EditorOption.glyphMargin, 'glyphMargin', true,
		{ description: nls.localize('glyphMargin', "Controls whether the editor should render the vertical glyph margin. Glyph margin is mostly used for debugging.") }
	)),
	gotoLocation: register(new EditorGoToLocation()),
	hideCursorInOverviewRuler: register(new EditorBooleanOption(
		EditorOption.hideCursorInOverviewRuler, 'hideCursorInOverviewRuler', false,
		{ description: nls.localize('hideCursorInOverviewRuler', "Controls whether the cursor should be hidden in the overview ruler.") }
	)),
	highlightActiveIndentGuide: register(new EditorBooleanOption(
		EditorOption.highlightActiveIndentGuide, 'highlightActiveIndentGuide', true,
		{ description: nls.localize('highlightActiveIndentGuide', "Controls whether the editor should highlight the active indent guide.") }
	)),
	hover: register(new EditorHover()),
	inDiffEditor: register(new EditorBooleanOption(
		EditorOption.inDiffEditor, 'inDiffEditor', false
	)),
	letterSpacing: register(new EditorFloatOption(
		EditorOption.letterSpacing, 'letterSpacing',
		EDITOR_FONT_DEFAULTS.letterSpacing, x => EditorFloatOption.clamp(x, -5, 20),
		{ description: nls.localize('letterSpacing', "Controls the letter spacing in pixels.") }
	)),
	lightbulb: register(new EditorLightbulb()),
	lineDecorationsWidth: register(new SimpleEditorOption(EditorOption.lineDecorationsWidth, 'lineDecorationsWidth', 10 as number | string)),
	lineHeight: register(new EditorLineHeight()),
	lineNumbers: register(new EditorRenderLineNumbersOption()),
	lineNumbersMinChars: register(new EditorIntOption(
		EditorOption.lineNumbersMinChars, 'lineNumbersMinChars',
		5, 1, 300
	)),
	linkedEditing: register(new EditorBooleanOption(
		EditorOption.linkedEditing, 'linkedEditing', false,
		{ description: nls.localize('linkedEditing', "Controls whether the editor has linked editing enabled. Depending on the language, related symbols, e.g. HTML tags, are updated while editing.") }
	)),
	links: register(new EditorBooleanOption(
		EditorOption.links, 'links', true,
		{ description: nls.localize('links', "Controls whether the editor should detect links and make them clickable.") }
	)),
	matchBrackets: register(new EditorStringEnumOption(
		EditorOption.matchBrackets, 'matchBrackets',
		'always' as 'never' | 'near' | 'always',
		['always', 'near', 'never'] as const,
		{ description: nls.localize('matchBrackets', "Highlight matching brackets.") }
	)),
	minimap: register(new EditorMinimap()),
	mouseStyle: register(new EditorStringEnumOption(
		EditorOption.mouseStyle, 'mouseStyle',
		'text' as 'text' | 'default' | 'copy',
		['text', 'default', 'copy'] as const,
	)),
	mouseWheelScrollSensitivity: register(new EditorFloatOption(
		EditorOption.mouseWheelScrollSensitivity, 'mouseWheelScrollSensitivity',
		1, x => (x === 0 ? 1 : x),
		{ markdownDescription: nls.localize('mouseWheelScrollSensitivity', "A multiplier to be used on the `deltaX` and `deltaY` of mouse wheel scroll events.") }
	)),
	mouseWheelZoom: register(new EditorBooleanOption(
		EditorOption.mouseWheelZoom, 'mouseWheelZoom', false,
		{ markdownDescription: nls.localize('mouseWheelZoom', "Zoom the font of the editor when using mouse wheel and holding `Ctrl`.") }
	)),
	multiCursorMergeOverlapping: register(new EditorBooleanOption(
		EditorOption.multiCursorMergeOverlapping, 'multiCursorMergeOverlapping', true,
		{ description: nls.localize('multiCursorMergeOverlapping', "Merge multiple cursors when they are overlapping.") }
	)),
	multiCursorModifier: register(new EditorEnumOption(
		EditorOption.multiCursorModifier, 'multiCursorModifier',
		'altKey', 'alt',
		['ctrlCmd', 'alt'],
		_multiCursorModifierFromString,
		{
			markdownEnumDescriptions: [
				nls.localize('multiCursorModifier.ctrlCmd', "Maps to `Control` on Windows and Linux and to `Command` on macOS."),
				nls.localize('multiCursorModifier.alt', "Maps to `Alt` on Windows and Linux and to `Option` on macOS.")
			],
			markdownDescription: nls.localize({
				key: 'multiCursorModifier',
				comment: [
					'- `ctrlCmd` refers to a value the setting can take and should not be localized.',
					'- `Control` and `Command` refer to the modifier keys Ctrl or Cmd on the keyboard and can be localized.'
				]
			}, "The modifier to be used to add multiple cursors with the mouse. The Go To Definition and Open Link mouse gestures will adapt such that they do not conflict with the multicursor modifier. [Read more](https://code.visualstudio.com/docs/editor/codebasics#_multicursor-modifier).")
		}
	)),
	multiCursorPaste: register(new EditorStringEnumOption(
		EditorOption.multiCursorPaste, 'multiCursorPaste',
		'spread' as 'spread' | 'full',
		['spread', 'full'] as const,
		{
			markdownEnumDescriptions: [
				nls.localize('multiCursorPaste.spread', "Each cursor pastes a single line of the text."),
				nls.localize('multiCursorPaste.full', "Each cursor pastes the full text.")
			],
			markdownDescription: nls.localize('multiCursorPaste', "Controls pasting when the line count of the pasted text matches the cursor count.")
		}
	)),
	occurrencesHighlight: register(new EditorBooleanOption(
		EditorOption.occurrencesHighlight, 'occurrencesHighlight', true,
		{ description: nls.localize('occurrencesHighlight', "Controls whether the editor should highlight semantic symbol occurrences.") }
	)),
	overviewRulerBorder: register(new EditorBooleanOption(
		EditorOption.overviewRulerBorder, 'overviewRulerBorder', true,
		{ description: nls.localize('overviewRulerBorder', "Controls whether a border should be drawn around the overview ruler.") }
	)),
	overviewRulerLanes: register(new EditorIntOption(
		EditorOption.overviewRulerLanes, 'overviewRulerLanes',
		3, 0, 3
	)),
	padding: register(new EditorPadding()),
	parameterHints: register(new EditorParameterHints()),
	peekWidgetDefaultFocus: register(new EditorStringEnumOption(
		EditorOption.peekWidgetDefaultFocus, 'peekWidgetDefaultFocus',
		'tree' as 'tree' | 'editor',
		['tree', 'editor'] as const,
		{
			enumDescriptions: [
				nls.localize('peekWidgetDefaultFocus.tree', "Focus the tree when opening peek"),
				nls.localize('peekWidgetDefaultFocus.editor', "Focus the editor when opening peek")
			],
			description: nls.localize('peekWidgetDefaultFocus', "Controls whether to focus the inline editor or the tree in the peek widget.")
		}
	)),
	definitionLinkOpensInPeek: register(new EditorBooleanOption(
		EditorOption.definitionLinkOpensInPeek, 'definitionLinkOpensInPeek', false,
		{ description: nls.localize('definitionLinkOpensInPeek', "Controls whether the Go to Definition mouse gesture always opens the peek widget.") }
	)),
	quickSuggestions: register(new EditorQuickSuggestions()),
	quickSuggestionsDelay: register(new EditorIntOption(
		EditorOption.quickSuggestionsDelay, 'quickSuggestionsDelay',
		10, 0, Constants.MAX_SAFE_SMALL_INTEGER,
		{ description: nls.localize('quickSuggestionsDelay', "Controls the delay in milliseconds after which quick suggestions will show up.") }
	)),
	readOnly: register(new EditorBooleanOption(
		EditorOption.readOnly, 'readOnly', false,
	)),
	renameOnType: register(new EditorBooleanOption(
		EditorOption.renameOnType, 'renameOnType', false,
		{ description: nls.localize('renameOnType', "Controls whether the editor auto renames on type."), markdownDeprecationMessage: nls.localize('renameOnTypeDeprecate', "Deprecated, use `editor.linkedEditing` instead.") }
	)),
	renderControlCharacters: register(new EditorBooleanOption(
		EditorOption.renderControlCharacters, 'renderControlCharacters', false,
		{ description: nls.localize('renderControlCharacters', "Controls whether the editor should render control characters.") }
	)),
	renderIndentGuides: register(new EditorBooleanOption(
		EditorOption.renderIndentGuides, 'renderIndentGuides', true,
		{ description: nls.localize('renderIndentGuides', "Controls whether the editor should render indent guides.") }
	)),
	renderFinalNewline: register(new EditorBooleanOption(
		EditorOption.renderFinalNewline, 'renderFinalNewline', true,
		{ description: nls.localize('renderFinalNewline', "Render last line number when the file ends with a newline.") }
	)),
	renderLineHighlight: register(new EditorStringEnumOption(
		EditorOption.renderLineHighlight, 'renderLineHighlight',
		'line' as 'none' | 'gutter' | 'line' | 'all',
		['none', 'gutter', 'line', 'all'] as const,
		{
			enumDescriptions: [
				'',
				'',
				'',
				nls.localize('renderLineHighlight.all', "Highlights both the gutter and the current line."),
			],
			description: nls.localize('renderLineHighlight', "Controls how the editor should render the current line highlight.")
		}
	)),
	renderLineHighlightOnlyWhenFocus: register(new EditorBooleanOption(
		EditorOption.renderLineHighlightOnlyWhenFocus, 'renderLineHighlightOnlyWhenFocus', false,
		{ description: nls.localize('renderLineHighlightOnlyWhenFocus', "Controls if the editor should render the current line highlight only when the editor is focused") }
	)),
	renderValidationDecorations: register(new EditorStringEnumOption(
		EditorOption.renderValidationDecorations, 'renderValidationDecorations',
		'editable' as 'editable' | 'on' | 'off',
		['editable', 'on', 'off'] as const
	)),
	renderWhitespace: register(new EditorStringEnumOption(
		EditorOption.renderWhitespace, 'renderWhitespace',
		'selection' as 'selection' | 'none' | 'boundary' | 'trailing' | 'all',
		['none', 'boundary', 'selection', 'trailing', 'all'] as const,
		{
			enumDescriptions: [
				'',
				nls.localize('renderWhitespace.boundary', "Render whitespace characters except for single spaces between words."),
				nls.localize('renderWhitespace.selection', "Render whitespace characters only on selected text."),
				nls.localize('renderWhitespace.trailing', "Render only trailing whitespace characters"),
				''
			],
			description: nls.localize('renderWhitespace', "Controls how the editor should render whitespace characters.")
		}
	)),
	revealHorizontalRightPadding: register(new EditorIntOption(
		EditorOption.revealHorizontalRightPadding, 'revealHorizontalRightPadding',
		30, 0, 1000,
	)),
	roundedSelection: register(new EditorBooleanOption(
		EditorOption.roundedSelection, 'roundedSelection', true,
		{ description: nls.localize('roundedSelection', "Controls whether selections should have rounded corners.") }
	)),
	rulers: register(new EditorRulers()),
	scrollbar: register(new EditorScrollbar()),
	scrollBeyondLastColumn: register(new EditorIntOption(
		EditorOption.scrollBeyondLastColumn, 'scrollBeyondLastColumn',
		5, 0, Constants.MAX_SAFE_SMALL_INTEGER,
		{ description: nls.localize('scrollBeyondLastColumn', "Controls the number of extra characters beyond which the editor will scroll horizontally.") }
	)),
	scrollBeyondLastLine: register(new EditorBooleanOption(
		EditorOption.scrollBeyondLastLine, 'scrollBeyondLastLine', true,
		{ description: nls.localize('scrollBeyondLastLine', "Controls whether the editor will scroll beyond the last line.") }
	)),
	scrollPredominantAxis: register(new EditorBooleanOption(
		EditorOption.scrollPredominantAxis, 'scrollPredominantAxis', true,
		{ description: nls.localize('scrollPredominantAxis', "Scroll only along the predominant axis when scrolling both vertically and horizontally at the same time. Prevents horizontal drift when scrolling vertically on a trackpad.") }
	)),
	selectionClipboard: register(new EditorBooleanOption(
		EditorOption.selectionClipboard, 'selectionClipboard', true,
		{
			description: nls.localize('selectionClipboard', "Controls whether the Linux primary clipboard should be supported."),
			included: platform.isLinux
		}
	)),
	selectionHighlight: register(new EditorBooleanOption(
		EditorOption.selectionHighlight, 'selectionHighlight', true,
		{ description: nls.localize('selectionHighlight', "Controls whether the editor should highlight matches similar to the selection.") }
	)),
	selectOnLineNumbers: register(new EditorBooleanOption(
		EditorOption.selectOnLineNumbers, 'selectOnLineNumbers', true,
	)),
	showFoldingControls: register(new EditorStringEnumOption(
		EditorOption.showFoldingControls, 'showFoldingControls',
		'mouseover' as 'always' | 'mouseover',
		['always', 'mouseover'] as const,
		{
			enumDescriptions: [
				nls.localize('showFoldingControls.always', "Always show the folding controls."),
				nls.localize('showFoldingControls.mouseover', "Only show the folding controls when the mouse is over the gutter."),
			],
			description: nls.localize('showFoldingControls', "Controls when the folding controls on the gutter are shown.")
		}
	)),
	showUnused: register(new EditorBooleanOption(
		EditorOption.showUnused, 'showUnused', true,
		{ description: nls.localize('showUnused', "Controls fading out of unused code.") }
	)),
	showDeprecated: register(new EditorBooleanOption(
		EditorOption.showDeprecated, 'showDeprecated', true,
		{ description: nls.localize('showDeprecated', "Controls strikethrough deprecated variables.") }
	)),
	snippetSuggestions: register(new EditorStringEnumOption(
		EditorOption.snippetSuggestions, 'snippetSuggestions',
		'inline' as 'top' | 'bottom' | 'inline' | 'none',
		['top', 'bottom', 'inline', 'none'] as const,
		{
			enumDescriptions: [
				nls.localize('snippetSuggestions.top', "Show snippet suggestions on top of other suggestions."),
				nls.localize('snippetSuggestions.bottom', "Show snippet suggestions below other suggestions."),
				nls.localize('snippetSuggestions.inline', "Show snippets suggestions with other suggestions."),
				nls.localize('snippetSuggestions.none', "Do not show snippet suggestions."),
			],
			description: nls.localize('snippetSuggestions', "Controls whether snippets are shown with other suggestions and how they are sorted.")
		}
	)),
	smartSelect: register(new SmartSelect()),
	smoothScrolling: register(new EditorBooleanOption(
		EditorOption.smoothScrolling, 'smoothScrolling', false,
		{ description: nls.localize('smoothScrolling', "Controls whether the editor will scroll using an animation.") }
	)),
	stopRenderingLineAfter: register(new EditorIntOption(
		EditorOption.stopRenderingLineAfter, 'stopRenderingLineAfter',
		10000, -1, Constants.MAX_SAFE_SMALL_INTEGER,
	)),
	suggest: register(new EditorSuggest()),
	suggestFontSize: register(new EditorIntOption(
		EditorOption.suggestFontSize, 'suggestFontSize',
		0, 0, 1000,
		{ markdownDescription: nls.localize('suggestFontSize', "Font size for the suggest widget. When set to `0`, the value of `#editor.fontSize#` is used.") }
	)),
	suggestLineHeight: register(new EditorIntOption(
		EditorOption.suggestLineHeight, 'suggestLineHeight',
		0, 0, 1000,
		{ markdownDescription: nls.localize('suggestLineHeight', "Line height for the suggest widget. When set to `0`, the value of `#editor.lineHeight#` is used. The minimum value is 8.") }
	)),
	suggestOnTriggerCharacters: register(new EditorBooleanOption(
		EditorOption.suggestOnTriggerCharacters, 'suggestOnTriggerCharacters', true,
		{ description: nls.localize('suggestOnTriggerCharacters', "Controls whether suggestions should automatically show up when typing trigger characters.") }
	)),
	suggestSelection: register(new EditorStringEnumOption(
		EditorOption.suggestSelection, 'suggestSelection',
		'recentlyUsed' as 'first' | 'recentlyUsed' | 'recentlyUsedByPrefix',
		['first', 'recentlyUsed', 'recentlyUsedByPrefix'] as const,
		{
			markdownEnumDescriptions: [
				nls.localize('suggestSelection.first', "Always select the first suggestion."),
				nls.localize('suggestSelection.recentlyUsed', "Select recent suggestions unless further typing selects one, e.g. `console.| -> console.log` because `log` has been completed recently."),
				nls.localize('suggestSelection.recentlyUsedByPrefix', "Select suggestions based on previous prefixes that have completed those suggestions, e.g. `co -> console` and `con -> const`."),
			],
			description: nls.localize('suggestSelection', "Controls how suggestions are pre-selected when showing the suggest list.")
		}
	)),
	tabCompletion: register(new EditorStringEnumOption(
		EditorOption.tabCompletion, 'tabCompletion',
		'off' as 'on' | 'off' | 'onlySnippets',
		['on', 'off', 'onlySnippets'] as const,
		{
			enumDescriptions: [
				nls.localize('tabCompletion.on', "Tab complete will insert the best matching suggestion when pressing tab."),
				nls.localize('tabCompletion.off', "Disable tab completions."),
				nls.localize('tabCompletion.onlySnippets', "Tab complete snippets when their prefix match. Works best when 'quickSuggestions' aren't enabled."),
			],
			description: nls.localize('tabCompletion', "Enables tab completions.")
		}
	)),
	tabIndex: register(new EditorIntOption(
		EditorOption.tabIndex, 'tabIndex',
		0, -1, Constants.MAX_SAFE_SMALL_INTEGER
	)),
	unusualLineTerminators: register(new EditorStringEnumOption(
		EditorOption.unusualLineTerminators, 'unusualLineTerminators',
		'prompt' as 'auto' | 'off' | 'prompt',
		['auto', 'off', 'prompt'] as const,
		{
			enumDescriptions: [
				nls.localize('unusualLineTerminators.auto', "Unusual line terminators are automatically removed."),
				nls.localize('unusualLineTerminators.off', "Unusual line terminators are ignored."),
				nls.localize('unusualLineTerminators.prompt', "Unusual line terminators prompt to be removed."),
			],
			description: nls.localize('unusualLineTerminators', "Remove unusual line terminators that might cause problems.")
		}
	)),
	useTabStops: register(new EditorBooleanOption(
		EditorOption.useTabStops, 'useTabStops', true,
		{ description: nls.localize('useTabStops', "Inserting and deleting whitespace follows tab stops.") }
	)),
	wordSeparators: register(new EditorStringOption(
		EditorOption.wordSeparators, 'wordSeparators', USUAL_WORD_SEPARATORS,
		{ description: nls.localize('wordSeparators', "Characters that will be used as word separators when doing word related navigations or operations.") }
	)),
	wordWrap: register(new EditorStringEnumOption(
		EditorOption.wordWrap, 'wordWrap',
		'off' as 'off' | 'on' | 'wordWrapColumn' | 'bounded',
		['off', 'on', 'wordWrapColumn', 'bounded'] as const,
		{
			markdownEnumDescriptions: [
				nls.localize('wordWrap.off', "Lines will never wrap."),
				nls.localize('wordWrap.on', "Lines will wrap at the viewport width."),
				nls.localize({
					key: 'wordWrap.wordWrapColumn',
					comment: [
						'- `editor.wordWrapColumn` refers to a different setting and should not be localized.'
					]
				}, "Lines will wrap at `#editor.wordWrapColumn#`."),
				nls.localize({
					key: 'wordWrap.bounded',
					comment: [
						'- viewport means the edge of the visible window size.',
						'- `editor.wordWrapColumn` refers to a different setting and should not be localized.'
					]
				}, "Lines will wrap at the minimum of viewport and `#editor.wordWrapColumn#`."),
			],
			description: nls.localize({
				key: 'wordWrap',
				comment: [
					'- \'off\', \'on\', \'wordWrapColumn\' and \'bounded\' refer to values the setting can take and should not be localized.',
					'- `editor.wordWrapColumn` refers to a different setting and should not be localized.'
				]
			}, "Controls how lines should wrap.")
		}
	)),
	wordWrapBreakAfterCharacters: register(new EditorStringOption(
		EditorOption.wordWrapBreakAfterCharacters, 'wordWrapBreakAfterCharacters',
		' \t})]?|/&.,;¢°′″‰℃、。｡､￠，．：；？！％・･ゝゞヽヾーァィゥェォッャュョヮヵヶぁぃぅぇぉっゃゅょゎゕゖㇰㇱㇲㇳㇴㇵㇶㇷㇸㇹㇺㇻㇼㇽㇾㇿ々〻ｧｨｩｪｫｬｭｮｯｰ”〉》」』】〕）］｝｣',
	)),
	wordWrapBreakBeforeCharacters: register(new EditorStringOption(
		EditorOption.wordWrapBreakBeforeCharacters, 'wordWrapBreakBeforeCharacters',
		'([{‘“〈《「『【〔（［｛｢£¥＄￡￥+＋'
	)),
	wordWrapColumn: register(new EditorIntOption(
		EditorOption.wordWrapColumn, 'wordWrapColumn',
		80, 1, Constants.MAX_SAFE_SMALL_INTEGER,
		{
			markdownDescription: nls.localize({
				key: 'wordWrapColumn',
				comment: [
					'- `editor.wordWrap` refers to a different setting and should not be localized.',
					'- \'wordWrapColumn\' and \'bounded\' refer to values the different setting can take and should not be localized.'
				]
			}, "Controls the wrapping column of the editor when `#editor.wordWrap#` is `wordWrapColumn` or `bounded`.")
		}
	)),
	wordWrapOverride1: register(new EditorStringEnumOption(
		EditorOption.wordWrapOverride1, 'wordWrapOverride1',
		'inherit' as 'off' | 'on' | 'inherit',
		['off', 'on', 'inherit'] as const
	)),
	wordWrapOverride2: register(new EditorStringEnumOption(
		EditorOption.wordWrapOverride2, 'wordWrapOverride2',
		'inherit' as 'off' | 'on' | 'inherit',
		['off', 'on', 'inherit'] as const
	)),
	wrappingIndent: register(new EditorEnumOption(
		EditorOption.wrappingIndent, 'wrappingIndent',
		WrappingIndent.Same, 'same',
		['none', 'same', 'indent', 'deepIndent'],
		_wrappingIndentFromString,
		{
			enumDescriptions: [
				nls.localize('wrappingIndent.none', "No indentation. Wrapped lines begin at column 1."),
				nls.localize('wrappingIndent.same', "Wrapped lines get the same indentation as the parent."),
				nls.localize('wrappingIndent.indent', "Wrapped lines get +1 indentation toward the parent."),
				nls.localize('wrappingIndent.deepIndent', "Wrapped lines get +2 indentation toward the parent."),
			],
			description: nls.localize('wrappingIndent', "Controls the indentation of wrapped lines."),
		}
	)),
	wrappingStrategy: register(new EditorStringEnumOption(
		EditorOption.wrappingStrategy, 'wrappingStrategy',
		'simple' as 'simple' | 'advanced',
		['simple', 'advanced'] as const,
		{
			enumDescriptions: [
				nls.localize('wrappingStrategy.simple', "Assumes that all characters are of the same width. This is a fast algorithm that works correctly for monospace fonts and certain scripts (like Latin characters) where glyphs are of equal width."),
				nls.localize('wrappingStrategy.advanced', "Delegates wrapping points computation to the browser. This is a slow algorithm, that might cause freezes for large files, but it works correctly in all cases.")
			],
			description: nls.localize('wrappingStrategy', "Controls the algorithm that computes wrapping points.")
		}
	)),

	// Leave these at the end (because they have dependencies!)
	editorClassName: register(new EditorClassName()),
	pixelRatio: register(new EditorPixelRatio()),
	tabFocusMode: register(new EditorTabFocusMode()),
	layoutInfo: register(new EditorLayoutInfoComputer()),
	wrappingInfo: register(new EditorWrappingInfoComputer())
};

type EditorOptionsType = typeof EditorOptions;
type FindEditorOptionsKeyById<T extends EditorOption> = { [K in keyof EditorOptionsType]: EditorOptionsType[K]['id'] extends T ? K : never }[keyof EditorOptionsType];
type ComputedEditorOptionValue<T extends IEditorOption<any, any>> = T extends IEditorOption<any, infer R> ? R : never;
export type FindComputedEditorOptionValueById<T extends EditorOption> = NonNullable<ComputedEditorOptionValue<EditorOptionsType[FindEditorOptionsKeyById<T>]>>;<|MERGE_RESOLUTION|>--- conflicted
+++ resolved
@@ -849,72 +849,6 @@
 		this.schema = schema;
 	}
 
-<<<<<<< HEAD
-export interface InternalEditorViewOptions {
-	readonly extraEditorClassName: string;
-	readonly disableMonospaceOptimizations: boolean;
-	readonly rulers: number[];
-	readonly ariaLabel: string;
-	readonly renderLineNumbers: RenderLineNumbersType;
-	readonly renderCustomLineNumbers: (lineNumber: number) => string;
-	readonly selectOnLineNumbers: boolean;
-	readonly glyphMargin: boolean;
-	readonly revealHorizontalRightPadding: number;
-	readonly roundedSelection: boolean;
-	readonly overviewRulerLanes: number;
-	readonly overviewRulerBorder: boolean;
-	readonly cursorBlinking: TextEditorCursorBlinkingStyle;
-	readonly mouseWheelZoom: boolean;
-	readonly cursorStyle: TextEditorCursorStyle;
-	readonly cursorWidth: number;
-	readonly hideCursorInOverviewRuler: boolean;
-	readonly scrollBeyondLastLine: boolean;
-	readonly scrollBeyondLastColumn: number;
-	readonly smoothScrolling: boolean;
-	readonly stopRenderingLineAfter: number;
-	readonly renderWhitespace: 'none' | 'boundary' | 'all';
-	readonly renderControlCharacters: boolean;
-	readonly fontLigatures: boolean;
-	readonly renderIndentGuides: boolean;
-	readonly highlightActiveIndentGuide: boolean;
-	readonly renderLineHighlight: 'none' | 'gutter' | 'line' | 'all';
-	readonly scrollbar: InternalEditorScrollbarOptions;
-	readonly minimap: InternalEditorMinimapOptions;
-	readonly fixedOverflowWidgets: boolean;
-}
-
-export interface EditorContribOptions {
-	readonly selectionClipboard: boolean;
-	readonly hover: InternalEditorHoverOptions;
-	readonly links: boolean;
-	readonly contextmenu: boolean;
-	readonly quickSuggestions: boolean | { other: boolean, comments: boolean, strings: boolean };
-	readonly quickSuggestionsDelay: number;
-	readonly parameterHints: boolean;
-	readonly iconsInSuggestions: boolean;
-	readonly formatOnType: boolean;
-	readonly formatOnPaste: boolean;
-	readonly suggestOnTriggerCharacters: boolean;
-	readonly acceptSuggestionOnEnter: 'on' | 'smart' | 'off';
-	readonly acceptSuggestionOnCommitCharacter: boolean;
-	readonly snippetSuggestions: 'top' | 'bottom' | 'inline' | 'none';
-	readonly wordBasedSuggestions: boolean;
-	readonly suggestSelection: 'first' | 'recentlyUsed' | 'recentlyUsedByPrefix';
-	readonly suggestFontSize: number;
-	readonly suggestLineHeight: number;
-	readonly selectionHighlight: boolean;
-	readonly occurrencesHighlight: boolean;
-	readonly codeLens: boolean;
-	readonly folding: boolean;
-	readonly foldingStrategy: string;
-	readonly showFoldingControls: 'always' | 'mouseover';
-	readonly matchBrackets: boolean;
-	readonly find: InternalEditorFindOptions;
-	readonly colorDecorators: boolean;
-	readonly lightbulbEnabled: boolean;
-	readonly codeActionsOnSave: ICodeActionsOnSaveOptions;
-	readonly codeActionsOnSaveTimeout: number;
-=======
 	public validate(input: any): V {
 		if (typeof input === 'undefined') {
 			return this.defaultValue;
@@ -925,7 +859,6 @@
 	public compute(env: IEnvironmentalOptions, options: IComputedEditorOptions, value: V): V {
 		return value;
 	}
->>>>>>> 05a5209b
 }
 
 /**
@@ -3505,38 +3438,6 @@
 		}
 		const input = _input as ISuggestOptions;
 		return {
-<<<<<<< HEAD
-			selectionClipboard: _boolean(opts.selectionClipboard, defaults.selectionClipboard),
-			hover: this._santizeHoverOpts(opts.hover, defaults.hover),
-			links: _boolean(opts.links, defaults.links),
-			contextmenu: _boolean(opts.contextmenu, defaults.contextmenu),
-			quickSuggestions: quickSuggestions,
-			quickSuggestionsDelay: _clampedInt(opts.quickSuggestionsDelay, defaults.quickSuggestionsDelay, Constants.MIN_SAFE_SMALL_INTEGER, Constants.MAX_SAFE_SMALL_INTEGER),
-			parameterHints: _boolean(opts.parameterHints, defaults.parameterHints),
-			iconsInSuggestions: _boolean(opts.iconsInSuggestions, defaults.iconsInSuggestions),
-			formatOnType: _boolean(opts.formatOnType, defaults.formatOnType),
-			formatOnPaste: _boolean(opts.formatOnPaste, defaults.formatOnPaste),
-			suggestOnTriggerCharacters: _boolean(opts.suggestOnTriggerCharacters, defaults.suggestOnTriggerCharacters),
-			acceptSuggestionOnEnter: _stringSet<'on' | 'smart' | 'off'>(opts.acceptSuggestionOnEnter, defaults.acceptSuggestionOnEnter, ['on', 'smart', 'off']),
-			acceptSuggestionOnCommitCharacter: _boolean(opts.acceptSuggestionOnCommitCharacter, defaults.acceptSuggestionOnCommitCharacter),
-			snippetSuggestions: _stringSet<'top' | 'bottom' | 'inline' | 'none'>(opts.snippetSuggestions, defaults.snippetSuggestions, ['top', 'bottom', 'inline', 'none']),
-			wordBasedSuggestions: _boolean(opts.wordBasedSuggestions, defaults.wordBasedSuggestions),
-			suggestSelection: _stringSet<'first' | 'recentlyUsed' | 'recentlyUsedByPrefix'>(opts.suggestSelection, defaults.suggestSelection, ['first', 'recentlyUsed', 'recentlyUsedByPrefix']),
-			suggestFontSize: _clampedInt(opts.suggestFontSize, defaults.suggestFontSize, 0, 1000),
-			suggestLineHeight: _clampedInt(opts.suggestLineHeight, defaults.suggestLineHeight, 0, 1000),
-			selectionHighlight: _boolean(opts.selectionHighlight, defaults.selectionHighlight),
-			occurrencesHighlight: _boolean(opts.occurrencesHighlight, defaults.occurrencesHighlight),
-			codeLens: _boolean(opts.codeLens, defaults.codeLens),
-			folding: _boolean(opts.folding, defaults.folding),
-			foldingStrategy: _string(opts.foldingStrategy, defaults.foldingStrategy),
-			showFoldingControls: _stringSet<'always' | 'mouseover'>(opts.showFoldingControls, defaults.showFoldingControls, ['always', 'mouseover']),
-			matchBrackets: _boolean(opts.matchBrackets, defaults.matchBrackets),
-			find: find,
-			colorDecorators: _boolean(opts.colorDecorators, defaults.colorDecorators),
-			lightbulbEnabled: _boolean(opts.lightbulb ? opts.lightbulb.enabled : false, defaults.lightbulbEnabled),
-			codeActionsOnSave: _booleanMap(opts.codeActionsOnSave, {}),
-			codeActionsOnSaveTimeout: _clampedInt(opts.codeActionsOnSaveTimeout, defaults.codeActionsOnSaveTimeout, 1, 10000)
-=======
 			insertMode: stringSet(input.insertMode, this.defaultValue.insertMode, ['insert', 'replace']),
 			filterGraceful: boolean(input.filterGraceful, this.defaultValue.filterGraceful),
 			snippetsPreventQuickSuggestions: boolean(input.snippetsPreventQuickSuggestions, this.defaultValue.filterGraceful),
@@ -3572,7 +3473,6 @@
 			showSnippets: boolean(input.showSnippets, this.defaultValue.showSnippets),
 			showUsers: boolean(input.showUsers, this.defaultValue.showUsers),
 			showIssues: boolean(input.showIssues, this.defaultValue.showIssues),
->>>>>>> 05a5209b
 		};
 	}
 }
@@ -4083,16 +3983,10 @@
 		EditorOption.folding, 'folding', true,
 		{ description: nls.localize('folding', "Controls whether the editor has code folding enabled.") }
 	)),
-	foldingStrategy: register(new EditorStringEnumOption(
-		EditorOption.foldingStrategy, 'foldingStrategy',
-		'auto' as 'auto' | 'indentation',
-		['auto', 'indentation'] as const,
+	foldingStrategy: register(new EditorStringOption(
+		EditorOption.foldingStrategy, 'foldingStrategy', 'auto',
 		{
-			enumDescriptions: [
-				nls.localize('foldingStrategy.auto', "Use a language-specific folding strategy if available, else the indentation-based one."),
-				nls.localize('foldingStrategy.indentation', "Use the indentation-based folding strategy."),
-			],
-			description: nls.localize('foldingStrategy', "Controls the strategy for computing folding ranges.")
+			description: nls.localize('foldingStrategy', "Controls the strategy for computing folding ranges. `auto`, `indentation` or the custom id of an extension")
 		}
 	)),
 	foldingHighlight: register(new EditorBooleanOption(
