/*---------------------------------------------------------------------------------------------
 *  Copyright (c) Microsoft Corporation. All rights reserved.
 *  Licensed under the MIT License. See License.txt in the project root for license information.
 *--------------------------------------------------------------------------------------------*/

import * as arrays from '../../../base/common/arrays.js';
import { IMarkdownString } from '../../../base/common/htmlContent.js';
import { IJSONSchema } from '../../../base/common/jsonSchema.js';
import * as objects from '../../../base/common/objects.js';
import * as platform from '../../../base/common/platform.js';
import { ScrollbarVisibility } from '../../../base/common/scrollable.js';
import { Constants } from '../../../base/common/uint.js';
import { FontInfo } from './fontInfo.js';
import { EDITOR_MODEL_DEFAULTS } from '../core/textModelDefaults.js';
import { USUAL_WORD_SEPARATORS } from '../core/wordHelper.js';
import * as nls from '../../../nls.js';
import { AccessibilitySupport } from '../../../platform/accessibility/common/accessibility.js';
import { IConfigurationPropertySchema } from '../../../platform/configuration/common/configurationRegistry.js';
import product from '../../../platform/product/common/product.js';

//#region typed options

/**
 * Configuration options for auto closing quotes and brackets
 */
export type EditorAutoClosingStrategy = 'always' | 'languageDefined' | 'beforeWhitespace' | 'never';

/**
 * Configuration options for auto wrapping quotes and brackets
 */
export type EditorAutoSurroundStrategy = 'languageDefined' | 'quotes' | 'brackets' | 'never';

/**
 * Configuration options for typing over closing quotes or brackets
 */
export type EditorAutoClosingEditStrategy = 'always' | 'auto' | 'never';

/**
 * Configuration options for auto indentation in the editor
 */
export const enum EditorAutoIndentStrategy {
	None = 0,
	Keep = 1,
	Brackets = 2,
	Advanced = 3,
	Full = 4
}

/**
 * Configuration options for the editor.
 */
export interface IEditorOptions {
	/**
	 * This editor is used inside a diff editor.
	 */
	inDiffEditor?: boolean;
	/**
	 * The aria label for the editor's textarea (when it is focused).
	 */
	ariaLabel?: string;

	/**
	 * Whether the aria-required attribute should be set on the editors textarea.
	 */
	ariaRequired?: boolean;
	/**
	 * Control whether a screen reader announces inline suggestion content immediately.
	 */
	screenReaderAnnounceInlineSuggestion?: boolean;
	/**
	 * The `tabindex` property of the editor's textarea
	 */
	tabIndex?: number;
	/**
	 * Render vertical lines at the specified columns.
	 * Defaults to empty array.
	 */
	rulers?: (number | IRulerOption)[];
	/**
	 * Locales used for segmenting lines into words when doing word related navigations or operations.
	 *
	 * Specify the BCP 47 language tag of the word you wish to recognize (e.g., ja, zh-CN, zh-Hant-TW, etc.).
	 * Defaults to empty array
	 */
	wordSegmenterLocales?: string | string[];
	/**
	 * A string containing the word separators used when doing word navigation.
	 * Defaults to `~!@#$%^&*()-=+[{]}\\|;:\'",.<>/?
	 */
	wordSeparators?: string;
	/**
	 * Enable Linux primary clipboard.
	 * Defaults to true.
	 */
	selectionClipboard?: boolean;
	/**
	 * Control the rendering of line numbers.
	 * If it is a function, it will be invoked when rendering a line number and the return value will be rendered.
	 * Otherwise, if it is a truthy, line numbers will be rendered normally (equivalent of using an identity function).
	 * Otherwise, line numbers will not be rendered.
	 * Defaults to `on`.
	 */
	lineNumbers?: LineNumbersType;
	/**
	 * Controls the minimal number of visible leading and trailing lines surrounding the cursor.
	 * Defaults to 0.
	*/
	cursorSurroundingLines?: number;
	/**
	 * Controls when `cursorSurroundingLines` should be enforced
	 * Defaults to `default`, `cursorSurroundingLines` is not enforced when cursor position is changed
	 * by mouse.
	*/
	cursorSurroundingLinesStyle?: 'default' | 'all';
	/**
	 * Render last line number when the file ends with a newline.
	 * Defaults to 'on' for Windows and macOS and 'dimmed' for Linux.
	*/
	renderFinalNewline?: 'on' | 'off' | 'dimmed';
	/**
	 * Remove unusual line terminators like LINE SEPARATOR (LS), PARAGRAPH SEPARATOR (PS).
	 * Defaults to 'prompt'.
	 */
	unusualLineTerminators?: 'auto' | 'off' | 'prompt';
	/**
	 * Should the corresponding line be selected when clicking on the line number?
	 * Defaults to true.
	 */
	selectOnLineNumbers?: boolean;
	/**
	 * Control the width of line numbers, by reserving horizontal space for rendering at least an amount of digits.
	 * Defaults to 5.
	 */
	lineNumbersMinChars?: number;
	/**
	 * Enable the rendering of the glyph margin.
	 * Defaults to true in vscode and to false in monaco-editor.
	 */
	glyphMargin?: boolean;
	/**
	 * The width reserved for line decorations (in px).
	 * Line decorations are placed between line numbers and the editor content.
	 * You can pass in a string in the format floating point followed by "ch". e.g. 1.3ch.
	 * Defaults to 10.
	 */
	lineDecorationsWidth?: number | string;
	/**
	 * When revealing the cursor, a virtual padding (px) is added to the cursor, turning it into a rectangle.
	 * This virtual padding ensures that the cursor gets revealed before hitting the edge of the viewport.
	 * Defaults to 30 (px).
	 */
	revealHorizontalRightPadding?: number;
	/**
	 * Render the editor selection with rounded borders.
	 * Defaults to true.
	 */
	roundedSelection?: boolean;
	/**
	 * Class name to be added to the editor.
	 */
	extraEditorClassName?: string;
	/**
	 * Should the editor be read only. See also `domReadOnly`.
	 * Defaults to false.
	 */
	readOnly?: boolean;
	/**
	 * The message to display when the editor is readonly.
	 */
	readOnlyMessage?: IMarkdownString;
	/**
	 * Should the textarea used for input use the DOM `readonly` attribute.
	 * Defaults to false.
	 */
	domReadOnly?: boolean;
	/**
	 * Enable linked editing.
	 * Defaults to false.
	 */
	linkedEditing?: boolean;
	/**
	 * deprecated, use linkedEditing instead
	 */
	renameOnType?: boolean;
	/**
	 * Should the editor render validation decorations.
	 * Defaults to editable.
	 */
	renderValidationDecorations?: 'editable' | 'on' | 'off';
	/**
	 * Control the behavior and rendering of the scrollbars.
	 */
	scrollbar?: IEditorScrollbarOptions;
	/**
	 * Control the behavior of sticky scroll options
	 */
	stickyScroll?: IEditorStickyScrollOptions;
	/**
	 * Control the behavior and rendering of the minimap.
	 */
	minimap?: IEditorMinimapOptions;
	/**
	 * Control the behavior of the find widget.
	 */
	find?: IEditorFindOptions;
	/**
	 * Display overflow widgets as `fixed`.
	 * Defaults to `false`.
	 */
	fixedOverflowWidgets?: boolean;
	/**
	 * The number of vertical lanes the overview ruler should render.
	 * Defaults to 3.
	 */
	overviewRulerLanes?: number;
	/**
	 * Controls if a border should be drawn around the overview ruler.
	 * Defaults to `true`.
	 */
	overviewRulerBorder?: boolean;
	/**
	 * Control the cursor animation style, possible values are 'blink', 'smooth', 'phase', 'expand' and 'solid'.
	 * Defaults to 'blink'.
	 */
	cursorBlinking?: 'blink' | 'smooth' | 'phase' | 'expand' | 'solid';
	/**
	 * Zoom the font in the editor when using the mouse wheel in combination with holding Ctrl.
	 * Defaults to false.
	 */
	mouseWheelZoom?: boolean;
	/**
	 * Control the mouse pointer style, either 'text' or 'default' or 'copy'
	 * Defaults to 'text'
	 */
	mouseStyle?: 'text' | 'default' | 'copy';
	/**
	 * Enable smooth caret animation.
	 * Defaults to 'off'.
	 */
	cursorSmoothCaretAnimation?: 'off' | 'explicit' | 'on';
	/**
	 * Control the cursor style in insert mode.
	 * Defaults to 'line'.
	 */
	cursorStyle?: 'line' | 'block' | 'underline' | 'line-thin' | 'block-outline' | 'underline-thin';
	/**
	 * Control the cursor style in overtype mode.
	 * Defaults to 'block'.
	 */
	overtypeCursorStyle?: 'line' | 'block' | 'underline' | 'line-thin' | 'block-outline' | 'underline-thin';
	/**
	 *  Controls whether paste in overtype mode should overwrite or insert.
	 */
	overtypeOnPaste?: boolean;
	/**
	 * Control the width of the cursor when cursorStyle is set to 'line'
	 */
	cursorWidth?: number;
	/**
	 * Enable font ligatures.
	 * Defaults to false.
	 */
	fontLigatures?: boolean | string;
	/**
	 * Enable font variations.
	 * Defaults to false.
	 */
	fontVariations?: boolean | string;
	/**
	 * Controls whether to use default color decorations or not using the default document color provider
	 */
	defaultColorDecorators?: 'auto' | 'always' | 'never';
	/**
	 * Disable the use of `transform: translate3d(0px, 0px, 0px)` for the editor margin and lines layers.
	 * The usage of `transform: translate3d(0px, 0px, 0px)` acts as a hint for browsers to create an extra layer.
	 * Defaults to false.
	 */
	disableLayerHinting?: boolean;
	/**
	 * Disable the optimizations for monospace fonts.
	 * Defaults to false.
	 */
	disableMonospaceOptimizations?: boolean;
	/**
	 * Should the cursor be hidden in the overview ruler.
	 * Defaults to false.
	 */
	hideCursorInOverviewRuler?: boolean;
	/**
	 * Enable that scrolling can go one screen size after the last line.
	 * Defaults to true.
	 */
	scrollBeyondLastLine?: boolean;
	/**
	 * Enable that scrolling can go beyond the last column by a number of columns.
	 * Defaults to 5.
	 */
	scrollBeyondLastColumn?: number;
	/**
	 * Enable that the editor animates scrolling to a position.
	 * Defaults to false.
	 */
	smoothScrolling?: boolean;
	/**
	 * Enable that the editor will install a ResizeObserver to check if its container dom node size has changed.
	 * Defaults to false.
	 */
	automaticLayout?: boolean;
	/**
	 * Control the wrapping of the editor.
	 * When `wordWrap` = "off", the lines will never wrap.
	 * When `wordWrap` = "on", the lines will wrap at the viewport width.
	 * When `wordWrap` = "wordWrapColumn", the lines will wrap at `wordWrapColumn`.
	 * When `wordWrap` = "bounded", the lines will wrap at min(viewport width, wordWrapColumn).
	 * Defaults to "off".
	 */
	wordWrap?: 'off' | 'on' | 'wordWrapColumn' | 'bounded';
	/**
	 * Override the `wordWrap` setting.
	 */
	wordWrapOverride1?: 'off' | 'on' | 'inherit';
	/**
	 * Override the `wordWrapOverride1` setting.
	 */
	wordWrapOverride2?: 'off' | 'on' | 'inherit';
	/**
	 * Control the wrapping of the editor.
	 * When `wordWrap` = "off", the lines will never wrap.
	 * When `wordWrap` = "on", the lines will wrap at the viewport width.
	 * When `wordWrap` = "wordWrapColumn", the lines will wrap at `wordWrapColumn`.
	 * When `wordWrap` = "bounded", the lines will wrap at min(viewport width, wordWrapColumn).
	 * Defaults to 80.
	 */
	wordWrapColumn?: number;
	/**
	 * Control indentation of wrapped lines. Can be: 'none', 'same', 'indent' or 'deepIndent'.
	 * Defaults to 'same' in vscode and to 'none' in monaco-editor.
	 */
	wrappingIndent?: 'none' | 'same' | 'indent' | 'deepIndent';
	/**
	 * Controls the wrapping strategy to use.
	 * Defaults to 'simple'.
	 */
	wrappingStrategy?: 'simple' | 'advanced';
	/**
	 * Configure word wrapping characters. A break will be introduced before these characters.
	 */
	wordWrapBreakBeforeCharacters?: string;
	/**
	 * Configure word wrapping characters. A break will be introduced after these characters.
	 */
	wordWrapBreakAfterCharacters?: string;
	/**
	 * Sets whether line breaks appear wherever the text would otherwise overflow its content box.
	 * When wordBreak = 'normal', Use the default line break rule.
	 * When wordBreak = 'keepAll', Word breaks should not be used for Chinese/Japanese/Korean (CJK) text. Non-CJK text behavior is the same as for normal.
	 */
	wordBreak?: 'normal' | 'keepAll';
	/**
	 * Performance guard: Stop rendering a line after x characters.
	 * Defaults to 10000.
	 * Use -1 to never stop rendering
	 */
	stopRenderingLineAfter?: number;
	/**
	 * Configure the editor's hover.
	 */
	hover?: IEditorHoverOptions;
	/**
	 * Enable detecting links and making them clickable.
	 * Defaults to true.
	 */
	links?: boolean;
	/**
	 * Enable inline color decorators and color picker rendering.
	 */
	colorDecorators?: boolean;
	/**
	 * Controls what is the condition to spawn a color picker from a color dectorator
	 */
	colorDecoratorsActivatedOn?: 'clickAndHover' | 'click' | 'hover';
	/**
	 * Controls the max number of color decorators that can be rendered in an editor at once.
	 */
	colorDecoratorsLimit?: number;
	/**
	 * Control the behaviour of comments in the editor.
	 */
	comments?: IEditorCommentsOptions;
	/**
	 * Enable custom contextmenu.
	 * Defaults to true.
	 */
	contextmenu?: boolean;
	/**
	 * A multiplier to be used on the `deltaX` and `deltaY` of mouse wheel scroll events.
	 * Defaults to 1.
	 */
	mouseWheelScrollSensitivity?: number;
	/**
	 * FastScrolling mulitplier speed when pressing `Alt`
	 * Defaults to 5.
	 */
	fastScrollSensitivity?: number;
	/**
	 * Enable that the editor scrolls only the predominant axis. Prevents horizontal drift when scrolling vertically on a trackpad.
	 * Defaults to true.
	 */
	scrollPredominantAxis?: boolean;
	/**
	 * Enable that the selection with the mouse and keys is doing column selection.
	 * Defaults to false.
	 */
	columnSelection?: boolean;
	/**
	 * The modifier to be used to add multiple cursors with the mouse.
	 * Defaults to 'alt'
	 */
	multiCursorModifier?: 'ctrlCmd' | 'alt';
	/**
	 * Merge overlapping selections.
	 * Defaults to true
	 */
	multiCursorMergeOverlapping?: boolean;
	/**
	 * Configure the behaviour when pasting a text with the line count equal to the cursor count.
	 * Defaults to 'spread'.
	 */
	multiCursorPaste?: 'spread' | 'full';
	/**
	 * Controls the max number of text cursors that can be in an active editor at once.
	 */
	multiCursorLimit?: number;
	/**
	 * Configure the editor's accessibility support.
	 * Defaults to 'auto'. It is best to leave this to 'auto'.
	 */
	accessibilitySupport?: 'auto' | 'off' | 'on';
	/**
	 * Controls the number of lines in the editor that can be read out by a screen reader
	 */
	accessibilityPageSize?: number;
	/**
	 * Suggest options.
	 */
	suggest?: ISuggestOptions;
	inlineSuggest?: IInlineSuggestOptions;
	/**
	 * Smart select options.
	 */
	smartSelect?: ISmartSelectOptions;
	/**
	 *
	 */
	gotoLocation?: IGotoLocationOptions;
	/**
	 * Enable quick suggestions (shadow suggestions)
	 * Defaults to true.
	 */
	quickSuggestions?: boolean | IQuickSuggestionsOptions;
	/**
	 * Quick suggestions show delay (in ms)
	 * Defaults to 10 (ms)
	 */
	quickSuggestionsDelay?: number;
	/**
	 * Controls the spacing around the editor.
	 */
	padding?: IEditorPaddingOptions;
	/**
	 * Parameter hint options.
	 */
	parameterHints?: IEditorParameterHintOptions;
	/**
	 * Options for auto closing brackets.
	 * Defaults to language defined behavior.
	 */
	autoClosingBrackets?: EditorAutoClosingStrategy;
	/**
	 * Options for auto closing comments.
	 * Defaults to language defined behavior.
	 */
	autoClosingComments?: EditorAutoClosingStrategy;
	/**
	 * Options for auto closing quotes.
	 * Defaults to language defined behavior.
	 */
	autoClosingQuotes?: EditorAutoClosingStrategy;
	/**
	 * Options for pressing backspace near quotes or bracket pairs.
	 */
	autoClosingDelete?: EditorAutoClosingEditStrategy;
	/**
	 * Options for typing over closing quotes or brackets.
	 */
	autoClosingOvertype?: EditorAutoClosingEditStrategy;
	/**
	 * Options for auto surrounding.
	 * Defaults to always allowing auto surrounding.
	 */
	autoSurround?: EditorAutoSurroundStrategy;
	/**
	 * Controls whether the editor should automatically adjust the indentation when users type, paste, move or indent lines.
	 * Defaults to advanced.
	 */
	autoIndent?: 'none' | 'keep' | 'brackets' | 'advanced' | 'full';
	/**
	 * Emulate selection behaviour of tab characters when using spaces for indentation.
	 * This means selection will stick to tab stops.
	 */
	stickyTabStops?: boolean;
	/**
	 * Enable format on type.
	 * Defaults to false.
	 */
	formatOnType?: boolean;
	/**
	 * Enable format on paste.
	 * Defaults to false.
	 */
	formatOnPaste?: boolean;
	/**
	 * Controls if the editor should allow to move selections via drag and drop.
	 * Defaults to false.
	 */
	dragAndDrop?: boolean;
	/**
	 * Enable the suggestion box to pop-up on trigger characters.
	 * Defaults to true.
	 */
	suggestOnTriggerCharacters?: boolean;
	/**
	 * Accept suggestions on ENTER.
	 * Defaults to 'on'.
	 */
	acceptSuggestionOnEnter?: 'on' | 'smart' | 'off';
	/**
	 * Accept suggestions on provider defined characters.
	 * Defaults to true.
	 */
	acceptSuggestionOnCommitCharacter?: boolean;
	/**
	 * Enable snippet suggestions. Default to 'true'.
	 */
	snippetSuggestions?: 'top' | 'bottom' | 'inline' | 'none';
	/**
	 * Copying without a selection copies the current line.
	 */
	emptySelectionClipboard?: boolean;
	/**
	 * Syntax highlighting is copied.
	 */
	copyWithSyntaxHighlighting?: boolean;
	/**
	 * The history mode for suggestions.
	 */
	suggestSelection?: 'first' | 'recentlyUsed' | 'recentlyUsedByPrefix';
	/**
	 * The font size for the suggest widget.
	 * Defaults to the editor font size.
	 */
	suggestFontSize?: number;
	/**
	 * The line height for the suggest widget.
	 * Defaults to the editor line height.
	 */
	suggestLineHeight?: number;
	/**
	 * Enable tab completion.
	 */
	tabCompletion?: 'on' | 'off' | 'onlySnippets';
	/**
	 * Enable selection highlight.
	 * Defaults to true.
	 */
	selectionHighlight?: boolean;
	/**
	 * Enable semantic occurrences highlight.
	 * Defaults to 'singleFile'.
	 * 'off' disables occurrence highlighting
	 * 'singleFile' triggers occurrence highlighting in the current document
	 * 'multiFile'  triggers occurrence highlighting across valid open documents
	 */
	occurrencesHighlight?: 'off' | 'singleFile' | 'multiFile';
	/**
	 * Controls delay for occurrences highlighting
	 * Defaults to 250.
	 * Minimum value is 0
	 * Maximum value is 2000
	 */
	occurrencesHighlightDelay?: number;
	/**
	 * Show code lens
	 * Defaults to true.
	 */
	codeLens?: boolean;
	/**
	 * Code lens font family. Defaults to editor font family.
	 */
	codeLensFontFamily?: string;
	/**
	 * Code lens font size. Default to 90% of the editor font size
	 */
	codeLensFontSize?: number;
	/**
	 * Control the behavior and rendering of the code action lightbulb.
	 */
	lightbulb?: IEditorLightbulbOptions;
	/**
	 * Timeout for running code actions on save.
	 */
	codeActionsOnSaveTimeout?: number;
	/**
	 * Enable code folding.
	 * Defaults to true.
	 */
	folding?: boolean;
	/**
	 * Selects the folding strategy. 'auto' uses the strategies contributed for the current document, 'indentation' uses the indentation based folding strategy.
	 * Defaults to 'auto'.
	 */
	foldingStrategy?: 'auto' | 'indentation';
	/**
	 * Enable highlight for folded regions.
	 * Defaults to true.
	 */
	foldingHighlight?: boolean;
	/**
	 * Auto fold imports folding regions.
	 * Defaults to true.
	 */
	foldingImportsByDefault?: boolean;
	/**
	 * Maximum number of foldable regions.
	 * Defaults to 5000.
	 */
	foldingMaximumRegions?: number;
	/**
	 * Controls whether the fold actions in the gutter stay always visible or hide unless the mouse is over the gutter.
	 * Defaults to 'mouseover'.
	 */
	showFoldingControls?: 'always' | 'never' | 'mouseover';
	/**
	 * Controls whether clicking on the empty content after a folded line will unfold the line.
	 * Defaults to false.
	 */
	unfoldOnClickAfterEndOfLine?: boolean;
	/**
	 * Enable highlighting of matching brackets.
	 * Defaults to 'always'.
	 */
	matchBrackets?: 'never' | 'near' | 'always';
	/**
	 * Enable experimental rendering using WebGPU.
	 * Defaults to 'off'.
	 */
	experimentalGpuAcceleration?: 'on' | 'off';
	/**
	 * Enable experimental whitespace rendering.
	 * Defaults to 'svg'.
	 */
	experimentalWhitespaceRendering?: 'svg' | 'font' | 'off';
	/**
	 * Enable rendering of whitespace.
	 * Defaults to 'selection'.
	 */
	renderWhitespace?: 'none' | 'boundary' | 'selection' | 'trailing' | 'all';
	/**
	 * Enable rendering of control characters.
	 * Defaults to true.
	 */
	renderControlCharacters?: boolean;
	/**
	 * Enable rendering of current line highlight.
	 * Defaults to all.
	 */
	renderLineHighlight?: 'none' | 'gutter' | 'line' | 'all';
	/**
	 * Control if the current line highlight should be rendered only the editor is focused.
	 * Defaults to false.
	 */
	renderLineHighlightOnlyWhenFocus?: boolean;
	/**
	 * Inserting and deleting whitespace follows tab stops.
	 */
	useTabStops?: boolean;
	/**
	 * The font family
	 */
	fontFamily?: string;
	/**
	 * The font weight
	 */
	fontWeight?: string;
	/**
	 * The font size
	 */
	fontSize?: number;
	/**
	 * The line height
	 */
	lineHeight?: number;
	/**
	 * The letter spacing
	 */
	letterSpacing?: number;
	/**
	 * Controls fading out of unused variables.
	 */
	showUnused?: boolean;
	/**
	 * Controls whether to focus the inline editor in the peek widget by default.
	 * Defaults to false.
	 */
	peekWidgetDefaultFocus?: 'tree' | 'editor';

	/**
	 * Sets a placeholder for the editor.
	 * If set, the placeholder is shown if the editor is empty.
	*/
	placeholder?: string | undefined;

	/**
	 * Controls whether the definition link opens element in the peek widget.
	 * Defaults to false.
	 */
	definitionLinkOpensInPeek?: boolean;
	/**
	 * Controls strikethrough deprecated variables.
	 */
	showDeprecated?: boolean;
	/**
	 * Controls whether suggestions allow matches in the middle of the word instead of only at the beginning
	 */
	matchOnWordStartOnly?: boolean;
	/**
	 * Control the behavior and rendering of the inline hints.
	 */
	inlayHints?: IEditorInlayHintsOptions;
	/**
	 * Control if the editor should use shadow DOM.
	 */
	useShadowDOM?: boolean;
	/**
	 * Controls the behavior of editor guides.
	*/
	guides?: IGuidesOptions;

	/**
	 * Controls the behavior of the unicode highlight feature
	 * (by default, ambiguous and invisible characters are highlighted).
	 */
	unicodeHighlight?: IUnicodeHighlightOptions;

	/**
	 * Configures bracket pair colorization (disabled by default).
	*/
	bracketPairColorization?: IBracketPairColorizationOptions;

	/**
	 * Controls dropping into the editor from an external source.
	 *
	 * When enabled, this shows a preview of the drop location and triggers an `onDropIntoEditor` event.
	 */
	dropIntoEditor?: IDropIntoEditorOptions;

	/**
	 * Sets whether the new experimental edit context should be used instead of the text area.
	 */
	experimentalEditContextEnabled?: boolean;

	/**
	 * Controls support for changing how content is pasted into the editor.
	 */
	pasteAs?: IPasteAsOptions;

	/**
	 * Controls whether the editor / terminal receives tabs or defers them to the workbench for navigation.
	 */
	tabFocusMode?: boolean;

	/**
	 * Controls whether the accessibility hint should be provided to screen reader users when an inline completion is shown.
	 */
	inlineCompletionsAccessibilityVerbose?: boolean;
}

/**
 * @internal
 * The width of the minimap gutter, in pixels.
 */
export const MINIMAP_GUTTER_WIDTH = 8;

export interface IDiffEditorBaseOptions {
	/**
	 * Allow the user to resize the diff editor split view.
	 * Defaults to true.
	 */
	enableSplitViewResizing?: boolean;

	/**
	 * The default ratio when rendering side-by-side editors.
	 * Must be a number between 0 and 1, min sizes apply.
	 * Defaults to 0.5
	 */
	splitViewDefaultRatio?: number;

	/**
	 * Render the differences in two side-by-side editors.
	 * Defaults to true.
	 */
	renderSideBySide?: boolean;

	/**
	 * When `renderSideBySide` is enabled, `useInlineViewWhenSpaceIsLimited` is set,
	 * and the diff editor has a width less than `renderSideBySideInlineBreakpoint`, the inline view is used.
	 */
	renderSideBySideInlineBreakpoint?: number | undefined;

	/**
	 * When `renderSideBySide` is enabled, `useInlineViewWhenSpaceIsLimited` is set,
	 * and the diff editor has a width less than `renderSideBySideInlineBreakpoint`, the inline view is used.
	 */
	useInlineViewWhenSpaceIsLimited?: boolean;

	/**
	 * If set, the diff editor is optimized for small views.
	 * Defaults to `false`.
	*/
	compactMode?: boolean;

	/**
	 * Timeout in milliseconds after which diff computation is cancelled.
	 * Defaults to 5000.
	 */
	maxComputationTime?: number;

	/**
	 * Maximum supported file size in MB.
	 * Defaults to 50.
	 */
	maxFileSize?: number;

	/**
	 * Compute the diff by ignoring leading/trailing whitespace
	 * Defaults to true.
	 */
	ignoreTrimWhitespace?: boolean;

	/**
	 * Render +/- indicators for added/deleted changes.
	 * Defaults to true.
	 */
	renderIndicators?: boolean;

	/**
	 * Shows icons in the glyph margin to revert changes.
	 * Default to true.
	 */
	renderMarginRevertIcon?: boolean;

	/**
	 * Indicates if the gutter menu should be rendered.
	*/
	renderGutterMenu?: boolean;

	/**
	 * Original model should be editable?
	 * Defaults to false.
	 */
	originalEditable?: boolean;

	/**
	 * Should the diff editor enable code lens?
	 * Defaults to false.
	 */
	diffCodeLens?: boolean;

	/**
	 * Is the diff editor should render overview ruler
	 * Defaults to true
	 */
	renderOverviewRuler?: boolean;

	/**
	 * Control the wrapping of the diff editor.
	 */
	diffWordWrap?: 'off' | 'on' | 'inherit';

	/**
	 * Diff Algorithm
	*/
	diffAlgorithm?: 'legacy' | 'advanced';

	/**
	 * Whether the diff editor aria label should be verbose.
	 */
	accessibilityVerbose?: boolean;

	experimental?: {
		/**
		 * Defaults to false.
		 */
		showMoves?: boolean;

		showEmptyDecorations?: boolean;

		/**
		 * Only applies when `renderSideBySide` is set to false.
		*/
		useTrueInlineView?: boolean;
	};

	/**
	 * Is the diff editor inside another editor
	 * Defaults to false
	 */
	isInEmbeddedEditor?: boolean;

	/**
	 * If the diff editor should only show the difference review mode.
	 */
	onlyShowAccessibleDiffViewer?: boolean;

	hideUnchangedRegions?: {
		enabled?: boolean;
		revealLineCount?: number;
		minimumLineCount?: number;
		contextLineCount?: number;
	};
}

/**
 * Configuration options for the diff editor.
 */
export interface IDiffEditorOptions extends IEditorOptions, IDiffEditorBaseOptions {
}

/**
 * @internal
 */
export type ValidDiffEditorBaseOptions = Readonly<Required<IDiffEditorBaseOptions>>;

//#endregion

/**
 * An event describing that the configuration of the editor has changed.
 */
export class ConfigurationChangedEvent {
	private readonly _values: boolean[];
	/**
	 * @internal
	 */
	constructor(values: boolean[]) {
		this._values = values;
	}
	public hasChanged(id: EditorOption): boolean {
		return this._values[id];
	}
}

/**
 * All computed editor options.
 */
export interface IComputedEditorOptions {
	get<T extends EditorOption>(id: T): FindComputedEditorOptionValueById<T>;
}

//#region IEditorOption

/**
 * @internal
 */
export interface IEnvironmentalOptions {
	readonly memory: ComputeOptionsMemory | null;
	readonly outerWidth: number;
	readonly outerHeight: number;
	readonly fontInfo: FontInfo;
	readonly extraEditorClassName: string;
	readonly isDominatedByLongLines: boolean;
	readonly viewLineCount: number;
	readonly lineNumbersDigitCount: number;
	readonly emptySelectionClipboard: boolean;
	readonly pixelRatio: number;
	readonly tabFocusMode: boolean;
	readonly inputMode: 'insert' | 'overtype';
	readonly accessibilitySupport: AccessibilitySupport;
	readonly glyphMarginDecorationLaneCount: number;
}

/**
 * @internal
 */
export class ComputeOptionsMemory {

	public stableMinimapLayoutInput: IMinimapLayoutInput | null;
	public stableFitMaxMinimapScale: number;
	public stableFitRemainingWidth: number;

	constructor() {
		this.stableMinimapLayoutInput = null;
		this.stableFitMaxMinimapScale = 0;
		this.stableFitRemainingWidth = 0;
	}
}

export interface IEditorOption<K extends EditorOption, V> {
	readonly id: K;
	readonly name: string;
	defaultValue: V;
	/**
	 * @internal
	 */
	readonly schema: IConfigurationPropertySchema | { [path: string]: IConfigurationPropertySchema } | undefined;
	/**
	 * @internal
	 */
	validate(input: any): V;
	/**
	 * @internal
	 */
	compute(env: IEnvironmentalOptions, options: IComputedEditorOptions, value: V): V;

	/**
	 * Might modify `value`.
	*/
	applyUpdate(value: V | undefined, update: V): ApplyUpdateResult<V>;
}

/**
 * @internal
 */
type PossibleKeyName0<V> = { [K in keyof IEditorOptions]: IEditorOptions[K] extends V | undefined ? K : never }[keyof IEditorOptions];
/**
 * @internal
 */
type PossibleKeyName<V> = NonNullable<PossibleKeyName0<V>>;

/**
 * @internal
 */
abstract class BaseEditorOption<K extends EditorOption, T, V> implements IEditorOption<K, V> {

	public readonly id: K;
	public readonly name: string;
	public readonly defaultValue: V;
	public readonly schema: IConfigurationPropertySchema | { [path: string]: IConfigurationPropertySchema } | undefined;

	constructor(id: K, name: PossibleKeyName<T>, defaultValue: V, schema?: IConfigurationPropertySchema | { [path: string]: IConfigurationPropertySchema }) {
		this.id = id;
		this.name = name;
		this.defaultValue = defaultValue;
		this.schema = schema;
	}

	public applyUpdate(value: V | undefined, update: V): ApplyUpdateResult<V> {
		return applyUpdate(value, update);
	}

	public abstract validate(input: any): V;

	public compute(env: IEnvironmentalOptions, options: IComputedEditorOptions, value: V): V {
		return value;
	}
}

export class ApplyUpdateResult<T> {
	constructor(
		public readonly newValue: T,
		public readonly didChange: boolean
	) { }
}

function applyUpdate<T>(value: T | undefined, update: T): ApplyUpdateResult<T> {
	if (typeof value !== 'object' || typeof update !== 'object' || !value || !update) {
		return new ApplyUpdateResult(update, value !== update);
	}
	if (Array.isArray(value) || Array.isArray(update)) {
		const arrayEquals = Array.isArray(value) && Array.isArray(update) && arrays.equals(value, update);
		return new ApplyUpdateResult(update, !arrayEquals);
	}
	let didChange = false;
	for (const key in update) {
		if ((update as T & object).hasOwnProperty(key)) {
			const result = applyUpdate(value[key], update[key]);
			if (result.didChange) {
				value[key] = result.newValue;
				didChange = true;
			}
		}
	}
	return new ApplyUpdateResult(value, didChange);
}

/**
 * @internal
 */
abstract class ComputedEditorOption<K extends EditorOption, V> implements IEditorOption<K, V> {

	public readonly id: K;
	public readonly name: '_never_';
	public readonly defaultValue: V;
	public readonly schema: IConfigurationPropertySchema | undefined = undefined;

	constructor(id: K) {
		this.id = id;
		this.name = '_never_';
		this.defaultValue = <any>undefined;
	}

	public applyUpdate(value: V | undefined, update: V): ApplyUpdateResult<V> {
		return applyUpdate(value, update);
	}

	public validate(input: any): V {
		return this.defaultValue;
	}

	public abstract compute(env: IEnvironmentalOptions, options: IComputedEditorOptions, value: V): V;
}

class SimpleEditorOption<K extends EditorOption, V> implements IEditorOption<K, V> {

	public readonly id: K;
	public readonly name: PossibleKeyName<V>;
	public readonly defaultValue: V;
	public readonly schema: IConfigurationPropertySchema | undefined;

	constructor(id: K, name: PossibleKeyName<V>, defaultValue: V, schema?: IConfigurationPropertySchema) {
		this.id = id;
		this.name = name;
		this.defaultValue = defaultValue;
		this.schema = schema;
	}

	public applyUpdate(value: V | undefined, update: V): ApplyUpdateResult<V> {
		return applyUpdate(value, update);
	}

	public validate(input: any): V {
		if (typeof input === 'undefined') {
			return this.defaultValue;
		}
		return input as any;
	}

	public compute(env: IEnvironmentalOptions, options: IComputedEditorOptions, value: V): V {
		return value;
	}
}

/**
 * @internal
 */
export function boolean(value: any, defaultValue: boolean): boolean {
	if (typeof value === 'undefined') {
		return defaultValue;
	}
	if (value === 'false') {
		// treat the string 'false' as false
		return false;
	}
	return Boolean(value);
}

class EditorBooleanOption<K extends EditorOption> extends SimpleEditorOption<K, boolean> {

	constructor(id: K, name: PossibleKeyName<boolean>, defaultValue: boolean, schema: IConfigurationPropertySchema | undefined = undefined) {
		if (typeof schema !== 'undefined') {
			schema.type = 'boolean';
			schema.default = defaultValue;
		}
		super(id, name, defaultValue, schema);
	}

	public override validate(input: any): boolean {
		return boolean(input, this.defaultValue);
	}
}

/**
 * @internal
 */
export function clampedInt<T>(value: any, defaultValue: T, minimum: number, maximum: number): number | T {
	if (typeof value === 'undefined') {
		return defaultValue;
	}
	let r = parseInt(value, 10);
	if (isNaN(r)) {
		return defaultValue;
	}
	r = Math.max(minimum, r);
	r = Math.min(maximum, r);
	return r | 0;
}

class EditorIntOption<K extends EditorOption> extends SimpleEditorOption<K, number> {

	public static clampedInt<T>(value: any, defaultValue: T, minimum: number, maximum: number): number | T {
		return clampedInt(value, defaultValue, minimum, maximum);
	}

	public readonly minimum: number;
	public readonly maximum: number;

	constructor(id: K, name: PossibleKeyName<number>, defaultValue: number, minimum: number, maximum: number, schema: IConfigurationPropertySchema | undefined = undefined) {
		if (typeof schema !== 'undefined') {
			schema.type = 'integer';
			schema.default = defaultValue;
			schema.minimum = minimum;
			schema.maximum = maximum;
		}
		super(id, name, defaultValue, schema);
		this.minimum = minimum;
		this.maximum = maximum;
	}

	public override validate(input: any): number {
		return EditorIntOption.clampedInt(input, this.defaultValue, this.minimum, this.maximum);
	}
}
/**
 * @internal
 */
export function clampedFloat<T extends number>(value: any, defaultValue: T, minimum: number, maximum: number): number | T {
	if (typeof value === 'undefined') {
		return defaultValue;
	}
	const r = EditorFloatOption.float(value, defaultValue);
	return EditorFloatOption.clamp(r, minimum, maximum);
}

class EditorFloatOption<K extends EditorOption> extends SimpleEditorOption<K, number> {

	public static clamp(n: number, min: number, max: number): number {
		if (n < min) {
			return min;
		}
		if (n > max) {
			return max;
		}
		return n;
	}

	public static float(value: any, defaultValue: number): number {
		if (typeof value === 'number') {
			return value;
		}
		if (typeof value === 'undefined') {
			return defaultValue;
		}
		const r = parseFloat(value);
		return (isNaN(r) ? defaultValue : r);
	}

	public readonly validationFn: (value: number) => number;

	constructor(id: K, name: PossibleKeyName<number>, defaultValue: number, validationFn: (value: number) => number, schema?: IConfigurationPropertySchema) {
		if (typeof schema !== 'undefined') {
			schema.type = 'number';
			schema.default = defaultValue;
		}
		super(id, name, defaultValue, schema);
		this.validationFn = validationFn;
	}

	public override validate(input: any): number {
		return this.validationFn(EditorFloatOption.float(input, this.defaultValue));
	}
}

class EditorStringOption<K extends EditorOption> extends SimpleEditorOption<K, string> {

	public static string(value: any, defaultValue: string): string {
		if (typeof value !== 'string') {
			return defaultValue;
		}
		return value;
	}

	constructor(id: K, name: PossibleKeyName<string>, defaultValue: string, schema: IConfigurationPropertySchema | undefined = undefined) {
		if (typeof schema !== 'undefined') {
			schema.type = 'string';
			schema.default = defaultValue;
		}
		super(id, name, defaultValue, schema);
	}

	public override validate(input: any): string {
		return EditorStringOption.string(input, this.defaultValue);
	}
}

/**
 * @internal
 */
export function stringSet<T>(value: T | undefined, defaultValue: T, allowedValues: ReadonlyArray<T>, renamedValues?: Record<string, T>): T {
	if (typeof value !== 'string') {
		return defaultValue;
	}
	if (renamedValues && value in renamedValues) {
		return renamedValues[value];
	}
	if (allowedValues.indexOf(value) === -1) {
		return defaultValue;
	}
	return value;
}

class EditorStringEnumOption<K extends EditorOption, V extends string> extends SimpleEditorOption<K, V> {

	private readonly _allowedValues: ReadonlyArray<V>;

	constructor(id: K, name: PossibleKeyName<V>, defaultValue: V, allowedValues: ReadonlyArray<V>, schema: IConfigurationPropertySchema | undefined = undefined) {
		if (typeof schema !== 'undefined') {
			schema.type = 'string';
			schema.enum = <any>allowedValues;
			schema.default = defaultValue;
		}
		super(id, name, defaultValue, schema);
		this._allowedValues = allowedValues;
	}

	public override validate(input: any): V {
		return stringSet<V>(input, this.defaultValue, this._allowedValues);
	}
}

class EditorEnumOption<K extends EditorOption, T extends string, V> extends BaseEditorOption<K, T, V> {

	private readonly _allowedValues: T[];
	private readonly _convert: (value: T) => V;

	constructor(id: K, name: PossibleKeyName<T>, defaultValue: V, defaultStringValue: string, allowedValues: T[], convert: (value: T) => V, schema: IConfigurationPropertySchema | undefined = undefined) {
		if (typeof schema !== 'undefined') {
			schema.type = 'string';
			schema.enum = allowedValues;
			schema.default = defaultStringValue;
		}
		super(id, name, defaultValue, schema);
		this._allowedValues = allowedValues;
		this._convert = convert;
	}

	public validate(input: any): V {
		if (typeof input !== 'string') {
			return this.defaultValue;
		}
		if (this._allowedValues.indexOf(<T>input) === -1) {
			return this.defaultValue;
		}
		return this._convert(<any>input);
	}
}

//#endregion

//#region autoIndent

function _autoIndentFromString(autoIndent: 'none' | 'keep' | 'brackets' | 'advanced' | 'full'): EditorAutoIndentStrategy {
	switch (autoIndent) {
		case 'none': return EditorAutoIndentStrategy.None;
		case 'keep': return EditorAutoIndentStrategy.Keep;
		case 'brackets': return EditorAutoIndentStrategy.Brackets;
		case 'advanced': return EditorAutoIndentStrategy.Advanced;
		case 'full': return EditorAutoIndentStrategy.Full;
	}
}

//#endregion

//#region accessibilitySupport

class EditorAccessibilitySupport extends BaseEditorOption<EditorOption.accessibilitySupport, 'auto' | 'off' | 'on', AccessibilitySupport> {

	constructor() {
		super(
			EditorOption.accessibilitySupport, 'accessibilitySupport', AccessibilitySupport.Unknown,
			{
				type: 'string',
				enum: ['auto', 'on', 'off'],
				enumDescriptions: [
					nls.localize('accessibilitySupport.auto', "Use platform APIs to detect when a Screen Reader is attached."),
					nls.localize('accessibilitySupport.on', "Optimize for usage with a Screen Reader."),
					nls.localize('accessibilitySupport.off', "Assume a screen reader is not attached."),
				],
				default: 'auto',
				tags: ['accessibility'],
				description: nls.localize('accessibilitySupport', "Controls if the UI should run in a mode where it is optimized for screen readers.")
			}
		);
	}

	public validate(input: any): AccessibilitySupport {
		switch (input) {
			case 'auto': return AccessibilitySupport.Unknown;
			case 'off': return AccessibilitySupport.Disabled;
			case 'on': return AccessibilitySupport.Enabled;
		}
		return this.defaultValue;
	}

	public override compute(env: IEnvironmentalOptions, options: IComputedEditorOptions, value: AccessibilitySupport): AccessibilitySupport {
		if (value === AccessibilitySupport.Unknown) {
			// The editor reads the `accessibilitySupport` from the environment
			return env.accessibilitySupport;
		}
		return value;
	}
}

//#endregion

//#region comments

/**
 * Configuration options for editor comments
 */
export interface IEditorCommentsOptions {
	/**
	 * Insert a space after the line comment token and inside the block comments tokens.
	 * Defaults to true.
	 */
	insertSpace?: boolean;
	/**
	 * Ignore empty lines when inserting line comments.
	 * Defaults to true.
	 */
	ignoreEmptyLines?: boolean;
}

/**
 * @internal
 */
export type EditorCommentsOptions = Readonly<Required<IEditorCommentsOptions>>;

class EditorComments extends BaseEditorOption<EditorOption.comments, IEditorCommentsOptions, EditorCommentsOptions> {

	constructor() {
		const defaults: EditorCommentsOptions = {
			insertSpace: true,
			ignoreEmptyLines: true,
		};
		super(
			EditorOption.comments, 'comments', defaults,
			{
				'editor.comments.insertSpace': {
					type: 'boolean',
					default: defaults.insertSpace,
					description: nls.localize('comments.insertSpace', "Controls whether a space character is inserted when commenting.")
				},
				'editor.comments.ignoreEmptyLines': {
					type: 'boolean',
					default: defaults.ignoreEmptyLines,
					description: nls.localize('comments.ignoreEmptyLines', 'Controls if empty lines should be ignored with toggle, add or remove actions for line comments.')
				},
			}
		);
	}

	public validate(_input: any): EditorCommentsOptions {
		if (!_input || typeof _input !== 'object') {
			return this.defaultValue;
		}
		const input = _input as IEditorCommentsOptions;
		return {
			insertSpace: boolean(input.insertSpace, this.defaultValue.insertSpace),
			ignoreEmptyLines: boolean(input.ignoreEmptyLines, this.defaultValue.ignoreEmptyLines),
		};
	}
}

//#endregion

//#region cursorBlinking

/**
 * The kind of animation in which the editor's cursor should be rendered.
 */
export const enum TextEditorCursorBlinkingStyle {
	/**
	 * Hidden
	 */
	Hidden = 0,
	/**
	 * Blinking
	 */
	Blink = 1,
	/**
	 * Blinking with smooth fading
	 */
	Smooth = 2,
	/**
	 * Blinking with prolonged filled state and smooth fading
	 */
	Phase = 3,
	/**
	 * Expand collapse animation on the y axis
	 */
	Expand = 4,
	/**
	 * No-Blinking
	 */
	Solid = 5
}

/**
 * @internal
 */
export function cursorBlinkingStyleFromString(cursorBlinkingStyle: 'blink' | 'smooth' | 'phase' | 'expand' | 'solid'): TextEditorCursorBlinkingStyle {
	switch (cursorBlinkingStyle) {
		case 'blink': return TextEditorCursorBlinkingStyle.Blink;
		case 'smooth': return TextEditorCursorBlinkingStyle.Smooth;
		case 'phase': return TextEditorCursorBlinkingStyle.Phase;
		case 'expand': return TextEditorCursorBlinkingStyle.Expand;
		case 'solid': return TextEditorCursorBlinkingStyle.Solid;
	}
}

//#endregion

//#region cursorStyle

/**
 * The style in which the editor's cursor should be rendered.
 */
export enum TextEditorCursorStyle {
	/**
	 * As a vertical line (sitting between two characters).
	 */
	Line = 1,
	/**
	 * As a block (sitting on top of a character).
	 */
	Block = 2,
	/**
	 * As a horizontal line (sitting under a character).
	 */
	Underline = 3,
	/**
	 * As a thin vertical line (sitting between two characters).
	 */
	LineThin = 4,
	/**
	 * As an outlined block (sitting on top of a character).
	 */
	BlockOutline = 5,
	/**
	 * As a thin horizontal line (sitting under a character).
	 */
	UnderlineThin = 6
}

/**
 * @internal
 */
export function cursorStyleToString(cursorStyle: TextEditorCursorStyle): 'line' | 'block' | 'underline' | 'line-thin' | 'block-outline' | 'underline-thin' {
	switch (cursorStyle) {
		case TextEditorCursorStyle.Line: return 'line';
		case TextEditorCursorStyle.Block: return 'block';
		case TextEditorCursorStyle.Underline: return 'underline';
		case TextEditorCursorStyle.LineThin: return 'line-thin';
		case TextEditorCursorStyle.BlockOutline: return 'block-outline';
		case TextEditorCursorStyle.UnderlineThin: return 'underline-thin';
	}
}

/**
 * @internal
 */
export function cursorStyleFromString(cursorStyle: 'line' | 'block' | 'underline' | 'line-thin' | 'block-outline' | 'underline-thin'): TextEditorCursorStyle {
	switch (cursorStyle) {
		case 'line': return TextEditorCursorStyle.Line;
		case 'block': return TextEditorCursorStyle.Block;
		case 'underline': return TextEditorCursorStyle.Underline;
		case 'line-thin': return TextEditorCursorStyle.LineThin;
		case 'block-outline': return TextEditorCursorStyle.BlockOutline;
		case 'underline-thin': return TextEditorCursorStyle.UnderlineThin;
	}
}

//#endregion

//#region editorClassName

class EditorClassName extends ComputedEditorOption<EditorOption.editorClassName, string> {

	constructor() {
		super(EditorOption.editorClassName);
	}

	public compute(env: IEnvironmentalOptions, options: IComputedEditorOptions, _: string): string {
		const classNames = ['monaco-editor'];
		if (options.get(EditorOption.extraEditorClassName)) {
			classNames.push(options.get(EditorOption.extraEditorClassName));
		}
		if (env.extraEditorClassName) {
			classNames.push(env.extraEditorClassName);
		}
		if (options.get(EditorOption.mouseStyle) === 'default') {
			classNames.push('mouse-default');
		} else if (options.get(EditorOption.mouseStyle) === 'copy') {
			classNames.push('mouse-copy');
		}

		if (options.get(EditorOption.showUnused)) {
			classNames.push('showUnused');
		}

		if (options.get(EditorOption.showDeprecated)) {
			classNames.push('showDeprecated');
		}

		return classNames.join(' ');
	}
}

//#endregion

//#region emptySelectionClipboard

class EditorEmptySelectionClipboard extends EditorBooleanOption<EditorOption.emptySelectionClipboard> {

	constructor() {
		super(
			EditorOption.emptySelectionClipboard, 'emptySelectionClipboard', true,
			{ description: nls.localize('emptySelectionClipboard', "Controls whether copying without a selection copies the current line.") }
		);
	}

	public override compute(env: IEnvironmentalOptions, options: IComputedEditorOptions, value: boolean): boolean {
		return value && env.emptySelectionClipboard;
	}
}

//#endregion

//#region find

/**
 * Configuration options for editor find widget
 */
export interface IEditorFindOptions {
	/**
	* Controls whether the cursor should move to find matches while typing.
	*/
	cursorMoveOnType?: boolean;
	/**
	 * Controls if we seed search string in the Find Widget with editor selection.
	 */
	seedSearchStringFromSelection?: 'never' | 'always' | 'selection';
	/**
	 * Controls if Find in Selection flag is turned on in the editor.
	 */
	autoFindInSelection?: 'never' | 'always' | 'multiline';
	/*
	 * Controls whether the Find Widget should add extra lines on top of the editor.
	 */
	addExtraSpaceOnTop?: boolean;
	/**
	 * @internal
	 * Controls if the Find Widget should read or modify the shared find clipboard on macOS
	 */
	globalFindClipboard?: boolean;
	/**
	 * Controls whether the search result and diff result automatically restarts from the beginning (or the end) when no further matches can be found
	 */
	loop?: boolean;
	/**
	 * @internal
	 * Controls how the find widget search history should be stored
	 */
	findHistory?: 'never' | 'workspace';
	/**
	 * @internal
	 * Controls how the find widget search history should be stored
	 */
	replaceHistory?: 'never' | 'workspace';
}

/**
 * @internal
 */
export type EditorFindOptions = Readonly<Required<IEditorFindOptions>>;

class EditorFind extends BaseEditorOption<EditorOption.find, IEditorFindOptions, EditorFindOptions> {

	constructor() {
		const defaults: EditorFindOptions = {
			cursorMoveOnType: true,
			seedSearchStringFromSelection: 'always',
			autoFindInSelection: 'never',
			globalFindClipboard: false,
			addExtraSpaceOnTop: true,
			loop: true,
			findHistory: 'workspace',
			replaceHistory: 'workspace',
		};
		super(
			EditorOption.find, 'find', defaults,
			{
				'editor.find.cursorMoveOnType': {
					type: 'boolean',
					default: defaults.cursorMoveOnType,
					description: nls.localize('find.cursorMoveOnType', "Controls whether the cursor should jump to find matches while typing.")
				},
				'editor.find.seedSearchStringFromSelection': {
					type: 'string',
					enum: ['never', 'always', 'selection'],
					default: defaults.seedSearchStringFromSelection,
					enumDescriptions: [
						nls.localize('editor.find.seedSearchStringFromSelection.never', 'Never seed search string from the editor selection.'),
						nls.localize('editor.find.seedSearchStringFromSelection.always', 'Always seed search string from the editor selection, including word at cursor position.'),
						nls.localize('editor.find.seedSearchStringFromSelection.selection', 'Only seed search string from the editor selection.')
					],
					description: nls.localize('find.seedSearchStringFromSelection', "Controls whether the search string in the Find Widget is seeded from the editor selection.")
				},
				'editor.find.autoFindInSelection': {
					type: 'string',
					enum: ['never', 'always', 'multiline'],
					default: defaults.autoFindInSelection,
					enumDescriptions: [
						nls.localize('editor.find.autoFindInSelection.never', 'Never turn on Find in Selection automatically (default).'),
						nls.localize('editor.find.autoFindInSelection.always', 'Always turn on Find in Selection automatically.'),
						nls.localize('editor.find.autoFindInSelection.multiline', 'Turn on Find in Selection automatically when multiple lines of content are selected.')
					],
					description: nls.localize('find.autoFindInSelection', "Controls the condition for turning on Find in Selection automatically.")
				},
				'editor.find.globalFindClipboard': {
					type: 'boolean',
					default: defaults.globalFindClipboard,
					description: nls.localize('find.globalFindClipboard', "Controls whether the Find Widget should read or modify the shared find clipboard on macOS."),
					included: platform.isMacintosh
				},
				'editor.find.addExtraSpaceOnTop': {
					type: 'boolean',
					default: defaults.addExtraSpaceOnTop,
					description: nls.localize('find.addExtraSpaceOnTop', "Controls whether the Find Widget should add extra lines on top of the editor. When true, you can scroll beyond the first line when the Find Widget is visible.")
				},
				'editor.find.loop': {
					type: 'boolean',
					default: defaults.loop,
					description: nls.localize('find.loop', "Controls whether the search automatically restarts from the beginning (or the end) when no further matches can be found.")
				},
				'editor.find.history': {
					type: 'string',
					enum: ['never', 'workspace'],
					default: 'workspace',
					enumDescriptions: [
						nls.localize('editor.find.history.never', 'Do not store search history from the find widget.'),
						nls.localize('editor.find.history.workspace', 'Store search history across the active workspace'),
					],
					description: nls.localize('find.history', "Controls how the find widget history should be stored")
				},
				'editor.replace.history': {
					type: 'string',
					enum: ['never', 'workspace'],
					default: 'workspace',
					enumDescriptions: [
						nls.localize('editor.replace.history.never', 'Do not store history from the replace widget.'),
						nls.localize('editor.replace.history.workspace', 'Store replace history across the active workspace'),
					],
					description: nls.localize('replace.history', "Controls how the replace widget history should be stored")
				}
			}
		);
	}

	public validate(_input: any): EditorFindOptions {
		if (!_input || typeof _input !== 'object') {
			return this.defaultValue;
		}
		const input = _input as IEditorFindOptions;
		return {
			cursorMoveOnType: boolean(input.cursorMoveOnType, this.defaultValue.cursorMoveOnType),
			seedSearchStringFromSelection: typeof _input.seedSearchStringFromSelection === 'boolean'
				? (_input.seedSearchStringFromSelection ? 'always' : 'never')
				: stringSet<'never' | 'always' | 'selection'>(input.seedSearchStringFromSelection, this.defaultValue.seedSearchStringFromSelection, ['never', 'always', 'selection']),
			autoFindInSelection: typeof _input.autoFindInSelection === 'boolean'
				? (_input.autoFindInSelection ? 'always' : 'never')
				: stringSet<'never' | 'always' | 'multiline'>(input.autoFindInSelection, this.defaultValue.autoFindInSelection, ['never', 'always', 'multiline']),
			globalFindClipboard: boolean(input.globalFindClipboard, this.defaultValue.globalFindClipboard),
			addExtraSpaceOnTop: boolean(input.addExtraSpaceOnTop, this.defaultValue.addExtraSpaceOnTop),
			loop: boolean(input.loop, this.defaultValue.loop),
			findHistory: stringSet<'never' | 'workspace'>(input.findHistory, this.defaultValue.findHistory, ['never', 'workspace']),
			replaceHistory: stringSet<'never' | 'workspace'>(input.replaceHistory, this.defaultValue.replaceHistory, ['never', 'workspace']),
		};
	}
}

//#endregion

//#region fontLigatures

/**
 * @internal
 */
export class EditorFontLigatures extends BaseEditorOption<EditorOption.fontLigatures, boolean | string, string> {

	public static OFF = '"liga" off, "calt" off';
	public static ON = '"liga" on, "calt" on';

	constructor() {
		super(
			EditorOption.fontLigatures, 'fontLigatures', EditorFontLigatures.OFF,
			{
				anyOf: [
					{
						type: 'boolean',
						description: nls.localize('fontLigatures', "Enables/Disables font ligatures ('calt' and 'liga' font features). Change this to a string for fine-grained control of the 'font-feature-settings' CSS property."),
					},
					{
						type: 'string',
						description: nls.localize('fontFeatureSettings', "Explicit 'font-feature-settings' CSS property. A boolean can be passed instead if one only needs to turn on/off ligatures.")
					}
				],
				description: nls.localize('fontLigaturesGeneral', "Configures font ligatures or font features. Can be either a boolean to enable/disable ligatures or a string for the value of the CSS 'font-feature-settings' property."),
				default: false
			}
		);
	}

	public validate(input: any): string {
		if (typeof input === 'undefined') {
			return this.defaultValue;
		}
		if (typeof input === 'string') {
			if (input === 'false' || input.length === 0) {
				return EditorFontLigatures.OFF;
			}
			if (input === 'true') {
				return EditorFontLigatures.ON;
			}
			return input;
		}
		if (Boolean(input)) {
			return EditorFontLigatures.ON;
		}
		return EditorFontLigatures.OFF;
	}
}

//#endregion

//#region fontVariations

/**
 * @internal
 */
export class EditorFontVariations extends BaseEditorOption<EditorOption.fontVariations, boolean | string, string> {
	// Text is laid out using default settings.
	public static OFF = 'normal';

	// Translate `fontWeight` config to the `font-variation-settings` CSS property.
	public static TRANSLATE = 'translate';

	constructor() {
		super(
			EditorOption.fontVariations, 'fontVariations', EditorFontVariations.OFF,
			{
				anyOf: [
					{
						type: 'boolean',
						description: nls.localize('fontVariations', "Enables/Disables the translation from font-weight to font-variation-settings. Change this to a string for fine-grained control of the 'font-variation-settings' CSS property."),
					},
					{
						type: 'string',
						description: nls.localize('fontVariationSettings', "Explicit 'font-variation-settings' CSS property. A boolean can be passed instead if one only needs to translate font-weight to font-variation-settings.")
					}
				],
				description: nls.localize('fontVariationsGeneral', "Configures font variations. Can be either a boolean to enable/disable the translation from font-weight to font-variation-settings or a string for the value of the CSS 'font-variation-settings' property."),
				default: false
			}
		);
	}

	public validate(input: any): string {
		if (typeof input === 'undefined') {
			return this.defaultValue;
		}
		if (typeof input === 'string') {
			if (input === 'false') {
				return EditorFontVariations.OFF;
			}
			if (input === 'true') {
				return EditorFontVariations.TRANSLATE;
			}
			return input;
		}
		if (Boolean(input)) {
			return EditorFontVariations.TRANSLATE;
		}
		return EditorFontVariations.OFF;
	}

	public override compute(env: IEnvironmentalOptions, options: IComputedEditorOptions, value: string): string {
		// The value is computed from the fontWeight if it is true.
		// So take the result from env.fontInfo
		return env.fontInfo.fontVariationSettings;
	}
}

//#endregion

//#region fontInfo

class EditorFontInfo extends ComputedEditorOption<EditorOption.fontInfo, FontInfo> {

	constructor() {
		super(EditorOption.fontInfo);
	}

	public compute(env: IEnvironmentalOptions, options: IComputedEditorOptions, _: FontInfo): FontInfo {
		return env.fontInfo;
	}
}

//#endregion

//#region effectiveCursorStyle

class EffectiveCursorStyle extends ComputedEditorOption<EditorOption.effectiveCursorStyle, TextEditorCursorStyle> {

	constructor() {
		super(EditorOption.effectiveCursorStyle);
	}

	public compute(env: IEnvironmentalOptions, options: IComputedEditorOptions, _: TextEditorCursorStyle): TextEditorCursorStyle {
		return env.inputMode === 'overtype' ?
			options.get(EditorOption.overtypeCursorStyle) :
			options.get(EditorOption.cursorStyle);
	}
}

//#endregion

//#region fontSize

class EditorFontSize extends SimpleEditorOption<EditorOption.fontSize, number> {

	constructor() {
		super(
			EditorOption.fontSize, 'fontSize', EDITOR_FONT_DEFAULTS.fontSize,
			{
				type: 'number',
				minimum: 6,
				maximum: 100,
				default: EDITOR_FONT_DEFAULTS.fontSize,
				description: nls.localize('fontSize', "Controls the font size in pixels.")
			}
		);
	}

	public override validate(input: any): number {
		const r = EditorFloatOption.float(input, this.defaultValue);
		if (r === 0) {
			return EDITOR_FONT_DEFAULTS.fontSize;
		}
		return EditorFloatOption.clamp(r, 6, 100);
	}
	public override compute(env: IEnvironmentalOptions, options: IComputedEditorOptions, value: number): number {
		// The final fontSize respects the editor zoom level.
		// So take the result from env.fontInfo
		return env.fontInfo.fontSize;
	}
}

//#endregion

//#region fontWeight

class EditorFontWeight extends BaseEditorOption<EditorOption.fontWeight, string, string> {
	private static SUGGESTION_VALUES = ['normal', 'bold', '100', '200', '300', '400', '500', '600', '700', '800', '900'];
	private static MINIMUM_VALUE = 1;
	private static MAXIMUM_VALUE = 1000;

	constructor() {
		super(
			EditorOption.fontWeight, 'fontWeight', EDITOR_FONT_DEFAULTS.fontWeight,
			{
				anyOf: [
					{
						type: 'number',
						minimum: EditorFontWeight.MINIMUM_VALUE,
						maximum: EditorFontWeight.MAXIMUM_VALUE,
						errorMessage: nls.localize('fontWeightErrorMessage', "Only \"normal\" and \"bold\" keywords or numbers between 1 and 1000 are allowed.")
					},
					{
						type: 'string',
						pattern: '^(normal|bold|1000|[1-9][0-9]{0,2})$'
					},
					{
						enum: EditorFontWeight.SUGGESTION_VALUES
					}
				],
				default: EDITOR_FONT_DEFAULTS.fontWeight,
				description: nls.localize('fontWeight', "Controls the font weight. Accepts \"normal\" and \"bold\" keywords or numbers between 1 and 1000.")
			}
		);
	}

	public validate(input: any): string {
		if (input === 'normal' || input === 'bold') {
			return input;
		}
		return String(EditorIntOption.clampedInt(input, EDITOR_FONT_DEFAULTS.fontWeight, EditorFontWeight.MINIMUM_VALUE, EditorFontWeight.MAXIMUM_VALUE));
	}
}

//#endregion

//#region gotoLocation

export type GoToLocationValues = 'peek' | 'gotoAndPeek' | 'goto';

/**
 * Configuration options for go to location
 */
export interface IGotoLocationOptions {

	multiple?: GoToLocationValues;

	multipleDefinitions?: GoToLocationValues;
	multipleTypeDefinitions?: GoToLocationValues;
	multipleDeclarations?: GoToLocationValues;
	multipleImplementations?: GoToLocationValues;
	multipleReferences?: GoToLocationValues;
	multipleTests?: GoToLocationValues;

	alternativeDefinitionCommand?: string;
	alternativeTypeDefinitionCommand?: string;
	alternativeDeclarationCommand?: string;
	alternativeImplementationCommand?: string;
	alternativeReferenceCommand?: string;
	alternativeTestsCommand?: string;
}

/**
 * @internal
 */
export type GoToLocationOptions = Readonly<Required<IGotoLocationOptions>>;

class EditorGoToLocation extends BaseEditorOption<EditorOption.gotoLocation, IGotoLocationOptions, GoToLocationOptions> {

	constructor() {
		const defaults: GoToLocationOptions = {
			multiple: 'peek',
			multipleDefinitions: 'peek',
			multipleTypeDefinitions: 'peek',
			multipleDeclarations: 'peek',
			multipleImplementations: 'peek',
			multipleReferences: 'peek',
			multipleTests: 'peek',
			alternativeDefinitionCommand: 'editor.action.goToReferences',
			alternativeTypeDefinitionCommand: 'editor.action.goToReferences',
			alternativeDeclarationCommand: 'editor.action.goToReferences',
			alternativeImplementationCommand: '',
			alternativeReferenceCommand: '',
			alternativeTestsCommand: '',
		};
		const jsonSubset: IJSONSchema = {
			type: 'string',
			enum: ['peek', 'gotoAndPeek', 'goto'],
			default: defaults.multiple,
			enumDescriptions: [
				nls.localize('editor.gotoLocation.multiple.peek', 'Show Peek view of the results (default)'),
				nls.localize('editor.gotoLocation.multiple.gotoAndPeek', 'Go to the primary result and show a Peek view'),
				nls.localize('editor.gotoLocation.multiple.goto', 'Go to the primary result and enable Peek-less navigation to others')
			]
		};
		const alternativeCommandOptions = ['', 'editor.action.referenceSearch.trigger', 'editor.action.goToReferences', 'editor.action.peekImplementation', 'editor.action.goToImplementation', 'editor.action.peekTypeDefinition', 'editor.action.goToTypeDefinition', 'editor.action.peekDeclaration', 'editor.action.revealDeclaration', 'editor.action.peekDefinition', 'editor.action.revealDefinitionAside', 'editor.action.revealDefinition'];
		super(
			EditorOption.gotoLocation, 'gotoLocation', defaults,
			{
				'editor.gotoLocation.multiple': {
					deprecationMessage: nls.localize('editor.gotoLocation.multiple.deprecated', "This setting is deprecated, please use separate settings like 'editor.editor.gotoLocation.multipleDefinitions' or 'editor.editor.gotoLocation.multipleImplementations' instead."),
				},
				'editor.gotoLocation.multipleDefinitions': {
					description: nls.localize('editor.editor.gotoLocation.multipleDefinitions', "Controls the behavior the 'Go to Definition'-command when multiple target locations exist."),
					...jsonSubset,
				},
				'editor.gotoLocation.multipleTypeDefinitions': {
					description: nls.localize('editor.editor.gotoLocation.multipleTypeDefinitions', "Controls the behavior the 'Go to Type Definition'-command when multiple target locations exist."),
					...jsonSubset,
				},
				'editor.gotoLocation.multipleDeclarations': {
					description: nls.localize('editor.editor.gotoLocation.multipleDeclarations', "Controls the behavior the 'Go to Declaration'-command when multiple target locations exist."),
					...jsonSubset,
				},
				'editor.gotoLocation.multipleImplementations': {
					description: nls.localize('editor.editor.gotoLocation.multipleImplemenattions', "Controls the behavior the 'Go to Implementations'-command when multiple target locations exist."),
					...jsonSubset,
				},
				'editor.gotoLocation.multipleReferences': {
					description: nls.localize('editor.editor.gotoLocation.multipleReferences', "Controls the behavior the 'Go to References'-command when multiple target locations exist."),
					...jsonSubset,
				},
				'editor.gotoLocation.alternativeDefinitionCommand': {
					type: 'string',
					default: defaults.alternativeDefinitionCommand,
					enum: alternativeCommandOptions,
					description: nls.localize('alternativeDefinitionCommand', "Alternative command id that is being executed when the result of 'Go to Definition' is the current location.")
				},
				'editor.gotoLocation.alternativeTypeDefinitionCommand': {
					type: 'string',
					default: defaults.alternativeTypeDefinitionCommand,
					enum: alternativeCommandOptions,
					description: nls.localize('alternativeTypeDefinitionCommand', "Alternative command id that is being executed when the result of 'Go to Type Definition' is the current location.")
				},
				'editor.gotoLocation.alternativeDeclarationCommand': {
					type: 'string',
					default: defaults.alternativeDeclarationCommand,
					enum: alternativeCommandOptions,
					description: nls.localize('alternativeDeclarationCommand', "Alternative command id that is being executed when the result of 'Go to Declaration' is the current location.")
				},
				'editor.gotoLocation.alternativeImplementationCommand': {
					type: 'string',
					default: defaults.alternativeImplementationCommand,
					enum: alternativeCommandOptions,
					description: nls.localize('alternativeImplementationCommand', "Alternative command id that is being executed when the result of 'Go to Implementation' is the current location.")
				},
				'editor.gotoLocation.alternativeReferenceCommand': {
					type: 'string',
					default: defaults.alternativeReferenceCommand,
					enum: alternativeCommandOptions,
					description: nls.localize('alternativeReferenceCommand', "Alternative command id that is being executed when the result of 'Go to Reference' is the current location.")
				},
			}
		);
	}

	public validate(_input: any): GoToLocationOptions {
		if (!_input || typeof _input !== 'object') {
			return this.defaultValue;
		}
		const input = _input as IGotoLocationOptions;
		return {
			multiple: stringSet<GoToLocationValues>(input.multiple, this.defaultValue.multiple, ['peek', 'gotoAndPeek', 'goto']),
			multipleDefinitions: input.multipleDefinitions ?? stringSet<GoToLocationValues>(input.multipleDefinitions, 'peek', ['peek', 'gotoAndPeek', 'goto']),
			multipleTypeDefinitions: input.multipleTypeDefinitions ?? stringSet<GoToLocationValues>(input.multipleTypeDefinitions, 'peek', ['peek', 'gotoAndPeek', 'goto']),
			multipleDeclarations: input.multipleDeclarations ?? stringSet<GoToLocationValues>(input.multipleDeclarations, 'peek', ['peek', 'gotoAndPeek', 'goto']),
			multipleImplementations: input.multipleImplementations ?? stringSet<GoToLocationValues>(input.multipleImplementations, 'peek', ['peek', 'gotoAndPeek', 'goto']),
			multipleReferences: input.multipleReferences ?? stringSet<GoToLocationValues>(input.multipleReferences, 'peek', ['peek', 'gotoAndPeek', 'goto']),
			multipleTests: input.multipleTests ?? stringSet<GoToLocationValues>(input.multipleTests, 'peek', ['peek', 'gotoAndPeek', 'goto']),
			alternativeDefinitionCommand: EditorStringOption.string(input.alternativeDefinitionCommand, this.defaultValue.alternativeDefinitionCommand),
			alternativeTypeDefinitionCommand: EditorStringOption.string(input.alternativeTypeDefinitionCommand, this.defaultValue.alternativeTypeDefinitionCommand),
			alternativeDeclarationCommand: EditorStringOption.string(input.alternativeDeclarationCommand, this.defaultValue.alternativeDeclarationCommand),
			alternativeImplementationCommand: EditorStringOption.string(input.alternativeImplementationCommand, this.defaultValue.alternativeImplementationCommand),
			alternativeReferenceCommand: EditorStringOption.string(input.alternativeReferenceCommand, this.defaultValue.alternativeReferenceCommand),
			alternativeTestsCommand: EditorStringOption.string(input.alternativeTestsCommand, this.defaultValue.alternativeTestsCommand),
		};
	}
}

//#endregion

//#region hover

/**
 * Configuration options for editor hover
 */
export interface IEditorHoverOptions {
	/**
	 * Enable the hover.
	 * Defaults to true.
	 */
	enabled?: boolean;
	/**
	 * Delay for showing the hover.
	 * Defaults to 300.
	 */
	delay?: number;
	/**
	 * Is the hover sticky such that it can be clicked and its contents selected?
	 * Defaults to true.
	 */
	sticky?: boolean;
	/**
	 * Controls how long the hover is visible after you hovered out of it.
	 * Require sticky setting to be true.
	 */
	hidingDelay?: number;
	/**
	 * Should the hover be shown above the line if possible?
	 * Defaults to false.
	 */
	above?: boolean;
}

/**
 * @internal
 */
export type EditorHoverOptions = Readonly<Required<IEditorHoverOptions>>;

class EditorHover extends BaseEditorOption<EditorOption.hover, IEditorHoverOptions, EditorHoverOptions> {

	constructor() {
		const defaults: EditorHoverOptions = {
			enabled: true,
			delay: 300,
			hidingDelay: 300,
			sticky: true,
			above: true,
		};
		super(
			EditorOption.hover, 'hover', defaults,
			{
				'editor.hover.enabled': {
					type: 'boolean',
					default: defaults.enabled,
					description: nls.localize('hover.enabled', "Controls whether the hover is shown.")
				},
				'editor.hover.delay': {
					type: 'number',
					default: defaults.delay,
					minimum: 0,
					maximum: 10000,
					description: nls.localize('hover.delay', "Controls the delay in milliseconds after which the hover is shown.")
				},
				'editor.hover.sticky': {
					type: 'boolean',
					default: defaults.sticky,
					description: nls.localize('hover.sticky', "Controls whether the hover should remain visible when mouse is moved over it.")
				},
				'editor.hover.hidingDelay': {
					type: 'integer',
					minimum: 0,
					default: defaults.hidingDelay,
					description: nls.localize('hover.hidingDelay', "Controls the delay in milliseconds after which the hover is hidden. Requires `editor.hover.sticky` to be enabled.")
				},
				'editor.hover.above': {
					type: 'boolean',
					default: defaults.above,
					description: nls.localize('hover.above', "Prefer showing hovers above the line, if there's space.")
				},
			}
		);
	}

	public validate(_input: any): EditorHoverOptions {
		if (!_input || typeof _input !== 'object') {
			return this.defaultValue;
		}
		const input = _input as IEditorHoverOptions;
		return {
			enabled: boolean(input.enabled, this.defaultValue.enabled),
			delay: EditorIntOption.clampedInt(input.delay, this.defaultValue.delay, 0, 10000),
			sticky: boolean(input.sticky, this.defaultValue.sticky),
			hidingDelay: EditorIntOption.clampedInt(input.hidingDelay, this.defaultValue.hidingDelay, 0, 600000),
			above: boolean(input.above, this.defaultValue.above),
		};
	}
}

//#endregion

//#region layoutInfo

/**
 * A description for the overview ruler position.
 */
export interface OverviewRulerPosition {
	/**
	 * Width of the overview ruler
	 */
	readonly width: number;
	/**
	 * Height of the overview ruler
	 */
	readonly height: number;
	/**
	 * Top position for the overview ruler
	 */
	readonly top: number;
	/**
	 * Right position for the overview ruler
	 */
	readonly right: number;
}

export const enum RenderMinimap {
	None = 0,
	Text = 1,
	Blocks = 2,
}

/**
 * The internal layout details of the editor.
 */
export interface EditorLayoutInfo {

	/**
	 * Full editor width.
	 */
	readonly width: number;
	/**
	 * Full editor height.
	 */
	readonly height: number;

	/**
	 * Left position for the glyph margin.
	 */
	readonly glyphMarginLeft: number;
	/**
	 * The width of the glyph margin.
	 */
	readonly glyphMarginWidth: number;

	/**
	 * The number of decoration lanes to render in the glyph margin.
	 */
	readonly glyphMarginDecorationLaneCount: number;

	/**
	 * Left position for the line numbers.
	 */
	readonly lineNumbersLeft: number;
	/**
	 * The width of the line numbers.
	 */
	readonly lineNumbersWidth: number;

	/**
	 * Left position for the line decorations.
	 */
	readonly decorationsLeft: number;
	/**
	 * The width of the line decorations.
	 */
	readonly decorationsWidth: number;

	/**
	 * Left position for the content (actual text)
	 */
	readonly contentLeft: number;
	/**
	 * The width of the content (actual text)
	 */
	readonly contentWidth: number;

	/**
	 * Layout information for the minimap
	 */
	readonly minimap: EditorMinimapLayoutInfo;

	/**
	 * The number of columns (of typical characters) fitting on a viewport line.
	 */
	readonly viewportColumn: number;

	readonly isWordWrapMinified: boolean;
	readonly isViewportWrapping: boolean;
	readonly wrappingColumn: number;

	/**
	 * The width of the vertical scrollbar.
	 */
	readonly verticalScrollbarWidth: number;
	/**
	 * The height of the horizontal scrollbar.
	 */
	readonly horizontalScrollbarHeight: number;

	/**
	 * The position of the overview ruler.
	 */
	readonly overviewRuler: OverviewRulerPosition;
}

/**
 * The internal layout details of the editor.
 */
export interface EditorMinimapLayoutInfo {
	readonly renderMinimap: RenderMinimap;
	readonly minimapLeft: number;
	readonly minimapWidth: number;
	readonly minimapHeightIsEditorHeight: boolean;
	readonly minimapIsSampling: boolean;
	readonly minimapScale: number;
	readonly minimapLineHeight: number;
	readonly minimapCanvasInnerWidth: number;
	readonly minimapCanvasInnerHeight: number;
	readonly minimapCanvasOuterWidth: number;
	readonly minimapCanvasOuterHeight: number;
}

/**
 * @internal
 */
export interface EditorLayoutInfoComputerEnv {
	readonly memory: ComputeOptionsMemory | null;
	readonly outerWidth: number;
	readonly outerHeight: number;
	readonly isDominatedByLongLines: boolean;
	readonly lineHeight: number;
	readonly viewLineCount: number;
	readonly lineNumbersDigitCount: number;
	readonly typicalHalfwidthCharacterWidth: number;
	readonly maxDigitWidth: number;
	readonly pixelRatio: number;
	readonly glyphMarginDecorationLaneCount: number;
}

/**
 * @internal
 */
export interface IEditorLayoutComputerInput {
	readonly outerWidth: number;
	readonly outerHeight: number;
	readonly isDominatedByLongLines: boolean;
	readonly lineHeight: number;
	readonly lineNumbersDigitCount: number;
	readonly typicalHalfwidthCharacterWidth: number;
	readonly maxDigitWidth: number;
	readonly pixelRatio: number;
	readonly glyphMargin: boolean;
	readonly lineDecorationsWidth: string | number;
	readonly folding: boolean;
	readonly minimap: Readonly<Required<IEditorMinimapOptions>>;
	readonly scrollbar: InternalEditorScrollbarOptions;
	readonly lineNumbers: InternalEditorRenderLineNumbersOptions;
	readonly lineNumbersMinChars: number;
	readonly scrollBeyondLastLine: boolean;
	readonly wordWrap: 'wordWrapColumn' | 'on' | 'off' | 'bounded';
	readonly wordWrapColumn: number;
	readonly wordWrapMinified: boolean;
	readonly accessibilitySupport: AccessibilitySupport;
}

/**
 * @internal
 */
export interface IMinimapLayoutInput {
	readonly outerWidth: number;
	readonly outerHeight: number;
	readonly lineHeight: number;
	readonly typicalHalfwidthCharacterWidth: number;
	readonly pixelRatio: number;
	readonly scrollBeyondLastLine: boolean;
	readonly paddingTop: number;
	readonly paddingBottom: number;
	readonly minimap: Readonly<Required<IEditorMinimapOptions>>;
	readonly verticalScrollbarWidth: number;
	readonly viewLineCount: number;
	readonly remainingWidth: number;
	readonly isViewportWrapping: boolean;
}

/**
 * @internal
 */
export class EditorLayoutInfoComputer extends ComputedEditorOption<EditorOption.layoutInfo, EditorLayoutInfo> {

	constructor() {
		super(EditorOption.layoutInfo);
	}

	public compute(env: IEnvironmentalOptions, options: IComputedEditorOptions, _: EditorLayoutInfo): EditorLayoutInfo {
		return EditorLayoutInfoComputer.computeLayout(options, {
			memory: env.memory,
			outerWidth: env.outerWidth,
			outerHeight: env.outerHeight,
			isDominatedByLongLines: env.isDominatedByLongLines,
			lineHeight: env.fontInfo.lineHeight,
			viewLineCount: env.viewLineCount,
			lineNumbersDigitCount: env.lineNumbersDigitCount,
			typicalHalfwidthCharacterWidth: env.fontInfo.typicalHalfwidthCharacterWidth,
			maxDigitWidth: env.fontInfo.maxDigitWidth,
			pixelRatio: env.pixelRatio,
			glyphMarginDecorationLaneCount: env.glyphMarginDecorationLaneCount
		});
	}

	public static computeContainedMinimapLineCount(input: {
		viewLineCount: number;
		scrollBeyondLastLine: boolean;
		paddingTop: number;
		paddingBottom: number;
		height: number;
		lineHeight: number;
		pixelRatio: number;
	}): { typicalViewportLineCount: number; extraLinesBeforeFirstLine: number; extraLinesBeyondLastLine: number; desiredRatio: number; minimapLineCount: number } {
		const typicalViewportLineCount = input.height / input.lineHeight;
		const extraLinesBeforeFirstLine = Math.floor(input.paddingTop / input.lineHeight);
		let extraLinesBeyondLastLine = Math.floor(input.paddingBottom / input.lineHeight);
		if (input.scrollBeyondLastLine) {
			extraLinesBeyondLastLine = Math.max(extraLinesBeyondLastLine, typicalViewportLineCount - 1);
		}
		const desiredRatio = (extraLinesBeforeFirstLine + input.viewLineCount + extraLinesBeyondLastLine) / (input.pixelRatio * input.height);
		const minimapLineCount = Math.floor(input.viewLineCount / desiredRatio);
		return { typicalViewportLineCount, extraLinesBeforeFirstLine, extraLinesBeyondLastLine, desiredRatio, minimapLineCount };
	}

	private static _computeMinimapLayout(input: IMinimapLayoutInput, memory: ComputeOptionsMemory): EditorMinimapLayoutInfo {
		const outerWidth = input.outerWidth;
		const outerHeight = input.outerHeight;
		const pixelRatio = input.pixelRatio;

		if (!input.minimap.enabled) {
			return {
				renderMinimap: RenderMinimap.None,
				minimapLeft: 0,
				minimapWidth: 0,
				minimapHeightIsEditorHeight: false,
				minimapIsSampling: false,
				minimapScale: 1,
				minimapLineHeight: 1,
				minimapCanvasInnerWidth: 0,
				minimapCanvasInnerHeight: Math.floor(pixelRatio * outerHeight),
				minimapCanvasOuterWidth: 0,
				minimapCanvasOuterHeight: outerHeight,
			};
		}

		// Can use memory if only the `viewLineCount` and `remainingWidth` have changed
		const stableMinimapLayoutInput = memory.stableMinimapLayoutInput;
		const couldUseMemory = (
			stableMinimapLayoutInput
			// && input.outerWidth === lastMinimapLayoutInput.outerWidth !!! INTENTIONAL OMITTED
			&& input.outerHeight === stableMinimapLayoutInput.outerHeight
			&& input.lineHeight === stableMinimapLayoutInput.lineHeight
			&& input.typicalHalfwidthCharacterWidth === stableMinimapLayoutInput.typicalHalfwidthCharacterWidth
			&& input.pixelRatio === stableMinimapLayoutInput.pixelRatio
			&& input.scrollBeyondLastLine === stableMinimapLayoutInput.scrollBeyondLastLine
			&& input.paddingTop === stableMinimapLayoutInput.paddingTop
			&& input.paddingBottom === stableMinimapLayoutInput.paddingBottom
			&& input.minimap.enabled === stableMinimapLayoutInput.minimap.enabled
			&& input.minimap.side === stableMinimapLayoutInput.minimap.side
			&& input.minimap.size === stableMinimapLayoutInput.minimap.size
			&& input.minimap.showSlider === stableMinimapLayoutInput.minimap.showSlider
			&& input.minimap.renderCharacters === stableMinimapLayoutInput.minimap.renderCharacters
			&& input.minimap.maxColumn === stableMinimapLayoutInput.minimap.maxColumn
			&& input.minimap.scale === stableMinimapLayoutInput.minimap.scale
			&& input.verticalScrollbarWidth === stableMinimapLayoutInput.verticalScrollbarWidth
			// && input.viewLineCount === lastMinimapLayoutInput.viewLineCount !!! INTENTIONAL OMITTED
			// && input.remainingWidth === lastMinimapLayoutInput.remainingWidth !!! INTENTIONAL OMITTED
			&& input.isViewportWrapping === stableMinimapLayoutInput.isViewportWrapping
		);

		const lineHeight = input.lineHeight;
		const typicalHalfwidthCharacterWidth = input.typicalHalfwidthCharacterWidth;
		const scrollBeyondLastLine = input.scrollBeyondLastLine;
		const minimapRenderCharacters = input.minimap.renderCharacters;
		let minimapScale = (pixelRatio >= 2 ? Math.round(input.minimap.scale * 2) : input.minimap.scale);
		const minimapMaxColumn = input.minimap.maxColumn;
		const minimapSize = input.minimap.size;
		const minimapSide = input.minimap.side;
		const verticalScrollbarWidth = input.verticalScrollbarWidth;
		const viewLineCount = input.viewLineCount;
		const remainingWidth = input.remainingWidth;
		const isViewportWrapping = input.isViewportWrapping;

		const baseCharHeight = minimapRenderCharacters ? 2 : 3;
		let minimapCanvasInnerHeight = Math.floor(pixelRatio * outerHeight);
		const minimapCanvasOuterHeight = minimapCanvasInnerHeight / pixelRatio;
		let minimapHeightIsEditorHeight = false;
		let minimapIsSampling = false;
		let minimapLineHeight = baseCharHeight * minimapScale;
		let minimapCharWidth = minimapScale / pixelRatio;
		let minimapWidthMultiplier: number = 1;

		if (minimapSize === 'fill' || minimapSize === 'fit') {
			const { typicalViewportLineCount, extraLinesBeforeFirstLine, extraLinesBeyondLastLine, desiredRatio, minimapLineCount } = EditorLayoutInfoComputer.computeContainedMinimapLineCount({
				viewLineCount: viewLineCount,
				scrollBeyondLastLine: scrollBeyondLastLine,
				paddingTop: input.paddingTop,
				paddingBottom: input.paddingBottom,
				height: outerHeight,
				lineHeight: lineHeight,
				pixelRatio: pixelRatio
			});
			// ratio is intentionally not part of the layout to avoid the layout changing all the time
			// when doing sampling
			const ratio = viewLineCount / minimapLineCount;

			if (ratio > 1) {
				minimapHeightIsEditorHeight = true;
				minimapIsSampling = true;
				minimapScale = 1;
				minimapLineHeight = 1;
				minimapCharWidth = minimapScale / pixelRatio;
			} else {
				let fitBecomesFill = false;
				let maxMinimapScale = minimapScale + 1;

				if (minimapSize === 'fit') {
					const effectiveMinimapHeight = Math.ceil((extraLinesBeforeFirstLine + viewLineCount + extraLinesBeyondLastLine) * minimapLineHeight);
					if (isViewportWrapping && couldUseMemory && remainingWidth <= memory.stableFitRemainingWidth) {
						// There is a loop when using `fit` and viewport wrapping:
						// - view line count impacts minimap layout
						// - minimap layout impacts viewport width
						// - viewport width impacts view line count
						// To break the loop, once we go to a smaller minimap scale, we try to stick with it.
						fitBecomesFill = true;
						maxMinimapScale = memory.stableFitMaxMinimapScale;
					} else {
						fitBecomesFill = (effectiveMinimapHeight > minimapCanvasInnerHeight);
					}
				}

				if (minimapSize === 'fill' || fitBecomesFill) {
					minimapHeightIsEditorHeight = true;
					const configuredMinimapScale = minimapScale;
					minimapLineHeight = Math.min(lineHeight * pixelRatio, Math.max(1, Math.floor(1 / desiredRatio)));
					if (isViewportWrapping && couldUseMemory && remainingWidth <= memory.stableFitRemainingWidth) {
						// There is a loop when using `fill` and viewport wrapping:
						// - view line count impacts minimap layout
						// - minimap layout impacts viewport width
						// - viewport width impacts view line count
						// To break the loop, once we go to a smaller minimap scale, we try to stick with it.
						maxMinimapScale = memory.stableFitMaxMinimapScale;
					}
					minimapScale = Math.min(maxMinimapScale, Math.max(1, Math.floor(minimapLineHeight / baseCharHeight)));
					if (minimapScale > configuredMinimapScale) {
						minimapWidthMultiplier = Math.min(2, minimapScale / configuredMinimapScale);
					}
					minimapCharWidth = minimapScale / pixelRatio / minimapWidthMultiplier;
					minimapCanvasInnerHeight = Math.ceil((Math.max(typicalViewportLineCount, extraLinesBeforeFirstLine + viewLineCount + extraLinesBeyondLastLine)) * minimapLineHeight);
					if (isViewportWrapping) {
						// remember for next time
						memory.stableMinimapLayoutInput = input;
						memory.stableFitRemainingWidth = remainingWidth;
						memory.stableFitMaxMinimapScale = minimapScale;
					} else {
						memory.stableMinimapLayoutInput = null;
						memory.stableFitRemainingWidth = 0;
					}
				}
			}
		}

		// Given:
		// (leaving 2px for the cursor to have space after the last character)
		// viewportColumn = (contentWidth - verticalScrollbarWidth - 2) / typicalHalfwidthCharacterWidth
		// minimapWidth = viewportColumn * minimapCharWidth
		// contentWidth = remainingWidth - minimapWidth
		// What are good values for contentWidth and minimapWidth ?

		// minimapWidth = ((contentWidth - verticalScrollbarWidth - 2) / typicalHalfwidthCharacterWidth) * minimapCharWidth
		// typicalHalfwidthCharacterWidth * minimapWidth = (contentWidth - verticalScrollbarWidth - 2) * minimapCharWidth
		// typicalHalfwidthCharacterWidth * minimapWidth = (remainingWidth - minimapWidth - verticalScrollbarWidth - 2) * minimapCharWidth
		// (typicalHalfwidthCharacterWidth + minimapCharWidth) * minimapWidth = (remainingWidth - verticalScrollbarWidth - 2) * minimapCharWidth
		// minimapWidth = ((remainingWidth - verticalScrollbarWidth - 2) * minimapCharWidth) / (typicalHalfwidthCharacterWidth + minimapCharWidth)

		const minimapMaxWidth = Math.floor(minimapMaxColumn * minimapCharWidth);
		const minimapWidth = Math.min(minimapMaxWidth, Math.max(0, Math.floor(((remainingWidth - verticalScrollbarWidth - 2) * minimapCharWidth) / (typicalHalfwidthCharacterWidth + minimapCharWidth))) + MINIMAP_GUTTER_WIDTH);

		let minimapCanvasInnerWidth = Math.floor(pixelRatio * minimapWidth);
		const minimapCanvasOuterWidth = minimapCanvasInnerWidth / pixelRatio;
		minimapCanvasInnerWidth = Math.floor(minimapCanvasInnerWidth * minimapWidthMultiplier);

		const renderMinimap = (minimapRenderCharacters ? RenderMinimap.Text : RenderMinimap.Blocks);
		const minimapLeft = (minimapSide === 'left' ? 0 : (outerWidth - minimapWidth - verticalScrollbarWidth));

		return {
			renderMinimap,
			minimapLeft,
			minimapWidth,
			minimapHeightIsEditorHeight,
			minimapIsSampling,
			minimapScale,
			minimapLineHeight,
			minimapCanvasInnerWidth,
			minimapCanvasInnerHeight,
			minimapCanvasOuterWidth,
			minimapCanvasOuterHeight,
		};
	}

	public static computeLayout(options: IComputedEditorOptions, env: EditorLayoutInfoComputerEnv): EditorLayoutInfo {
		const outerWidth = env.outerWidth | 0;
		const outerHeight = env.outerHeight | 0;
		const lineHeight = env.lineHeight | 0;
		const lineNumbersDigitCount = env.lineNumbersDigitCount | 0;
		const typicalHalfwidthCharacterWidth = env.typicalHalfwidthCharacterWidth;
		const maxDigitWidth = env.maxDigitWidth;
		const pixelRatio = env.pixelRatio;
		const viewLineCount = env.viewLineCount;

		const wordWrapOverride2 = options.get(EditorOption.wordWrapOverride2);
		const wordWrapOverride1 = (wordWrapOverride2 === 'inherit' ? options.get(EditorOption.wordWrapOverride1) : wordWrapOverride2);
		const wordWrap = (wordWrapOverride1 === 'inherit' ? options.get(EditorOption.wordWrap) : wordWrapOverride1);

		const wordWrapColumn = options.get(EditorOption.wordWrapColumn);
		const isDominatedByLongLines = env.isDominatedByLongLines;

		const showGlyphMargin = options.get(EditorOption.glyphMargin);
		const showLineNumbers = (options.get(EditorOption.lineNumbers).renderType !== RenderLineNumbersType.Off);
		const lineNumbersMinChars = options.get(EditorOption.lineNumbersMinChars);
		const scrollBeyondLastLine = options.get(EditorOption.scrollBeyondLastLine);
		const padding = options.get(EditorOption.padding);
		const minimap = options.get(EditorOption.minimap);

		const scrollbar = options.get(EditorOption.scrollbar);
		const verticalScrollbarWidth = scrollbar.verticalScrollbarSize;
		const verticalScrollbarHasArrows = scrollbar.verticalHasArrows;
		const scrollbarArrowSize = scrollbar.arrowSize;
		const horizontalScrollbarHeight = scrollbar.horizontalScrollbarSize;

		const folding = options.get(EditorOption.folding);
		const showFoldingDecoration = options.get(EditorOption.showFoldingControls) !== 'never';

		let lineDecorationsWidth = options.get(EditorOption.lineDecorationsWidth);
		if (folding && showFoldingDecoration) {
			lineDecorationsWidth += 16;
		}

		let lineNumbersWidth = 0;
		if (showLineNumbers) {
			const digitCount = Math.max(lineNumbersDigitCount, lineNumbersMinChars);
			lineNumbersWidth = Math.round(digitCount * maxDigitWidth);
		}

		let glyphMarginWidth = 0;
		if (showGlyphMargin) {
			glyphMarginWidth = lineHeight * env.glyphMarginDecorationLaneCount;
		}

		let glyphMarginLeft = 0;
		let lineNumbersLeft = glyphMarginLeft + glyphMarginWidth;
		let decorationsLeft = lineNumbersLeft + lineNumbersWidth;
		let contentLeft = decorationsLeft + lineDecorationsWidth;

		const remainingWidth = outerWidth - glyphMarginWidth - lineNumbersWidth - lineDecorationsWidth;

		let isWordWrapMinified = false;
		let isViewportWrapping = false;
		let wrappingColumn = -1;

		if (wordWrapOverride1 === 'inherit' && isDominatedByLongLines) {
			// Force viewport width wrapping if model is dominated by long lines
			isWordWrapMinified = true;
			isViewportWrapping = true;
		} else if (wordWrap === 'on' || wordWrap === 'bounded') {
			isViewportWrapping = true;
		} else if (wordWrap === 'wordWrapColumn') {
			wrappingColumn = wordWrapColumn;
		}

		const minimapLayout = EditorLayoutInfoComputer._computeMinimapLayout({
			outerWidth: outerWidth,
			outerHeight: outerHeight,
			lineHeight: lineHeight,
			typicalHalfwidthCharacterWidth: typicalHalfwidthCharacterWidth,
			pixelRatio: pixelRatio,
			scrollBeyondLastLine: scrollBeyondLastLine,
			paddingTop: padding.top,
			paddingBottom: padding.bottom,
			minimap: minimap,
			verticalScrollbarWidth: verticalScrollbarWidth,
			viewLineCount: viewLineCount,
			remainingWidth: remainingWidth,
			isViewportWrapping: isViewportWrapping,
		}, env.memory || new ComputeOptionsMemory());

		if (minimapLayout.renderMinimap !== RenderMinimap.None && minimapLayout.minimapLeft === 0) {
			// the minimap is rendered to the left, so move everything to the right
			glyphMarginLeft += minimapLayout.minimapWidth;
			lineNumbersLeft += minimapLayout.minimapWidth;
			decorationsLeft += minimapLayout.minimapWidth;
			contentLeft += minimapLayout.minimapWidth;
		}
		const contentWidth = remainingWidth - minimapLayout.minimapWidth;

		// (leaving 2px for the cursor to have space after the last character)
		const viewportColumn = Math.max(1, Math.floor((contentWidth - verticalScrollbarWidth - 2) / typicalHalfwidthCharacterWidth));

		const verticalArrowSize = (verticalScrollbarHasArrows ? scrollbarArrowSize : 0);

		if (isViewportWrapping) {
			// compute the actual wrappingColumn
			wrappingColumn = Math.max(1, viewportColumn);
			if (wordWrap === 'bounded') {
				wrappingColumn = Math.min(wrappingColumn, wordWrapColumn);
			}
		}

		return {
			width: outerWidth,
			height: outerHeight,

			glyphMarginLeft: glyphMarginLeft,
			glyphMarginWidth: glyphMarginWidth,
			glyphMarginDecorationLaneCount: env.glyphMarginDecorationLaneCount,

			lineNumbersLeft: lineNumbersLeft,
			lineNumbersWidth: lineNumbersWidth,

			decorationsLeft: decorationsLeft,
			decorationsWidth: lineDecorationsWidth,

			contentLeft: contentLeft,
			contentWidth: contentWidth,

			minimap: minimapLayout,

			viewportColumn: viewportColumn,

			isWordWrapMinified: isWordWrapMinified,
			isViewportWrapping: isViewportWrapping,
			wrappingColumn: wrappingColumn,

			verticalScrollbarWidth: verticalScrollbarWidth,
			horizontalScrollbarHeight: horizontalScrollbarHeight,

			overviewRuler: {
				top: verticalArrowSize,
				width: verticalScrollbarWidth,
				height: (outerHeight - 2 * verticalArrowSize),
				right: 0
			}
		};
	}
}

//#endregion

//#region WrappingStrategy
class WrappingStrategy extends BaseEditorOption<EditorOption.wrappingStrategy, 'simple' | 'advanced', 'simple' | 'advanced'> {

	constructor() {
		super(EditorOption.wrappingStrategy, 'wrappingStrategy', 'simple',
			{
				'editor.wrappingStrategy': {
					enumDescriptions: [
						nls.localize('wrappingStrategy.simple', "Assumes that all characters are of the same width. This is a fast algorithm that works correctly for monospace fonts and certain scripts (like Latin characters) where glyphs are of equal width."),
						nls.localize('wrappingStrategy.advanced', "Delegates wrapping points computation to the browser. This is a slow algorithm, that might cause freezes for large files, but it works correctly in all cases.")
					],
					type: 'string',
					enum: ['simple', 'advanced'],
					default: 'simple',
					description: nls.localize('wrappingStrategy', "Controls the algorithm that computes wrapping points. Note that when in accessibility mode, advanced will be used for the best experience.")
				}
			}
		);
	}

	public validate(input: any): 'simple' | 'advanced' {
		return stringSet<'simple' | 'advanced'>(input, 'simple', ['simple', 'advanced']);
	}

	public override compute(env: IEnvironmentalOptions, options: IComputedEditorOptions, value: 'simple' | 'advanced'): 'simple' | 'advanced' {
		const accessibilitySupport = options.get(EditorOption.accessibilitySupport);
		if (accessibilitySupport === AccessibilitySupport.Enabled) {
			// if we know for a fact that a screen reader is attached, we switch our strategy to advanced to
			// help that the editor's wrapping points match the textarea's wrapping points
			return 'advanced';
		}
		return value;
	}
}
//#endregion

//#region lightbulb

export enum ShowLightbulbIconMode {
	Off = 'off',
	OnCode = 'onCode',
	On = 'on'
}

/**
 * Configuration options for editor lightbulb
 */
export interface IEditorLightbulbOptions {
	/**
	 * Enable the lightbulb code action.
	 * The three possible values are `off`, `on` and `onCode` and the default is `onCode`.
	 * `off` disables the code action menu.
	 * `on` shows the code action menu on code and on empty lines.
	 * `onCode` shows the code action menu on code only.
	 */
	enabled?: ShowLightbulbIconMode;
}

/**
 * @internal
 */
export type EditorLightbulbOptions = Readonly<Required<IEditorLightbulbOptions>>;

class EditorLightbulb extends BaseEditorOption<EditorOption.lightbulb, IEditorLightbulbOptions, EditorLightbulbOptions> {

	constructor() {
		const defaults: EditorLightbulbOptions = { enabled: ShowLightbulbIconMode.OnCode };
		super(
			EditorOption.lightbulb, 'lightbulb', defaults,
			{
				'editor.lightbulb.enabled': {
					type: 'string',
					enum: [ShowLightbulbIconMode.Off, ShowLightbulbIconMode.OnCode, ShowLightbulbIconMode.On],
					default: defaults.enabled,
					enumDescriptions: [
						nls.localize('editor.lightbulb.enabled.off', 'Disable the code action menu.'),
						nls.localize('editor.lightbulb.enabled.onCode', 'Show the code action menu when the cursor is on lines with code.'),
						nls.localize('editor.lightbulb.enabled.on', 'Show the code action menu when the cursor is on lines with code or on empty lines.'),
					],
					description: nls.localize('enabled', "Enables the Code Action lightbulb in the editor.")
				}
			}
		);
	}

	public validate(_input: any): EditorLightbulbOptions {
		if (!_input || typeof _input !== 'object') {
			return this.defaultValue;
		}
		const input = _input as IEditorLightbulbOptions;
		return {
			enabled: stringSet(input.enabled, this.defaultValue.enabled, [ShowLightbulbIconMode.Off, ShowLightbulbIconMode.OnCode, ShowLightbulbIconMode.On])
		};
	}
}

//#endregion

//#region stickyScroll

export interface IEditorStickyScrollOptions {
	/**
	 * Enable the sticky scroll
	 */
	enabled?: boolean;
	/**
	 * Maximum number of sticky lines to show
	 */
	maxLineCount?: number;
	/**
	 * Model to choose for sticky scroll by default
	 */
	defaultModel?: 'outlineModel' | 'foldingProviderModel' | 'indentationModel';
	/**
	 * Define whether to scroll sticky scroll with editor horizontal scrollbae
	 */
	scrollWithEditor?: boolean;
}

/**
 * @internal
 */
export type EditorStickyScrollOptions = Readonly<Required<IEditorStickyScrollOptions>>;

class EditorStickyScroll extends BaseEditorOption<EditorOption.stickyScroll, IEditorStickyScrollOptions, EditorStickyScrollOptions> {

	constructor() {
		const defaults: EditorStickyScrollOptions = { enabled: true, maxLineCount: 5, defaultModel: 'outlineModel', scrollWithEditor: true };
		super(
			EditorOption.stickyScroll, 'stickyScroll', defaults,
			{
				'editor.stickyScroll.enabled': {
					type: 'boolean',
					default: defaults.enabled,
					description: nls.localize('editor.stickyScroll.enabled', "Shows the nested current scopes during the scroll at the top of the editor.")
				},
				'editor.stickyScroll.maxLineCount': {
					type: 'number',
					default: defaults.maxLineCount,
					minimum: 1,
					maximum: 20,
					description: nls.localize('editor.stickyScroll.maxLineCount', "Defines the maximum number of sticky lines to show.")
				},
				'editor.stickyScroll.defaultModel': {
					type: 'string',
					enum: ['outlineModel', 'foldingProviderModel', 'indentationModel'],
					default: defaults.defaultModel,
					description: nls.localize('editor.stickyScroll.defaultModel', "Defines the model to use for determining which lines to stick. If the outline model does not exist, it will fall back on the folding provider model which falls back on the indentation model. This order is respected in all three cases.")
				},
				'editor.stickyScroll.scrollWithEditor': {
					type: 'boolean',
					default: defaults.scrollWithEditor,
					description: nls.localize('editor.stickyScroll.scrollWithEditor', "Enable scrolling of Sticky Scroll with the editor's horizontal scrollbar.")
				},
			}
		);
	}

	public validate(_input: any): EditorStickyScrollOptions {
		if (!_input || typeof _input !== 'object') {
			return this.defaultValue;
		}
		const input = _input as IEditorStickyScrollOptions;
		return {
			enabled: boolean(input.enabled, this.defaultValue.enabled),
			maxLineCount: EditorIntOption.clampedInt(input.maxLineCount, this.defaultValue.maxLineCount, 1, 20),
			defaultModel: stringSet<'outlineModel' | 'foldingProviderModel' | 'indentationModel'>(input.defaultModel, this.defaultValue.defaultModel, ['outlineModel', 'foldingProviderModel', 'indentationModel']),
			scrollWithEditor: boolean(input.scrollWithEditor, this.defaultValue.scrollWithEditor)
		};
	}
}

//#endregion

//#region inlayHints

/**
 * Configuration options for editor inlayHints
 */
export interface IEditorInlayHintsOptions {
	/**
	 * Enable the inline hints.
	 * Defaults to true.
	 */
	enabled?: 'on' | 'off' | 'offUnlessPressed' | 'onUnlessPressed';

	/**
	 * Font size of inline hints.
	 * Default to 90% of the editor font size.
	 */
	fontSize?: number;

	/**
	 * Font family of inline hints.
	 * Defaults to editor font family.
	 */
	fontFamily?: string;

	/**
	 * Enables the padding around the inlay hint.
	 * Defaults to false.
	 */
	padding?: boolean;

	/**
	 * Maximum length for inlay hints per line
	 * Set to 0 to have an unlimited length.
	 */
	maximumLength?: number;
}

/**
 * @internal
 */
export type EditorInlayHintsOptions = Readonly<Required<IEditorInlayHintsOptions>>;

class EditorInlayHints extends BaseEditorOption<EditorOption.inlayHints, IEditorInlayHintsOptions, EditorInlayHintsOptions> {

	constructor() {
		const defaults: EditorInlayHintsOptions = { enabled: 'on', fontSize: 0, fontFamily: '', padding: false, maximumLength: 43 };
		super(
			EditorOption.inlayHints, 'inlayHints', defaults,
			{
				'editor.inlayHints.enabled': {
					type: 'string',
					default: defaults.enabled,
					description: nls.localize('inlayHints.enable', "Enables the inlay hints in the editor."),
					enum: ['on', 'onUnlessPressed', 'offUnlessPressed', 'off'],
					markdownEnumDescriptions: [
						nls.localize('editor.inlayHints.on', "Inlay hints are enabled"),
						nls.localize('editor.inlayHints.onUnlessPressed', "Inlay hints are showing by default and hide when holding {0}", platform.isMacintosh ? `Ctrl+Option` : `Ctrl+Alt`),
						nls.localize('editor.inlayHints.offUnlessPressed', "Inlay hints are hidden by default and show when holding {0}", platform.isMacintosh ? `Ctrl+Option` : `Ctrl+Alt`),
						nls.localize('editor.inlayHints.off', "Inlay hints are disabled"),
					],
				},
				'editor.inlayHints.fontSize': {
					type: 'number',
					default: defaults.fontSize,
					markdownDescription: nls.localize('inlayHints.fontSize', "Controls font size of inlay hints in the editor. As default the {0} is used when the configured value is less than {1} or greater than the editor font size.", '`#editor.fontSize#`', '`5`')
				},
				'editor.inlayHints.fontFamily': {
					type: 'string',
					default: defaults.fontFamily,
					markdownDescription: nls.localize('inlayHints.fontFamily', "Controls font family of inlay hints in the editor. When set to empty, the {0} is used.", '`#editor.fontFamily#`')
				},
				'editor.inlayHints.padding': {
					type: 'boolean',
					default: defaults.padding,
					description: nls.localize('inlayHints.padding', "Enables the padding around the inlay hints in the editor.")
				},
				'editor.inlayHints.maximumLength': {
					type: 'number',
					default: defaults.maximumLength,
					markdownDescription: nls.localize('inlayHints.maximumLength', "Maximum overall length of inlay hints, for a single line, before they get truncated by the editor. Set to `0` to never truncate")
				}
			}
		);
	}

	public validate(_input: any): EditorInlayHintsOptions {
		if (!_input || typeof _input !== 'object') {
			return this.defaultValue;
		}
		const input = _input as IEditorInlayHintsOptions;
		if (typeof input.enabled === 'boolean') {
			input.enabled = input.enabled ? 'on' : 'off';
		}
		return {
			enabled: stringSet<'on' | 'off' | 'offUnlessPressed' | 'onUnlessPressed'>(input.enabled, this.defaultValue.enabled, ['on', 'off', 'offUnlessPressed', 'onUnlessPressed']),
			fontSize: EditorIntOption.clampedInt(input.fontSize, this.defaultValue.fontSize, 0, 100),
			fontFamily: EditorStringOption.string(input.fontFamily, this.defaultValue.fontFamily),
			padding: boolean(input.padding, this.defaultValue.padding),
			maximumLength: EditorIntOption.clampedInt(input.maximumLength, this.defaultValue.maximumLength, 0, Number.MAX_SAFE_INTEGER),
		};
	}
}

//#endregion

//#region lineDecorationsWidth

class EditorLineDecorationsWidth extends BaseEditorOption<EditorOption.lineDecorationsWidth, number | string, number> {

	constructor() {
		super(EditorOption.lineDecorationsWidth, 'lineDecorationsWidth', 10);
	}

	public validate(input: any): number {
		if (typeof input === 'string' && /^\d+(\.\d+)?ch$/.test(input)) {
			const multiple = parseFloat(input.substring(0, input.length - 2));
			return -multiple; // negative numbers signal a multiple
		} else {
			return EditorIntOption.clampedInt(input, this.defaultValue, 0, 1000);
		}
	}

	public override compute(env: IEnvironmentalOptions, options: IComputedEditorOptions, value: number): number {
		if (value < 0) {
			// negative numbers signal a multiple
			return EditorIntOption.clampedInt(-value * env.fontInfo.typicalHalfwidthCharacterWidth, this.defaultValue, 0, 1000);
		} else {
			return value;
		}
	}
}

//#endregion

//#region lineHeight

class EditorLineHeight extends EditorFloatOption<EditorOption.lineHeight> {

	constructor() {
		super(
			EditorOption.lineHeight, 'lineHeight',
			EDITOR_FONT_DEFAULTS.lineHeight,
			x => EditorFloatOption.clamp(x, 0, 150),
			{ markdownDescription: nls.localize('lineHeight', "Controls the line height. \n - Use 0 to automatically compute the line height from the font size.\n - Values between 0 and 8 will be used as a multiplier with the font size.\n - Values greater than or equal to 8 will be used as effective values.") }
		);
	}

	public override compute(env: IEnvironmentalOptions, options: IComputedEditorOptions, value: number): number {
		// The lineHeight is computed from the fontSize if it is 0.
		// Moreover, the final lineHeight respects the editor zoom level.
		// So take the result from env.fontInfo
		return env.fontInfo.lineHeight;
	}
}

//#endregion

//#region minimap

/**
 * Configuration options for editor minimap
 */
export interface IEditorMinimapOptions {
	/**
	 * Enable the rendering of the minimap.
	 * Defaults to true.
	 */
	enabled?: boolean;
	/**
	 * Control the rendering of minimap.
	 */
	autohide?: boolean;
	/**
	 * Control the side of the minimap in editor.
	 * Defaults to 'right'.
	 */
	side?: 'right' | 'left';
	/**
	 * Control the minimap rendering mode.
	 * Defaults to 'actual'.
	 */
	size?: 'proportional' | 'fill' | 'fit';
	/**
	 * Control the rendering of the minimap slider.
	 * Defaults to 'mouseover'.
	 */
	showSlider?: 'always' | 'mouseover';
	/**
	 * Render the actual text on a line (as opposed to color blocks).
	 * Defaults to true.
	 */
	renderCharacters?: boolean;
	/**
	 * Limit the width of the minimap to render at most a certain number of columns.
	 * Defaults to 120.
	 */
	maxColumn?: number;
	/**
	 * Relative size of the font in the minimap. Defaults to 1.
	 */
	scale?: number;
	/**
	 * Whether to show named regions as section headers. Defaults to true.
	 */
	showRegionSectionHeaders?: boolean;
	/**
	 * Whether to show MARK: comments as section headers. Defaults to true.
	 */
	showMarkSectionHeaders?: boolean;
	/**
	 * Font size of section headers. Defaults to 9.
	 */
	sectionHeaderFontSize?: number;
	/**
	 * Spacing between the section header characters (in CSS px). Defaults to 1.
	 */
	sectionHeaderLetterSpacing?: number;
}

/**
 * @internal
 */
export type EditorMinimapOptions = Readonly<Required<IEditorMinimapOptions>>;

class EditorMinimap extends BaseEditorOption<EditorOption.minimap, IEditorMinimapOptions, EditorMinimapOptions> {

	constructor() {
		const defaults: EditorMinimapOptions = {
			enabled: true,
			size: 'proportional',
			side: 'right',
			showSlider: 'mouseover',
			autohide: false,
			renderCharacters: true,
			maxColumn: 120,
			scale: 1,
			showRegionSectionHeaders: true,
			showMarkSectionHeaders: true,
			sectionHeaderFontSize: 9,
			sectionHeaderLetterSpacing: 1,
		};
		super(
			EditorOption.minimap, 'minimap', defaults,
			{
				'editor.minimap.enabled': {
					type: 'boolean',
					default: defaults.enabled,
					description: nls.localize('minimap.enabled', "Controls whether the minimap is shown.")
				},
				'editor.minimap.autohide': {
					type: 'boolean',
					default: defaults.autohide,
					description: nls.localize('minimap.autohide', "Controls whether the minimap is hidden automatically.")
				},
				'editor.minimap.size': {
					type: 'string',
					enum: ['proportional', 'fill', 'fit'],
					enumDescriptions: [
						nls.localize('minimap.size.proportional', "The minimap has the same size as the editor contents (and might scroll)."),
						nls.localize('minimap.size.fill', "The minimap will stretch or shrink as necessary to fill the height of the editor (no scrolling)."),
						nls.localize('minimap.size.fit', "The minimap will shrink as necessary to never be larger than the editor (no scrolling)."),
					],
					default: defaults.size,
					description: nls.localize('minimap.size', "Controls the size of the minimap.")
				},
				'editor.minimap.side': {
					type: 'string',
					enum: ['left', 'right'],
					default: defaults.side,
					description: nls.localize('minimap.side', "Controls the side where to render the minimap.")
				},
				'editor.minimap.showSlider': {
					type: 'string',
					enum: ['always', 'mouseover'],
					default: defaults.showSlider,
					description: nls.localize('minimap.showSlider', "Controls when the minimap slider is shown.")
				},
				'editor.minimap.scale': {
					type: 'number',
					default: defaults.scale,
					minimum: 1,
					maximum: 3,
					enum: [1, 2, 3],
					description: nls.localize('minimap.scale', "Scale of content drawn in the minimap: 1, 2 or 3.")
				},
				'editor.minimap.renderCharacters': {
					type: 'boolean',
					default: defaults.renderCharacters,
					description: nls.localize('minimap.renderCharacters', "Render the actual characters on a line as opposed to color blocks.")
				},
				'editor.minimap.maxColumn': {
					type: 'number',
					default: defaults.maxColumn,
					description: nls.localize('minimap.maxColumn', "Limit the width of the minimap to render at most a certain number of columns.")
				},
				'editor.minimap.showRegionSectionHeaders': {
					type: 'boolean',
					default: defaults.showRegionSectionHeaders,
					description: nls.localize('minimap.showRegionSectionHeaders', "Controls whether named regions are shown as section headers in the minimap.")
				},
				'editor.minimap.showMarkSectionHeaders': {
					type: 'boolean',
					default: defaults.showMarkSectionHeaders,
					description: nls.localize('minimap.showMarkSectionHeaders', "Controls whether MARK: comments are shown as section headers in the minimap.")
				},
				'editor.minimap.sectionHeaderFontSize': {
					type: 'number',
					default: defaults.sectionHeaderFontSize,
					description: nls.localize('minimap.sectionHeaderFontSize', "Controls the font size of section headers in the minimap.")
				},
				'editor.minimap.sectionHeaderLetterSpacing': {
					type: 'number',
					default: defaults.sectionHeaderLetterSpacing,
					description: nls.localize('minimap.sectionHeaderLetterSpacing', "Controls the amount of space (in pixels) between characters of section header. This helps the readability of the header in small font sizes.")
				}
			}
		);
	}

	public validate(_input: any): EditorMinimapOptions {
		if (!_input || typeof _input !== 'object') {
			return this.defaultValue;
		}
		const input = _input as IEditorMinimapOptions;
		return {
			enabled: boolean(input.enabled, this.defaultValue.enabled),
			autohide: boolean(input.autohide, this.defaultValue.autohide),
			size: stringSet<'proportional' | 'fill' | 'fit'>(input.size, this.defaultValue.size, ['proportional', 'fill', 'fit']),
			side: stringSet<'right' | 'left'>(input.side, this.defaultValue.side, ['right', 'left']),
			showSlider: stringSet<'always' | 'mouseover'>(input.showSlider, this.defaultValue.showSlider, ['always', 'mouseover']),
			renderCharacters: boolean(input.renderCharacters, this.defaultValue.renderCharacters),
			scale: EditorIntOption.clampedInt(input.scale, 1, 1, 3),
			maxColumn: EditorIntOption.clampedInt(input.maxColumn, this.defaultValue.maxColumn, 1, 10000),
			showRegionSectionHeaders: boolean(input.showRegionSectionHeaders, this.defaultValue.showRegionSectionHeaders),
			showMarkSectionHeaders: boolean(input.showMarkSectionHeaders, this.defaultValue.showMarkSectionHeaders),
			sectionHeaderFontSize: EditorFloatOption.clamp(input.sectionHeaderFontSize ?? this.defaultValue.sectionHeaderFontSize, 4, 32),
			sectionHeaderLetterSpacing: EditorFloatOption.clamp(input.sectionHeaderLetterSpacing ?? this.defaultValue.sectionHeaderLetterSpacing, 0, 5),
		};
	}
}

//#endregion

//#region multiCursorModifier

function _multiCursorModifierFromString(multiCursorModifier: 'ctrlCmd' | 'alt'): 'altKey' | 'metaKey' | 'ctrlKey' {
	if (multiCursorModifier === 'ctrlCmd') {
		return (platform.isMacintosh ? 'metaKey' : 'ctrlKey');
	}
	return 'altKey';
}

//#endregion

//#region padding

/**
 * Configuration options for editor padding
 */
export interface IEditorPaddingOptions {
	/**
	 * Spacing between top edge of editor and first line.
	 */
	top?: number;
	/**
	 * Spacing between bottom edge of editor and last line.
	 */
	bottom?: number;
}

/**
 * @internal
 */
export type InternalEditorPaddingOptions = Readonly<Required<IEditorPaddingOptions>>;

class EditorPadding extends BaseEditorOption<EditorOption.padding, IEditorPaddingOptions, InternalEditorPaddingOptions> {

	constructor() {
		super(
			EditorOption.padding, 'padding', { top: 0, bottom: 0 },
			{
				'editor.padding.top': {
					type: 'number',
					default: 0,
					minimum: 0,
					maximum: 1000,
					description: nls.localize('padding.top', "Controls the amount of space between the top edge of the editor and the first line.")
				},
				'editor.padding.bottom': {
					type: 'number',
					default: 0,
					minimum: 0,
					maximum: 1000,
					description: nls.localize('padding.bottom', "Controls the amount of space between the bottom edge of the editor and the last line.")
				}
			}
		);
	}

	public validate(_input: any): InternalEditorPaddingOptions {
		if (!_input || typeof _input !== 'object') {
			return this.defaultValue;
		}
		const input = _input as IEditorPaddingOptions;

		return {
			top: EditorIntOption.clampedInt(input.top, 0, 0, 1000),
			bottom: EditorIntOption.clampedInt(input.bottom, 0, 0, 1000)
		};
	}
}
//#endregion

//#region parameterHints

/**
 * Configuration options for parameter hints
 */
export interface IEditorParameterHintOptions {
	/**
	 * Enable parameter hints.
	 * Defaults to true.
	 */
	enabled?: boolean;
	/**
	 * Enable cycling of parameter hints.
	 * Defaults to false.
	 */
	cycle?: boolean;
}

/**
 * @internal
 */
export type InternalParameterHintOptions = Readonly<Required<IEditorParameterHintOptions>>;

class EditorParameterHints extends BaseEditorOption<EditorOption.parameterHints, IEditorParameterHintOptions, InternalParameterHintOptions> {

	constructor() {
		const defaults: InternalParameterHintOptions = {
			enabled: true,
			cycle: true
		};
		super(
			EditorOption.parameterHints, 'parameterHints', defaults,
			{
				'editor.parameterHints.enabled': {
					type: 'boolean',
					default: defaults.enabled,
					description: nls.localize('parameterHints.enabled', "Enables a pop-up that shows parameter documentation and type information as you type.")
				},
				'editor.parameterHints.cycle': {
					type: 'boolean',
					default: defaults.cycle,
					description: nls.localize('parameterHints.cycle', "Controls whether the parameter hints menu cycles or closes when reaching the end of the list.")
				},
			}
		);
	}

	public validate(_input: any): InternalParameterHintOptions {
		if (!_input || typeof _input !== 'object') {
			return this.defaultValue;
		}
		const input = _input as IEditorParameterHintOptions;
		return {
			enabled: boolean(input.enabled, this.defaultValue.enabled),
			cycle: boolean(input.cycle, this.defaultValue.cycle)
		};
	}
}

//#endregion

//#region pixelRatio

class EditorPixelRatio extends ComputedEditorOption<EditorOption.pixelRatio, number> {

	constructor() {
		super(EditorOption.pixelRatio);
	}

	public compute(env: IEnvironmentalOptions, options: IComputedEditorOptions, _: number): number {
		return env.pixelRatio;
	}
}

//#endregion

//#region

class PlaceholderOption extends BaseEditorOption<EditorOption.placeholder, string | undefined, string | undefined> {
	constructor() {
		super(EditorOption.placeholder, 'placeholder', undefined);
	}

	public validate(input: any): string | undefined {
		if (typeof input === 'undefined') {
			return this.defaultValue;
		}
		if (typeof input === 'string') {
			return input;
		}
		return this.defaultValue;
	}
}
//#endregion

//#region quickSuggestions

export type QuickSuggestionsValue = 'on' | 'inline' | 'off';

/**
 * Configuration options for quick suggestions
 */
export interface IQuickSuggestionsOptions {
	other?: boolean | QuickSuggestionsValue;
	comments?: boolean | QuickSuggestionsValue;
	strings?: boolean | QuickSuggestionsValue;
}

export interface InternalQuickSuggestionsOptions {
	readonly other: QuickSuggestionsValue;
	readonly comments: QuickSuggestionsValue;
	readonly strings: QuickSuggestionsValue;
}

class EditorQuickSuggestions extends BaseEditorOption<EditorOption.quickSuggestions, boolean | IQuickSuggestionsOptions, InternalQuickSuggestionsOptions> {

	public override readonly defaultValue: InternalQuickSuggestionsOptions;

	constructor() {
		const defaults: InternalQuickSuggestionsOptions = {
			other: 'on',
			comments: 'off',
			strings: 'off'
		};
		const types: IJSONSchema[] = [
			{ type: 'boolean' },
			{
				type: 'string',
				enum: ['on', 'inline', 'off'],
				enumDescriptions: [nls.localize('on', "Quick suggestions show inside the suggest widget"), nls.localize('inline', "Quick suggestions show as ghost text"), nls.localize('off', "Quick suggestions are disabled")]
			}
		];
		super(EditorOption.quickSuggestions, 'quickSuggestions', defaults, {
			type: 'object',
			additionalProperties: false,
			properties: {
				strings: {
					anyOf: types,
					default: defaults.strings,
					description: nls.localize('quickSuggestions.strings', "Enable quick suggestions inside strings.")
				},
				comments: {
					anyOf: types,
					default: defaults.comments,
					description: nls.localize('quickSuggestions.comments', "Enable quick suggestions inside comments.")
				},
				other: {
					anyOf: types,
					default: defaults.other,
					description: nls.localize('quickSuggestions.other', "Enable quick suggestions outside of strings and comments.")
				},
			},
			default: defaults,
			markdownDescription: nls.localize('quickSuggestions', "Controls whether suggestions should automatically show up while typing. This can be controlled for typing in comments, strings, and other code. Quick suggestion can be configured to show as ghost text or with the suggest widget. Also be aware of the {0}-setting which controls if suggestions are triggered by special characters.", '`#editor.suggestOnTriggerCharacters#`')
		});
		this.defaultValue = defaults;
	}

	public validate(input: any): InternalQuickSuggestionsOptions {
		if (typeof input === 'boolean') {
			// boolean -> all on/off
			const value = input ? 'on' : 'off';
			return { comments: value, strings: value, other: value };
		}
		if (!input || typeof input !== 'object') {
			// invalid object
			return this.defaultValue;
		}

		const { other, comments, strings } = (<IQuickSuggestionsOptions>input);
		const allowedValues: QuickSuggestionsValue[] = ['on', 'inline', 'off'];
		let validatedOther: QuickSuggestionsValue;
		let validatedComments: QuickSuggestionsValue;
		let validatedStrings: QuickSuggestionsValue;

		if (typeof other === 'boolean') {
			validatedOther = other ? 'on' : 'off';
		} else {
			validatedOther = stringSet(other, this.defaultValue.other, allowedValues);
		}
		if (typeof comments === 'boolean') {
			validatedComments = comments ? 'on' : 'off';
		} else {
			validatedComments = stringSet(comments, this.defaultValue.comments, allowedValues);
		}
		if (typeof strings === 'boolean') {
			validatedStrings = strings ? 'on' : 'off';
		} else {
			validatedStrings = stringSet(strings, this.defaultValue.strings, allowedValues);
		}
		return {
			other: validatedOther,
			comments: validatedComments,
			strings: validatedStrings
		};
	}
}

//#endregion

//#region renderLineNumbers

export type LineNumbersType = 'on' | 'off' | 'relative' | 'interval' | ((lineNumber: number) => string);

export const enum RenderLineNumbersType {
	Off = 0,
	On = 1,
	Relative = 2,
	Interval = 3,
	Custom = 4
}

export interface InternalEditorRenderLineNumbersOptions {
	readonly renderType: RenderLineNumbersType;
	readonly renderFn: ((lineNumber: number) => string) | null;
}

class EditorRenderLineNumbersOption extends BaseEditorOption<EditorOption.lineNumbers, LineNumbersType, InternalEditorRenderLineNumbersOptions> {

	constructor() {
		super(
			EditorOption.lineNumbers, 'lineNumbers', { renderType: RenderLineNumbersType.On, renderFn: null },
			{
				type: 'string',
				enum: ['off', 'on', 'relative', 'interval'],
				enumDescriptions: [
					nls.localize('lineNumbers.off', "Line numbers are not rendered."),
					nls.localize('lineNumbers.on', "Line numbers are rendered as absolute number."),
					nls.localize('lineNumbers.relative', "Line numbers are rendered as distance in lines to cursor position."),
					nls.localize('lineNumbers.interval', "Line numbers are rendered every 10 lines.")
				],
				default: 'on',
				description: nls.localize('lineNumbers', "Controls the display of line numbers.")
			}
		);
	}

	public validate(lineNumbers: any): InternalEditorRenderLineNumbersOptions {
		let renderType: RenderLineNumbersType = this.defaultValue.renderType;
		let renderFn: ((lineNumber: number) => string) | null = this.defaultValue.renderFn;

		if (typeof lineNumbers !== 'undefined') {
			if (typeof lineNumbers === 'function') {
				renderType = RenderLineNumbersType.Custom;
				renderFn = lineNumbers;
			} else if (lineNumbers === 'interval') {
				renderType = RenderLineNumbersType.Interval;
			} else if (lineNumbers === 'relative') {
				renderType = RenderLineNumbersType.Relative;
			} else if (lineNumbers === 'on') {
				renderType = RenderLineNumbersType.On;
			} else {
				renderType = RenderLineNumbersType.Off;
			}
		}

		return {
			renderType,
			renderFn
		};
	}
}

//#endregion

//#region renderValidationDecorations

/**
 * @internal
 */
export function filterValidationDecorations(options: IComputedEditorOptions): boolean {
	const renderValidationDecorations = options.get(EditorOption.renderValidationDecorations);
	if (renderValidationDecorations === 'editable') {
		return options.get(EditorOption.readOnly);
	}
	return renderValidationDecorations === 'on' ? false : true;
}

//#endregion

//#region rulers

export interface IRulerOption {
	readonly column: number;
	readonly color: string | null;
}

class EditorRulers extends BaseEditorOption<EditorOption.rulers, (number | IRulerOption)[], IRulerOption[]> {

	constructor() {
		const defaults: IRulerOption[] = [];
		const columnSchema: IJSONSchema = { type: 'number', description: nls.localize('rulers.size', "Number of monospace characters at which this editor ruler will render.") };
		super(
			EditorOption.rulers, 'rulers', defaults,
			{
				type: 'array',
				items: {
					anyOf: [
						columnSchema,
						{
							type: [
								'object'
							],
							properties: {
								column: columnSchema,
								color: {
									type: 'string',
									description: nls.localize('rulers.color', "Color of this editor ruler."),
									format: 'color-hex'
								}
							}
						}
					]
				},
				default: defaults,
				description: nls.localize('rulers', "Render vertical rulers after a certain number of monospace characters. Use multiple values for multiple rulers. No rulers are drawn if array is empty.")
			}
		);
	}

	public validate(input: any): IRulerOption[] {
		if (Array.isArray(input)) {
			const rulers: IRulerOption[] = [];
			for (const _element of input) {
				if (typeof _element === 'number') {
					rulers.push({
						column: EditorIntOption.clampedInt(_element, 0, 0, 10000),
						color: null
					});
				} else if (_element && typeof _element === 'object') {
					const element = _element as IRulerOption;
					rulers.push({
						column: EditorIntOption.clampedInt(element.column, 0, 0, 10000),
						color: element.color
					});
				}
			}
			rulers.sort((a, b) => a.column - b.column);
			return rulers;
		}
		return this.defaultValue;
	}
}

//#endregion

//#region readonly

/**
 * Configuration options for readonly message
 */
class ReadonlyMessage extends BaseEditorOption<EditorOption.readOnlyMessage, IMarkdownString | undefined, IMarkdownString | undefined> {
	constructor() {
		const defaults = undefined;

		super(
			EditorOption.readOnlyMessage, 'readOnlyMessage', defaults
		);
	}

	public validate(_input: any): IMarkdownString | undefined {
		if (!_input || typeof _input !== 'object') {
			return this.defaultValue;
		}
		return _input as IMarkdownString;
	}
}

//#endregion

//#region scrollbar

/**
 * Configuration options for editor scrollbars
 */
export interface IEditorScrollbarOptions {
	/**
	 * The size of arrows (if displayed).
	 * Defaults to 11.
	 * **NOTE**: This option cannot be updated using `updateOptions()`
	 */
	arrowSize?: number;
	/**
	 * Render vertical scrollbar.
	 * Defaults to 'auto'.
	 */
	vertical?: 'auto' | 'visible' | 'hidden';
	/**
	 * Render horizontal scrollbar.
	 * Defaults to 'auto'.
	 */
	horizontal?: 'auto' | 'visible' | 'hidden';
	/**
	 * Cast horizontal and vertical shadows when the content is scrolled.
	 * Defaults to true.
	 * **NOTE**: This option cannot be updated using `updateOptions()`
	 */
	useShadows?: boolean;
	/**
	 * Render arrows at the top and bottom of the vertical scrollbar.
	 * Defaults to false.
	 * **NOTE**: This option cannot be updated using `updateOptions()`
	 */
	verticalHasArrows?: boolean;
	/**
	 * Render arrows at the left and right of the horizontal scrollbar.
	 * Defaults to false.
	 * **NOTE**: This option cannot be updated using `updateOptions()`
	 */
	horizontalHasArrows?: boolean;
	/**
	 * Listen to mouse wheel events and react to them by scrolling.
	 * Defaults to true.
	 */
	handleMouseWheel?: boolean;
	/**
	 * Always consume mouse wheel events (always call preventDefault() and stopPropagation() on the browser events).
	 * Defaults to true.
	 * **NOTE**: This option cannot be updated using `updateOptions()`
	 */
	alwaysConsumeMouseWheel?: boolean;
	/**
	 * Height in pixels for the horizontal scrollbar.
	 * Defaults to 10 (px).
	 */
	horizontalScrollbarSize?: number;
	/**
	 * Width in pixels for the vertical scrollbar.
	 * Defaults to 10 (px).
	 */
	verticalScrollbarSize?: number;
	/**
	 * Width in pixels for the vertical slider.
	 * Defaults to `verticalScrollbarSize`.
	 * **NOTE**: This option cannot be updated using `updateOptions()`
	 */
	verticalSliderSize?: number;
	/**
	 * Height in pixels for the horizontal slider.
	 * Defaults to `horizontalScrollbarSize`.
	 * **NOTE**: This option cannot be updated using `updateOptions()`
	 */
	horizontalSliderSize?: number;
	/**
	 * Scroll gutter clicks move by page vs jump to position.
	 * Defaults to false.
	 */
	scrollByPage?: boolean;

	/**
	 * When set, the horizontal scrollbar will not increase content height.
	 * Defaults to false.
	 */
	ignoreHorizontalScrollbarInContentHeight?: boolean;
}

export interface InternalEditorScrollbarOptions {
	readonly arrowSize: number;
	readonly vertical: ScrollbarVisibility;
	readonly horizontal: ScrollbarVisibility;
	readonly useShadows: boolean;
	readonly verticalHasArrows: boolean;
	readonly horizontalHasArrows: boolean;
	readonly handleMouseWheel: boolean;
	readonly alwaysConsumeMouseWheel: boolean;
	readonly horizontalScrollbarSize: number;
	readonly horizontalSliderSize: number;
	readonly verticalScrollbarSize: number;
	readonly verticalSliderSize: number;
	readonly scrollByPage: boolean;
	readonly ignoreHorizontalScrollbarInContentHeight: boolean;
}

function _scrollbarVisibilityFromString(visibility: string | undefined, defaultValue: ScrollbarVisibility): ScrollbarVisibility {
	if (typeof visibility !== 'string') {
		return defaultValue;
	}
	switch (visibility) {
		case 'hidden': return ScrollbarVisibility.Hidden;
		case 'visible': return ScrollbarVisibility.Visible;
		default: return ScrollbarVisibility.Auto;
	}
}

class EditorScrollbar extends BaseEditorOption<EditorOption.scrollbar, IEditorScrollbarOptions, InternalEditorScrollbarOptions> {

	constructor() {
		const defaults: InternalEditorScrollbarOptions = {
			vertical: ScrollbarVisibility.Auto,
			horizontal: ScrollbarVisibility.Auto,
			arrowSize: 11,
			useShadows: true,
			verticalHasArrows: false,
			horizontalHasArrows: false,
			horizontalScrollbarSize: 12,
			horizontalSliderSize: 12,
			verticalScrollbarSize: 14,
			verticalSliderSize: 14,
			handleMouseWheel: true,
			alwaysConsumeMouseWheel: true,
			scrollByPage: false,
			ignoreHorizontalScrollbarInContentHeight: false,
		};
		super(
			EditorOption.scrollbar, 'scrollbar', defaults,
			{
				'editor.scrollbar.vertical': {
					type: 'string',
					enum: ['auto', 'visible', 'hidden'],
					enumDescriptions: [
						nls.localize('scrollbar.vertical.auto', "The vertical scrollbar will be visible only when necessary."),
						nls.localize('scrollbar.vertical.visible', "The vertical scrollbar will always be visible."),
						nls.localize('scrollbar.vertical.fit', "The vertical scrollbar will always be hidden."),
					],
					default: 'auto',
					description: nls.localize('scrollbar.vertical', "Controls the visibility of the vertical scrollbar.")
				},
				'editor.scrollbar.horizontal': {
					type: 'string',
					enum: ['auto', 'visible', 'hidden'],
					enumDescriptions: [
						nls.localize('scrollbar.horizontal.auto', "The horizontal scrollbar will be visible only when necessary."),
						nls.localize('scrollbar.horizontal.visible', "The horizontal scrollbar will always be visible."),
						nls.localize('scrollbar.horizontal.fit', "The horizontal scrollbar will always be hidden."),
					],
					default: 'auto',
					description: nls.localize('scrollbar.horizontal', "Controls the visibility of the horizontal scrollbar.")
				},
				'editor.scrollbar.verticalScrollbarSize': {
					type: 'number',
					default: defaults.verticalScrollbarSize,
					description: nls.localize('scrollbar.verticalScrollbarSize', "The width of the vertical scrollbar.")
				},
				'editor.scrollbar.horizontalScrollbarSize': {
					type: 'number',
					default: defaults.horizontalScrollbarSize,
					description: nls.localize('scrollbar.horizontalScrollbarSize', "The height of the horizontal scrollbar.")
				},
				'editor.scrollbar.scrollByPage': {
					type: 'boolean',
					default: defaults.scrollByPage,
					description: nls.localize('scrollbar.scrollByPage', "Controls whether clicks scroll by page or jump to click position.")
				},
				'editor.scrollbar.ignoreHorizontalScrollbarInContentHeight': {
					type: 'boolean',
					default: defaults.ignoreHorizontalScrollbarInContentHeight,
					description: nls.localize('scrollbar.ignoreHorizontalScrollbarInContentHeight', "When set, the horizontal scrollbar will not increase the size of the editor's content.")
				}
			}
		);
	}

	public validate(_input: any): InternalEditorScrollbarOptions {
		if (!_input || typeof _input !== 'object') {
			return this.defaultValue;
		}
		const input = _input as IEditorScrollbarOptions;
		const horizontalScrollbarSize = EditorIntOption.clampedInt(input.horizontalScrollbarSize, this.defaultValue.horizontalScrollbarSize, 0, 1000);
		const verticalScrollbarSize = EditorIntOption.clampedInt(input.verticalScrollbarSize, this.defaultValue.verticalScrollbarSize, 0, 1000);
		return {
			arrowSize: EditorIntOption.clampedInt(input.arrowSize, this.defaultValue.arrowSize, 0, 1000),
			vertical: _scrollbarVisibilityFromString(input.vertical, this.defaultValue.vertical),
			horizontal: _scrollbarVisibilityFromString(input.horizontal, this.defaultValue.horizontal),
			useShadows: boolean(input.useShadows, this.defaultValue.useShadows),
			verticalHasArrows: boolean(input.verticalHasArrows, this.defaultValue.verticalHasArrows),
			horizontalHasArrows: boolean(input.horizontalHasArrows, this.defaultValue.horizontalHasArrows),
			handleMouseWheel: boolean(input.handleMouseWheel, this.defaultValue.handleMouseWheel),
			alwaysConsumeMouseWheel: boolean(input.alwaysConsumeMouseWheel, this.defaultValue.alwaysConsumeMouseWheel),
			horizontalScrollbarSize: horizontalScrollbarSize,
			horizontalSliderSize: EditorIntOption.clampedInt(input.horizontalSliderSize, horizontalScrollbarSize, 0, 1000),
			verticalScrollbarSize: verticalScrollbarSize,
			verticalSliderSize: EditorIntOption.clampedInt(input.verticalSliderSize, verticalScrollbarSize, 0, 1000),
			scrollByPage: boolean(input.scrollByPage, this.defaultValue.scrollByPage),
			ignoreHorizontalScrollbarInContentHeight: boolean(input.ignoreHorizontalScrollbarInContentHeight, this.defaultValue.ignoreHorizontalScrollbarInContentHeight),
		};
	}
}

//#endregion

//#region UnicodeHighlight

export type InUntrustedWorkspace = 'inUntrustedWorkspace';

/**
 * @internal
*/
export const inUntrustedWorkspace: InUntrustedWorkspace = 'inUntrustedWorkspace';

/**
 * Configuration options for unicode highlighting.
 */
export interface IUnicodeHighlightOptions {

	/**
	 * Controls whether all non-basic ASCII characters are highlighted. Only characters between U+0020 and U+007E, tab, line-feed and carriage-return are considered basic ASCII.
	 */
	nonBasicASCII?: boolean | InUntrustedWorkspace;

	/**
	 * Controls whether characters that just reserve space or have no width at all are highlighted.
	 */
	invisibleCharacters?: boolean;

	/**
	 * Controls whether characters are highlighted that can be confused with basic ASCII characters, except those that are common in the current user locale.
	 */
	ambiguousCharacters?: boolean;

	/**
	 * Controls whether characters in comments should also be subject to unicode highlighting.
	 */
	includeComments?: boolean | InUntrustedWorkspace;

	/**
	 * Controls whether characters in strings should also be subject to unicode highlighting.
	 */
	includeStrings?: boolean | InUntrustedWorkspace;

	/**
	 * Defines allowed characters that are not being highlighted.
	 */
	allowedCharacters?: Record<string, true>;

	/**
	 * Unicode characters that are common in allowed locales are not being highlighted.
	 */
	allowedLocales?: Record<string | '_os' | '_vscode', true>;
}

/**
 * @internal
 */
export type InternalUnicodeHighlightOptions = Required<Readonly<IUnicodeHighlightOptions>>;

/**
 * @internal
 */
export const unicodeHighlightConfigKeys = {
	allowedCharacters: 'editor.unicodeHighlight.allowedCharacters',
	invisibleCharacters: 'editor.unicodeHighlight.invisibleCharacters',
	nonBasicASCII: 'editor.unicodeHighlight.nonBasicASCII',
	ambiguousCharacters: 'editor.unicodeHighlight.ambiguousCharacters',
	includeComments: 'editor.unicodeHighlight.includeComments',
	includeStrings: 'editor.unicodeHighlight.includeStrings',
	allowedLocales: 'editor.unicodeHighlight.allowedLocales',
};

class UnicodeHighlight extends BaseEditorOption<EditorOption.unicodeHighlighting, IUnicodeHighlightOptions, InternalUnicodeHighlightOptions> {
	constructor() {
		const defaults: InternalUnicodeHighlightOptions = {
			nonBasicASCII: inUntrustedWorkspace,
			invisibleCharacters: true,
			ambiguousCharacters: true,
			includeComments: inUntrustedWorkspace,
			includeStrings: true,
			allowedCharacters: {},
			allowedLocales: { _os: true, _vscode: true },
		};

		super(
			EditorOption.unicodeHighlighting, 'unicodeHighlight', defaults,
			{
				[unicodeHighlightConfigKeys.nonBasicASCII]: {
					restricted: true,
					type: ['boolean', 'string'],
					enum: [true, false, inUntrustedWorkspace],
					default: defaults.nonBasicASCII,
					description: nls.localize('unicodeHighlight.nonBasicASCII', "Controls whether all non-basic ASCII characters are highlighted. Only characters between U+0020 and U+007E, tab, line-feed and carriage-return are considered basic ASCII.")
				},
				[unicodeHighlightConfigKeys.invisibleCharacters]: {
					restricted: true,
					type: 'boolean',
					default: defaults.invisibleCharacters,
					description: nls.localize('unicodeHighlight.invisibleCharacters', "Controls whether characters that just reserve space or have no width at all are highlighted.")
				},
				[unicodeHighlightConfigKeys.ambiguousCharacters]: {
					restricted: true,
					type: 'boolean',
					default: defaults.ambiguousCharacters,
					description: nls.localize('unicodeHighlight.ambiguousCharacters', "Controls whether characters are highlighted that can be confused with basic ASCII characters, except those that are common in the current user locale.")
				},
				[unicodeHighlightConfigKeys.includeComments]: {
					restricted: true,
					type: ['boolean', 'string'],
					enum: [true, false, inUntrustedWorkspace],
					default: defaults.includeComments,
					description: nls.localize('unicodeHighlight.includeComments', "Controls whether characters in comments should also be subject to Unicode highlighting.")
				},
				[unicodeHighlightConfigKeys.includeStrings]: {
					restricted: true,
					type: ['boolean', 'string'],
					enum: [true, false, inUntrustedWorkspace],
					default: defaults.includeStrings,
					description: nls.localize('unicodeHighlight.includeStrings', "Controls whether characters in strings should also be subject to Unicode highlighting.")
				},
				[unicodeHighlightConfigKeys.allowedCharacters]: {
					restricted: true,
					type: 'object',
					default: defaults.allowedCharacters,
					description: nls.localize('unicodeHighlight.allowedCharacters', "Defines allowed characters that are not being highlighted."),
					additionalProperties: {
						type: 'boolean'
					}
				},
				[unicodeHighlightConfigKeys.allowedLocales]: {
					restricted: true,
					type: 'object',
					additionalProperties: {
						type: 'boolean'
					},
					default: defaults.allowedLocales,
					description: nls.localize('unicodeHighlight.allowedLocales', "Unicode characters that are common in allowed locales are not being highlighted.")
				},
			}
		);
	}

	public override applyUpdate(value: Required<Readonly<IUnicodeHighlightOptions>> | undefined, update: Required<Readonly<IUnicodeHighlightOptions>>): ApplyUpdateResult<Required<Readonly<IUnicodeHighlightOptions>>> {
		let didChange = false;
		if (update.allowedCharacters && value) {
			// Treat allowedCharacters atomically
			if (!objects.equals(value.allowedCharacters, update.allowedCharacters)) {
				value = { ...value, allowedCharacters: update.allowedCharacters };
				didChange = true;
			}
		}
		if (update.allowedLocales && value) {
			// Treat allowedLocales atomically
			if (!objects.equals(value.allowedLocales, update.allowedLocales)) {
				value = { ...value, allowedLocales: update.allowedLocales };
				didChange = true;
			}
		}

		const result = super.applyUpdate(value, update);
		if (didChange) {
			return new ApplyUpdateResult(result.newValue, true);
		}
		return result;
	}

	public validate(_input: any): InternalUnicodeHighlightOptions {
		if (!_input || typeof _input !== 'object') {
			return this.defaultValue;
		}
		const input = _input as IUnicodeHighlightOptions;
		return {
			nonBasicASCII: primitiveSet<boolean | InUntrustedWorkspace>(input.nonBasicASCII, inUntrustedWorkspace, [true, false, inUntrustedWorkspace]),
			invisibleCharacters: boolean(input.invisibleCharacters, this.defaultValue.invisibleCharacters),
			ambiguousCharacters: boolean(input.ambiguousCharacters, this.defaultValue.ambiguousCharacters),
			includeComments: primitiveSet<boolean | InUntrustedWorkspace>(input.includeComments, inUntrustedWorkspace, [true, false, inUntrustedWorkspace]),
			includeStrings: primitiveSet<boolean | InUntrustedWorkspace>(input.includeStrings, inUntrustedWorkspace, [true, false, inUntrustedWorkspace]),
			allowedCharacters: this.validateBooleanMap(_input.allowedCharacters, this.defaultValue.allowedCharacters),
			allowedLocales: this.validateBooleanMap(_input.allowedLocales, this.defaultValue.allowedLocales),
		};
	}

	private validateBooleanMap(map: unknown, defaultValue: Record<string, true>): Record<string, true> {
		if ((typeof map !== 'object') || !map) {
			return defaultValue;
		}
		const result: Record<string, true> = {};
		for (const [key, value] of Object.entries(map)) {
			if (value === true) {
				result[key] = true;
			}
		}
		return result;
	}
}

//#endregion

//#region inlineSuggest

export interface IInlineSuggestOptions {
	/**
	 * Enable or disable the rendering of automatic inline completions.
	*/
	enabled?: boolean;

	/**
	 * Configures the mode.
	 * Use `prefix` to only show ghost text if the text to replace is a prefix of the suggestion text.
	 * Use `subword` to only show ghost text if the replace text is a subword of the suggestion text.
	 * Use `subwordSmart` to only show ghost text if the replace text is a subword of the suggestion text, but the subword must start after the cursor position.
	 * Defaults to `prefix`.
	*/
	mode?: 'prefix' | 'subword' | 'subwordSmart';

	showToolbar?: 'always' | 'onHover' | 'never';

	syntaxHighlightingEnabled?: boolean;

	suppressSuggestions?: boolean;

	/**
	 * Does not clear active inline suggestions when the editor loses focus.
	 */
	keepOnBlur?: boolean;

	/**
	 * Font family for inline suggestions.
	 */
	fontFamily?: string | 'default';

	edits?: {
		experimental?: {
			enabled?: boolean;
			useMixedLinesDiff?: 'never' | 'whenPossible' | 'forStableInsertions' | 'afterJumpWhenPossible';
			useInterleavedLinesDiff?: 'never' | 'always' | 'afterJump';
			useCodeOverlay?: 'never' | 'whenPossible' | 'moveCodeWhenPossible';
			useMultiLineGhostText?: boolean;

			useGutterIndicator?: boolean;
		};
	};
}

type RequiredRecursive<T> = {
	[P in keyof T]-?: T[P] extends object | undefined ? RequiredRecursive<T[P]> : T[P];
};

/**
 * @internal
 */
export type InternalInlineSuggestOptions = Readonly<RequiredRecursive<IInlineSuggestOptions>>;

/**
 * Configuration options for inline suggestions
 */
class InlineEditorSuggest extends BaseEditorOption<EditorOption.inlineSuggest, IInlineSuggestOptions, InternalInlineSuggestOptions> {
	constructor() {
		const defaults: InternalInlineSuggestOptions = {
			enabled: true,
			mode: 'subwordSmart',
			showToolbar: 'onHover',
			suppressSuggestions: false,
			keepOnBlur: false,
			fontFamily: 'default',
			syntaxHighlightingEnabled: false,
			edits: {
				experimental: {
					enabled: true,
					useMixedLinesDiff: 'forStableInsertions',
					useInterleavedLinesDiff: 'never',
					useGutterIndicator: true,
<<<<<<< HEAD
					useCodeOverlay: 'whenPossible',
					useMultiLineGhostText: false
=======
					useCodeOverlay: 'moveCodeWhenPossible',
>>>>>>> 535fe556
				},
			},
		};

		super(
			EditorOption.inlineSuggest, 'inlineSuggest', defaults,
			{
				'editor.inlineSuggest.enabled': {
					type: 'boolean',
					default: defaults.enabled,
					description: nls.localize('inlineSuggest.enabled', "Controls whether to automatically show inline suggestions in the editor.")
				},
				'editor.inlineSuggest.showToolbar': {
					type: 'string',
					default: defaults.showToolbar,
					enum: ['always', 'onHover', 'never'],
					enumDescriptions: [
						nls.localize('inlineSuggest.showToolbar.always', "Show the inline suggestion toolbar whenever an inline suggestion is shown."),
						nls.localize('inlineSuggest.showToolbar.onHover', "Show the inline suggestion toolbar when hovering over an inline suggestion."),
						nls.localize('inlineSuggest.showToolbar.never', "Never show the inline suggestion toolbar."),
					],
					description: nls.localize('inlineSuggest.showToolbar', "Controls when to show the inline suggestion toolbar."),
				},
				'editor.inlineSuggest.syntaxHighlightingEnabled': {
					type: 'boolean',
					default: defaults.syntaxHighlightingEnabled,
					description: nls.localize('inlineSuggest.syntaxHighlightingEnabled', "Controls whether to show syntax highlighting for inline suggestions in the editor."),
				},
				'editor.inlineSuggest.suppressSuggestions': {
					type: 'boolean',
					default: defaults.suppressSuggestions,
					description: nls.localize('inlineSuggest.suppressSuggestions', "Controls how inline suggestions interact with the suggest widget. If enabled, the suggest widget is not shown automatically when inline suggestions are available.")
				},
				'editor.inlineSuggest.fontFamily': {
					type: 'string',
					default: defaults.fontFamily,
					description: nls.localize('inlineSuggest.fontFamily', "Controls the font family of the inline suggestions.")
				},
				'editor.inlineSuggest.edits.experimental.enabled': {
					type: 'boolean',
					default: defaults.edits.experimental.enabled,
					description: nls.localize('inlineSuggest.edits.experimental.enabled', "Controls whether to enable experimental edits in inline suggestions.")
				},
				'editor.inlineSuggest.edits.experimental.useMixedLinesDiff': {
					type: 'string',
					default: defaults.edits.experimental.useMixedLinesDiff,
					description: nls.localize('inlineSuggest.edits.experimental.useMixedLinesDiff', "Controls whether to enable experimental mixed lines diff in inline suggestions."),
					enum: ['never', 'whenPossible', 'forStableInsertions', 'afterJumpWhenPossible'],
				},
				'editor.inlineSuggest.edits.experimental.useCodeOverlay': {
					type: 'string',
					default: defaults.edits.experimental.useCodeOverlay,
					description: nls.localize('inlineSuggest.edits.experimental.useCodeOverlay', "Controls whether suggestions may be shown above the code."),
					enum: ['never', 'whenPossible', 'moveCodeWhenPossible'],
				},
				'editor.inlineSuggest.edits.experimental.useMultiLineGhostText': {
					type: 'boolean',
					default: defaults.edits.experimental.useMultiLineGhostText,
					description: nls.localize('inlineSuggest.edits.experimental.useMultiLineGhostText', "Controls whether multi line insertions can be shown with Ghost text."),
				},
				'editor.inlineSuggest.edits.experimental.useInterleavedLinesDiff': {
					type: 'string',
					default: defaults.edits.experimental.useInterleavedLinesDiff,
					description: nls.localize('inlineSuggest.edits.experimental.useInterleavedLinesDiff', "Controls whether to enable experimental interleaved lines diff in inline suggestions."),
					enum: ['never', 'always', 'afterJump'],
				},
				'editor.inlineSuggest.edits.experimental.useGutterIndicator': {
					type: 'boolean',
					default: defaults.edits.experimental.useGutterIndicator,
					description: nls.localize('inlineSuggest.edits.experimental.useGutterIndicator', "Controls whether to show a gutter indicator for inline suggestions.")
				},
			}
		);
	}

	public validate(_input: any): InternalInlineSuggestOptions {
		if (!_input || typeof _input !== 'object') {
			return this.defaultValue;
		}
		const input = _input as IInlineSuggestOptions;
		return {
			enabled: boolean(input.enabled, this.defaultValue.enabled),
			mode: stringSet(input.mode, this.defaultValue.mode, ['prefix', 'subword', 'subwordSmart']),
			showToolbar: stringSet(input.showToolbar, this.defaultValue.showToolbar, ['always', 'onHover', 'never']),
			suppressSuggestions: boolean(input.suppressSuggestions, this.defaultValue.suppressSuggestions),
			keepOnBlur: boolean(input.keepOnBlur, this.defaultValue.keepOnBlur),
			fontFamily: EditorStringOption.string(input.fontFamily, this.defaultValue.fontFamily),
			syntaxHighlightingEnabled: boolean(input.syntaxHighlightingEnabled, this.defaultValue.syntaxHighlightingEnabled),
			edits: {
				experimental: {
					enabled: boolean(input.edits?.experimental?.enabled, this.defaultValue.edits.experimental.enabled),
					useMixedLinesDiff: stringSet(input.edits?.experimental?.useMixedLinesDiff, this.defaultValue.edits.experimental.useMixedLinesDiff, ['never', 'whenPossible', 'forStableInsertions', 'afterJumpWhenPossible']),
					useCodeOverlay: stringSet(input.edits?.experimental?.useCodeOverlay, this.defaultValue.edits.experimental.useCodeOverlay, ['never', 'whenPossible', 'moveCodeWhenPossible']),
					useInterleavedLinesDiff: stringSet(input.edits?.experimental?.useInterleavedLinesDiff, this.defaultValue.edits.experimental.useInterleavedLinesDiff, ['never', 'always', 'afterJump']),
					useGutterIndicator: boolean(input.edits?.experimental?.useGutterIndicator, this.defaultValue.edits.experimental.useGutterIndicator),
					useMultiLineGhostText: boolean(input.edits?.experimental?.useMultiLineGhostText, this.defaultValue.edits.experimental.useMultiLineGhostText),
				},
			},
		};
	}
}

//#endregion

//#region bracketPairColorization

export interface IBracketPairColorizationOptions {
	/**
	 * Enable or disable bracket pair colorization.
	*/
	enabled?: boolean;

	/**
	 * Use independent color pool per bracket type.
	*/
	independentColorPoolPerBracketType?: boolean;
}

/**
 * @internal
 */
export type InternalBracketPairColorizationOptions = Readonly<Required<IBracketPairColorizationOptions>>;

/**
 * Configuration options for inline suggestions
 */
class BracketPairColorization extends BaseEditorOption<EditorOption.bracketPairColorization, IBracketPairColorizationOptions, InternalBracketPairColorizationOptions> {
	constructor() {
		const defaults: InternalBracketPairColorizationOptions = {
			enabled: EDITOR_MODEL_DEFAULTS.bracketPairColorizationOptions.enabled,
			independentColorPoolPerBracketType: EDITOR_MODEL_DEFAULTS.bracketPairColorizationOptions.independentColorPoolPerBracketType,
		};

		super(
			EditorOption.bracketPairColorization, 'bracketPairColorization', defaults,
			{
				'editor.bracketPairColorization.enabled': {
					type: 'boolean',
					default: defaults.enabled,
					markdownDescription: nls.localize('bracketPairColorization.enabled', "Controls whether bracket pair colorization is enabled or not. Use {0} to override the bracket highlight colors.", '`#workbench.colorCustomizations#`')
				},
				'editor.bracketPairColorization.independentColorPoolPerBracketType': {
					type: 'boolean',
					default: defaults.independentColorPoolPerBracketType,
					description: nls.localize('bracketPairColorization.independentColorPoolPerBracketType', "Controls whether each bracket type has its own independent color pool.")
				},
			}
		);
	}

	public validate(_input: any): InternalBracketPairColorizationOptions {
		if (!_input || typeof _input !== 'object') {
			return this.defaultValue;
		}
		const input = _input as IBracketPairColorizationOptions;
		return {
			enabled: boolean(input.enabled, this.defaultValue.enabled),
			independentColorPoolPerBracketType: boolean(input.independentColorPoolPerBracketType, this.defaultValue.independentColorPoolPerBracketType),
		};
	}
}

//#endregion

//#region guides

export interface IGuidesOptions {
	/**
	 * Enable rendering of bracket pair guides.
	 * Defaults to false.
	*/
	bracketPairs?: boolean | 'active';

	/**
	 * Enable rendering of vertical bracket pair guides.
	 * Defaults to 'active'.
	 */
	bracketPairsHorizontal?: boolean | 'active';

	/**
	 * Enable highlighting of the active bracket pair.
	 * Defaults to true.
	*/
	highlightActiveBracketPair?: boolean;

	/**
	 * Enable rendering of indent guides.
	 * Defaults to true.
	 */
	indentation?: boolean;

	/**
	 * Enable highlighting of the active indent guide.
	 * Defaults to true.
	 */
	highlightActiveIndentation?: boolean | 'always';
}

/**
 * @internal
 */
export type InternalGuidesOptions = Readonly<Required<IGuidesOptions>>;

/**
 * Configuration options for inline suggestions
 */
class GuideOptions extends BaseEditorOption<EditorOption.guides, IGuidesOptions, InternalGuidesOptions> {
	constructor() {
		const defaults: InternalGuidesOptions = {
			bracketPairs: false,
			bracketPairsHorizontal: 'active',
			highlightActiveBracketPair: true,

			indentation: true,
			highlightActiveIndentation: true
		};

		super(
			EditorOption.guides, 'guides', defaults,
			{
				'editor.guides.bracketPairs': {
					type: ['boolean', 'string'],
					enum: [true, 'active', false],
					enumDescriptions: [
						nls.localize('editor.guides.bracketPairs.true', "Enables bracket pair guides."),
						nls.localize('editor.guides.bracketPairs.active', "Enables bracket pair guides only for the active bracket pair."),
						nls.localize('editor.guides.bracketPairs.false', "Disables bracket pair guides."),
					],
					default: defaults.bracketPairs,
					description: nls.localize('editor.guides.bracketPairs', "Controls whether bracket pair guides are enabled or not.")
				},
				'editor.guides.bracketPairsHorizontal': {
					type: ['boolean', 'string'],
					enum: [true, 'active', false],
					enumDescriptions: [
						nls.localize('editor.guides.bracketPairsHorizontal.true', "Enables horizontal guides as addition to vertical bracket pair guides."),
						nls.localize('editor.guides.bracketPairsHorizontal.active', "Enables horizontal guides only for the active bracket pair."),
						nls.localize('editor.guides.bracketPairsHorizontal.false', "Disables horizontal bracket pair guides."),
					],
					default: defaults.bracketPairsHorizontal,
					description: nls.localize('editor.guides.bracketPairsHorizontal', "Controls whether horizontal bracket pair guides are enabled or not.")
				},
				'editor.guides.highlightActiveBracketPair': {
					type: 'boolean',
					default: defaults.highlightActiveBracketPair,
					description: nls.localize('editor.guides.highlightActiveBracketPair', "Controls whether the editor should highlight the active bracket pair.")
				},
				'editor.guides.indentation': {
					type: 'boolean',
					default: defaults.indentation,
					description: nls.localize('editor.guides.indentation', "Controls whether the editor should render indent guides.")
				},
				'editor.guides.highlightActiveIndentation': {
					type: ['boolean', 'string'],
					enum: [true, 'always', false],
					enumDescriptions: [
						nls.localize('editor.guides.highlightActiveIndentation.true', "Highlights the active indent guide."),
						nls.localize('editor.guides.highlightActiveIndentation.always', "Highlights the active indent guide even if bracket guides are highlighted."),
						nls.localize('editor.guides.highlightActiveIndentation.false', "Do not highlight the active indent guide."),
					],
					default: defaults.highlightActiveIndentation,

					description: nls.localize('editor.guides.highlightActiveIndentation', "Controls whether the editor should highlight the active indent guide.")
				}
			}
		);
	}

	public validate(_input: any): InternalGuidesOptions {
		if (!_input || typeof _input !== 'object') {
			return this.defaultValue;
		}
		const input = _input as IGuidesOptions;
		return {
			bracketPairs: primitiveSet(input.bracketPairs, this.defaultValue.bracketPairs, [true, false, 'active']),
			bracketPairsHorizontal: primitiveSet(input.bracketPairsHorizontal, this.defaultValue.bracketPairsHorizontal, [true, false, 'active']),
			highlightActiveBracketPair: boolean(input.highlightActiveBracketPair, this.defaultValue.highlightActiveBracketPair),

			indentation: boolean(input.indentation, this.defaultValue.indentation),
			highlightActiveIndentation: primitiveSet(input.highlightActiveIndentation, this.defaultValue.highlightActiveIndentation, [true, false, 'always']),
		};
	}
}

function primitiveSet<T extends string | boolean>(value: unknown, defaultValue: T, allowedValues: T[]): T {
	const idx = allowedValues.indexOf(value as any);
	if (idx === -1) {
		return defaultValue;
	}
	return allowedValues[idx];
}

//#endregion

//#region suggest

/**
 * Configuration options for editor suggest widget
 */
export interface ISuggestOptions {
	/**
	 * Overwrite word ends on accept. Default to false.
	 */
	insertMode?: 'insert' | 'replace';
	/**
	 * Enable graceful matching. Defaults to true.
	 */
	filterGraceful?: boolean;
	/**
	 * Prevent quick suggestions when a snippet is active. Defaults to true.
	 */
	snippetsPreventQuickSuggestions?: boolean;
	/**
	 * Favors words that appear close to the cursor.
	 */
	localityBonus?: boolean;
	/**
	 * Enable using global storage for remembering suggestions.
	 */
	shareSuggestSelections?: boolean;
	/**
	 * Select suggestions when triggered via quick suggest or trigger characters
	 */
	selectionMode?: 'always' | 'never' | 'whenTriggerCharacter' | 'whenQuickSuggestion';
	/**
	 * Enable or disable icons in suggestions. Defaults to true.
	 */
	showIcons?: boolean;
	/**
	 * Enable or disable the suggest status bar.
	 */
	showStatusBar?: boolean;
	/**
	 * Enable or disable the rendering of the suggestion preview.
	 */
	preview?: boolean;
	/**
	 * Configures the mode of the preview.
	*/
	previewMode?: 'prefix' | 'subword' | 'subwordSmart';
	/**
	 * Show details inline with the label. Defaults to true.
	 */
	showInlineDetails?: boolean;
	/**
	 * Show method-suggestions.
	 */
	showMethods?: boolean;
	/**
	 * Show function-suggestions.
	 */
	showFunctions?: boolean;
	/**
	 * Show constructor-suggestions.
	 */
	showConstructors?: boolean;
	/**
	 * Show deprecated-suggestions.
	 */
	showDeprecated?: boolean;
	/**
	 * Controls whether suggestions allow matches in the middle of the word instead of only at the beginning
	 */
	matchOnWordStartOnly?: boolean;
	/**
	 * Show field-suggestions.
	 */
	showFields?: boolean;
	/**
	 * Show variable-suggestions.
	 */
	showVariables?: boolean;
	/**
	 * Show class-suggestions.
	 */
	showClasses?: boolean;
	/**
	 * Show struct-suggestions.
	 */
	showStructs?: boolean;
	/**
	 * Show interface-suggestions.
	 */
	showInterfaces?: boolean;
	/**
	 * Show module-suggestions.
	 */
	showModules?: boolean;
	/**
	 * Show property-suggestions.
	 */
	showProperties?: boolean;
	/**
	 * Show event-suggestions.
	 */
	showEvents?: boolean;
	/**
	 * Show operator-suggestions.
	 */
	showOperators?: boolean;
	/**
	 * Show unit-suggestions.
	 */
	showUnits?: boolean;
	/**
	 * Show value-suggestions.
	 */
	showValues?: boolean;
	/**
	 * Show constant-suggestions.
	 */
	showConstants?: boolean;
	/**
	 * Show enum-suggestions.
	 */
	showEnums?: boolean;
	/**
	 * Show enumMember-suggestions.
	 */
	showEnumMembers?: boolean;
	/**
	 * Show keyword-suggestions.
	 */
	showKeywords?: boolean;
	/**
	 * Show text-suggestions.
	 */
	showWords?: boolean;
	/**
	 * Show color-suggestions.
	 */
	showColors?: boolean;
	/**
	 * Show file-suggestions.
	 */
	showFiles?: boolean;
	/**
	 * Show reference-suggestions.
	 */
	showReferences?: boolean;
	/**
	 * Show folder-suggestions.
	 */
	showFolders?: boolean;
	/**
	 * Show typeParameter-suggestions.
	 */
	showTypeParameters?: boolean;
	/**
	 * Show issue-suggestions.
	 */
	showIssues?: boolean;
	/**
	 * Show user-suggestions.
	 */
	showUsers?: boolean;
	/**
	 * Show snippet-suggestions.
	 */
	showSnippets?: boolean;
}

/**
 * @internal
 */
export type InternalSuggestOptions = Readonly<Required<ISuggestOptions>>;

class EditorSuggest extends BaseEditorOption<EditorOption.suggest, ISuggestOptions, InternalSuggestOptions> {

	constructor() {
		const defaults: InternalSuggestOptions = {
			insertMode: 'insert',
			filterGraceful: true,
			snippetsPreventQuickSuggestions: false,
			localityBonus: false,
			shareSuggestSelections: false,
			selectionMode: 'always',
			showIcons: true,
			showStatusBar: false,
			preview: false,
			previewMode: 'subwordSmart',
			showInlineDetails: true,
			showMethods: true,
			showFunctions: true,
			showConstructors: true,
			showDeprecated: true,
			matchOnWordStartOnly: true,
			showFields: true,
			showVariables: true,
			showClasses: true,
			showStructs: true,
			showInterfaces: true,
			showModules: true,
			showProperties: true,
			showEvents: true,
			showOperators: true,
			showUnits: true,
			showValues: true,
			showConstants: true,
			showEnums: true,
			showEnumMembers: true,
			showKeywords: true,
			showWords: true,
			showColors: true,
			showFiles: true,
			showReferences: true,
			showFolders: true,
			showTypeParameters: true,
			showSnippets: true,
			showUsers: true,
			showIssues: true,
		};
		super(
			EditorOption.suggest, 'suggest', defaults,
			{
				'editor.suggest.insertMode': {
					type: 'string',
					enum: ['insert', 'replace'],
					enumDescriptions: [
						nls.localize('suggest.insertMode.insert', "Insert suggestion without overwriting text right of the cursor."),
						nls.localize('suggest.insertMode.replace', "Insert suggestion and overwrite text right of the cursor."),
					],
					default: defaults.insertMode,
					description: nls.localize('suggest.insertMode', "Controls whether words are overwritten when accepting completions. Note that this depends on extensions opting into this feature.")
				},
				'editor.suggest.filterGraceful': {
					type: 'boolean',
					default: defaults.filterGraceful,
					description: nls.localize('suggest.filterGraceful', "Controls whether filtering and sorting suggestions accounts for small typos.")
				},
				'editor.suggest.localityBonus': {
					type: 'boolean',
					default: defaults.localityBonus,
					description: nls.localize('suggest.localityBonus', "Controls whether sorting favors words that appear close to the cursor.")
				},
				'editor.suggest.shareSuggestSelections': {
					type: 'boolean',
					default: defaults.shareSuggestSelections,
					markdownDescription: nls.localize('suggest.shareSuggestSelections', "Controls whether remembered suggestion selections are shared between multiple workspaces and windows (needs `#editor.suggestSelection#`).")
				},
				'editor.suggest.selectionMode': {
					type: 'string',
					enum: ['always', 'never', 'whenTriggerCharacter', 'whenQuickSuggestion'],
					enumDescriptions: [
						nls.localize('suggest.insertMode.always', "Always select a suggestion when automatically triggering IntelliSense."),
						nls.localize('suggest.insertMode.never', "Never select a suggestion when automatically triggering IntelliSense."),
						nls.localize('suggest.insertMode.whenTriggerCharacter', "Select a suggestion only when triggering IntelliSense from a trigger character."),
						nls.localize('suggest.insertMode.whenQuickSuggestion', "Select a suggestion only when triggering IntelliSense as you type."),
					],
					default: defaults.selectionMode,
					markdownDescription: nls.localize('suggest.selectionMode', "Controls whether a suggestion is selected when the widget shows. Note that this only applies to automatically triggered suggestions ({0} and {1}) and that a suggestion is always selected when explicitly invoked, e.g via `Ctrl+Space`.", '`#editor.quickSuggestions#`', '`#editor.suggestOnTriggerCharacters#`')
				},
				'editor.suggest.snippetsPreventQuickSuggestions': {
					type: 'boolean',
					default: defaults.snippetsPreventQuickSuggestions,
					description: nls.localize('suggest.snippetsPreventQuickSuggestions', "Controls whether an active snippet prevents quick suggestions.")
				},
				'editor.suggest.showIcons': {
					type: 'boolean',
					default: defaults.showIcons,
					description: nls.localize('suggest.showIcons', "Controls whether to show or hide icons in suggestions.")
				},
				'editor.suggest.showStatusBar': {
					type: 'boolean',
					default: defaults.showStatusBar,
					description: nls.localize('suggest.showStatusBar', "Controls the visibility of the status bar at the bottom of the suggest widget.")
				},
				'editor.suggest.preview': {
					type: 'boolean',
					default: defaults.preview,
					description: nls.localize('suggest.preview', "Controls whether to preview the suggestion outcome in the editor.")
				},
				'editor.suggest.showInlineDetails': {
					type: 'boolean',
					default: defaults.showInlineDetails,
					description: nls.localize('suggest.showInlineDetails', "Controls whether suggest details show inline with the label or only in the details widget.")
				},
				'editor.suggest.maxVisibleSuggestions': {
					type: 'number',
					deprecationMessage: nls.localize('suggest.maxVisibleSuggestions.dep', "This setting is deprecated. The suggest widget can now be resized."),
				},
				'editor.suggest.filteredTypes': {
					type: 'object',
					deprecationMessage: nls.localize('deprecated', "This setting is deprecated, please use separate settings like 'editor.suggest.showKeywords' or 'editor.suggest.showSnippets' instead.")
				},
				'editor.suggest.showMethods': {
					type: 'boolean',
					default: true,
					markdownDescription: nls.localize('editor.suggest.showMethods', "When enabled IntelliSense shows `method`-suggestions.")
				},
				'editor.suggest.showFunctions': {
					type: 'boolean',
					default: true,
					markdownDescription: nls.localize('editor.suggest.showFunctions', "When enabled IntelliSense shows `function`-suggestions.")
				},
				'editor.suggest.showConstructors': {
					type: 'boolean',
					default: true,
					markdownDescription: nls.localize('editor.suggest.showConstructors', "When enabled IntelliSense shows `constructor`-suggestions.")
				},
				'editor.suggest.showDeprecated': {
					type: 'boolean',
					default: true,
					markdownDescription: nls.localize('editor.suggest.showDeprecated', "When enabled IntelliSense shows `deprecated`-suggestions.")
				},
				'editor.suggest.matchOnWordStartOnly': {
					type: 'boolean',
					default: true,
					markdownDescription: nls.localize('editor.suggest.matchOnWordStartOnly', "When enabled IntelliSense filtering requires that the first character matches on a word start. For example, `c` on `Console` or `WebContext` but _not_ on `description`. When disabled IntelliSense will show more results but still sorts them by match quality.")
				},
				'editor.suggest.showFields': {
					type: 'boolean',
					default: true,
					markdownDescription: nls.localize('editor.suggest.showFields', "When enabled IntelliSense shows `field`-suggestions.")
				},
				'editor.suggest.showVariables': {
					type: 'boolean',
					default: true,
					markdownDescription: nls.localize('editor.suggest.showVariables', "When enabled IntelliSense shows `variable`-suggestions.")
				},
				'editor.suggest.showClasses': {
					type: 'boolean',
					default: true,
					markdownDescription: nls.localize('editor.suggest.showClasss', "When enabled IntelliSense shows `class`-suggestions.")
				},
				'editor.suggest.showStructs': {
					type: 'boolean',
					default: true,
					markdownDescription: nls.localize('editor.suggest.showStructs', "When enabled IntelliSense shows `struct`-suggestions.")
				},
				'editor.suggest.showInterfaces': {
					type: 'boolean',
					default: true,
					markdownDescription: nls.localize('editor.suggest.showInterfaces', "When enabled IntelliSense shows `interface`-suggestions.")
				},
				'editor.suggest.showModules': {
					type: 'boolean',
					default: true,
					markdownDescription: nls.localize('editor.suggest.showModules', "When enabled IntelliSense shows `module`-suggestions.")
				},
				'editor.suggest.showProperties': {
					type: 'boolean',
					default: true,
					markdownDescription: nls.localize('editor.suggest.showPropertys', "When enabled IntelliSense shows `property`-suggestions.")
				},
				'editor.suggest.showEvents': {
					type: 'boolean',
					default: true,
					markdownDescription: nls.localize('editor.suggest.showEvents', "When enabled IntelliSense shows `event`-suggestions.")
				},
				'editor.suggest.showOperators': {
					type: 'boolean',
					default: true,
					markdownDescription: nls.localize('editor.suggest.showOperators', "When enabled IntelliSense shows `operator`-suggestions.")
				},
				'editor.suggest.showUnits': {
					type: 'boolean',
					default: true,
					markdownDescription: nls.localize('editor.suggest.showUnits', "When enabled IntelliSense shows `unit`-suggestions.")
				},
				'editor.suggest.showValues': {
					type: 'boolean',
					default: true,
					markdownDescription: nls.localize('editor.suggest.showValues', "When enabled IntelliSense shows `value`-suggestions.")
				},
				'editor.suggest.showConstants': {
					type: 'boolean',
					default: true,
					markdownDescription: nls.localize('editor.suggest.showConstants', "When enabled IntelliSense shows `constant`-suggestions.")
				},
				'editor.suggest.showEnums': {
					type: 'boolean',
					default: true,
					markdownDescription: nls.localize('editor.suggest.showEnums', "When enabled IntelliSense shows `enum`-suggestions.")
				},
				'editor.suggest.showEnumMembers': {
					type: 'boolean',
					default: true,
					markdownDescription: nls.localize('editor.suggest.showEnumMembers', "When enabled IntelliSense shows `enumMember`-suggestions.")
				},
				'editor.suggest.showKeywords': {
					type: 'boolean',
					default: true,
					markdownDescription: nls.localize('editor.suggest.showKeywords', "When enabled IntelliSense shows `keyword`-suggestions.")
				},
				'editor.suggest.showWords': {
					type: 'boolean',
					default: true,
					markdownDescription: nls.localize('editor.suggest.showTexts', "When enabled IntelliSense shows `text`-suggestions.")
				},
				'editor.suggest.showColors': {
					type: 'boolean',
					default: true,
					markdownDescription: nls.localize('editor.suggest.showColors', "When enabled IntelliSense shows `color`-suggestions.")
				},
				'editor.suggest.showFiles': {
					type: 'boolean',
					default: true,
					markdownDescription: nls.localize('editor.suggest.showFiles', "When enabled IntelliSense shows `file`-suggestions.")
				},
				'editor.suggest.showReferences': {
					type: 'boolean',
					default: true,
					markdownDescription: nls.localize('editor.suggest.showReferences', "When enabled IntelliSense shows `reference`-suggestions.")
				},
				'editor.suggest.showCustomcolors': {
					type: 'boolean',
					default: true,
					markdownDescription: nls.localize('editor.suggest.showCustomcolors', "When enabled IntelliSense shows `customcolor`-suggestions.")
				},
				'editor.suggest.showFolders': {
					type: 'boolean',
					default: true,
					markdownDescription: nls.localize('editor.suggest.showFolders', "When enabled IntelliSense shows `folder`-suggestions.")
				},
				'editor.suggest.showTypeParameters': {
					type: 'boolean',
					default: true,
					markdownDescription: nls.localize('editor.suggest.showTypeParameters', "When enabled IntelliSense shows `typeParameter`-suggestions.")
				},
				'editor.suggest.showSnippets': {
					type: 'boolean',
					default: true,
					markdownDescription: nls.localize('editor.suggest.showSnippets', "When enabled IntelliSense shows `snippet`-suggestions.")
				},
				'editor.suggest.showUsers': {
					type: 'boolean',
					default: true,
					markdownDescription: nls.localize('editor.suggest.showUsers', "When enabled IntelliSense shows `user`-suggestions.")
				},
				'editor.suggest.showIssues': {
					type: 'boolean',
					default: true,
					markdownDescription: nls.localize('editor.suggest.showIssues', "When enabled IntelliSense shows `issues`-suggestions.")
				}
			}
		);
	}

	public validate(_input: any): InternalSuggestOptions {
		if (!_input || typeof _input !== 'object') {
			return this.defaultValue;
		}
		const input = _input as ISuggestOptions;
		return {
			insertMode: stringSet(input.insertMode, this.defaultValue.insertMode, ['insert', 'replace']),
			filterGraceful: boolean(input.filterGraceful, this.defaultValue.filterGraceful),
			snippetsPreventQuickSuggestions: boolean(input.snippetsPreventQuickSuggestions, this.defaultValue.filterGraceful),
			localityBonus: boolean(input.localityBonus, this.defaultValue.localityBonus),
			shareSuggestSelections: boolean(input.shareSuggestSelections, this.defaultValue.shareSuggestSelections),
			selectionMode: stringSet(input.selectionMode, this.defaultValue.selectionMode, ['always', 'never', 'whenQuickSuggestion', 'whenTriggerCharacter']),
			showIcons: boolean(input.showIcons, this.defaultValue.showIcons),
			showStatusBar: boolean(input.showStatusBar, this.defaultValue.showStatusBar),
			preview: boolean(input.preview, this.defaultValue.preview),
			previewMode: stringSet(input.previewMode, this.defaultValue.previewMode, ['prefix', 'subword', 'subwordSmart']),
			showInlineDetails: boolean(input.showInlineDetails, this.defaultValue.showInlineDetails),
			showMethods: boolean(input.showMethods, this.defaultValue.showMethods),
			showFunctions: boolean(input.showFunctions, this.defaultValue.showFunctions),
			showConstructors: boolean(input.showConstructors, this.defaultValue.showConstructors),
			showDeprecated: boolean(input.showDeprecated, this.defaultValue.showDeprecated),
			matchOnWordStartOnly: boolean(input.matchOnWordStartOnly, this.defaultValue.matchOnWordStartOnly),
			showFields: boolean(input.showFields, this.defaultValue.showFields),
			showVariables: boolean(input.showVariables, this.defaultValue.showVariables),
			showClasses: boolean(input.showClasses, this.defaultValue.showClasses),
			showStructs: boolean(input.showStructs, this.defaultValue.showStructs),
			showInterfaces: boolean(input.showInterfaces, this.defaultValue.showInterfaces),
			showModules: boolean(input.showModules, this.defaultValue.showModules),
			showProperties: boolean(input.showProperties, this.defaultValue.showProperties),
			showEvents: boolean(input.showEvents, this.defaultValue.showEvents),
			showOperators: boolean(input.showOperators, this.defaultValue.showOperators),
			showUnits: boolean(input.showUnits, this.defaultValue.showUnits),
			showValues: boolean(input.showValues, this.defaultValue.showValues),
			showConstants: boolean(input.showConstants, this.defaultValue.showConstants),
			showEnums: boolean(input.showEnums, this.defaultValue.showEnums),
			showEnumMembers: boolean(input.showEnumMembers, this.defaultValue.showEnumMembers),
			showKeywords: boolean(input.showKeywords, this.defaultValue.showKeywords),
			showWords: boolean(input.showWords, this.defaultValue.showWords),
			showColors: boolean(input.showColors, this.defaultValue.showColors),
			showFiles: boolean(input.showFiles, this.defaultValue.showFiles),
			showReferences: boolean(input.showReferences, this.defaultValue.showReferences),
			showFolders: boolean(input.showFolders, this.defaultValue.showFolders),
			showTypeParameters: boolean(input.showTypeParameters, this.defaultValue.showTypeParameters),
			showSnippets: boolean(input.showSnippets, this.defaultValue.showSnippets),
			showUsers: boolean(input.showUsers, this.defaultValue.showUsers),
			showIssues: boolean(input.showIssues, this.defaultValue.showIssues),
		};
	}
}

//#endregion

//#region smart select

export interface ISmartSelectOptions {
	selectLeadingAndTrailingWhitespace?: boolean;
	selectSubwords?: boolean;
}

/**
 * @internal
 */
export type SmartSelectOptions = Readonly<Required<ISmartSelectOptions>>;

class SmartSelect extends BaseEditorOption<EditorOption.smartSelect, ISmartSelectOptions, SmartSelectOptions> {

	constructor() {
		super(
			EditorOption.smartSelect, 'smartSelect',
			{
				selectLeadingAndTrailingWhitespace: true,
				selectSubwords: true,
			},
			{
				'editor.smartSelect.selectLeadingAndTrailingWhitespace': {
					description: nls.localize('selectLeadingAndTrailingWhitespace', "Whether leading and trailing whitespace should always be selected."),
					default: true,
					type: 'boolean'
				},
				'editor.smartSelect.selectSubwords': {
					description: nls.localize('selectSubwords', "Whether subwords (like 'foo' in 'fooBar' or 'foo_bar') should be selected."),
					default: true,
					type: 'boolean'
				}
			}
		);
	}

	public validate(input: any): Readonly<Required<ISmartSelectOptions>> {
		if (!input || typeof input !== 'object') {
			return this.defaultValue;
		}
		return {
			selectLeadingAndTrailingWhitespace: boolean((input as ISmartSelectOptions).selectLeadingAndTrailingWhitespace, this.defaultValue.selectLeadingAndTrailingWhitespace),
			selectSubwords: boolean((input as ISmartSelectOptions).selectSubwords, this.defaultValue.selectSubwords),
		};
	}
}

//#endregion

//#region wordSegmenterLocales

/**
 * Locales used for segmenting lines into words when doing word related navigations or operations.
 *
 * Specify the BCP 47 language tag of the word you wish to recognize (e.g., ja, zh-CN, zh-Hant-TW, etc.).
 */
class WordSegmenterLocales extends BaseEditorOption<EditorOption.wordSegmenterLocales, string | string[], string[]> {
	constructor() {
		const defaults: string[] = [];

		super(
			EditorOption.wordSegmenterLocales, 'wordSegmenterLocales', defaults,
			{
				anyOf: [
					{
						description: nls.localize('wordSegmenterLocales', "Locales to be used for word segmentation when doing word related navigations or operations. Specify the BCP 47 language tag of the word you wish to recognize (e.g., ja, zh-CN, zh-Hant-TW, etc.)."),
						type: 'string',
					}, {
						description: nls.localize('wordSegmenterLocales', "Locales to be used for word segmentation when doing word related navigations or operations. Specify the BCP 47 language tag of the word you wish to recognize (e.g., ja, zh-CN, zh-Hant-TW, etc.)."),
						type: 'array',
						items: {
							type: 'string'
						}
					}
				]
			}
		);
	}

	public validate(input: any): string[] {
		if (typeof input === 'string') {
			input = [input];
		}
		if (Array.isArray(input)) {
			const validLocales: string[] = [];
			for (const locale of input) {
				if (typeof locale === 'string') {
					try {
						if (Intl.Segmenter.supportedLocalesOf(locale).length > 0) {
							validLocales.push(locale);
						}
					} catch {
						// ignore invalid locales
					}
				}
			}
			return validLocales;
		}

		return this.defaultValue;
	}
}


//#endregion

//#region wrappingIndent

/**
 * Describes how to indent wrapped lines.
 */
export const enum WrappingIndent {
	/**
	 * No indentation => wrapped lines begin at column 1.
	 */
	None = 0,
	/**
	 * Same => wrapped lines get the same indentation as the parent.
	 */
	Same = 1,
	/**
	 * Indent => wrapped lines get +1 indentation toward the parent.
	 */
	Indent = 2,
	/**
	 * DeepIndent => wrapped lines get +2 indentation toward the parent.
	 */
	DeepIndent = 3
}

class WrappingIndentOption extends BaseEditorOption<EditorOption.wrappingIndent, 'none' | 'same' | 'indent' | 'deepIndent', WrappingIndent> {

	constructor() {
		super(EditorOption.wrappingIndent, 'wrappingIndent', WrappingIndent.Same,
			{
				'editor.wrappingIndent': {
					type: 'string',
					enum: ['none', 'same', 'indent', 'deepIndent'],
					enumDescriptions: [
						nls.localize('wrappingIndent.none', "No indentation. Wrapped lines begin at column 1."),
						nls.localize('wrappingIndent.same', "Wrapped lines get the same indentation as the parent."),
						nls.localize('wrappingIndent.indent', "Wrapped lines get +1 indentation toward the parent."),
						nls.localize('wrappingIndent.deepIndent', "Wrapped lines get +2 indentation toward the parent."),
					],
					description: nls.localize('wrappingIndent', "Controls the indentation of wrapped lines."),
					default: 'same'
				}
			}
		);
	}

	public validate(input: any): WrappingIndent {
		switch (input) {
			case 'none': return WrappingIndent.None;
			case 'same': return WrappingIndent.Same;
			case 'indent': return WrappingIndent.Indent;
			case 'deepIndent': return WrappingIndent.DeepIndent;
		}
		return WrappingIndent.Same;
	}

	public override compute(env: IEnvironmentalOptions, options: IComputedEditorOptions, value: WrappingIndent): WrappingIndent {
		const accessibilitySupport = options.get(EditorOption.accessibilitySupport);
		if (accessibilitySupport === AccessibilitySupport.Enabled) {
			// if we know for a fact that a screen reader is attached, we use no indent wrapping to
			// help that the editor's wrapping points match the textarea's wrapping points
			return WrappingIndent.None;
		}
		return value;
	}
}

//#endregion

//#region wrappingInfo

export interface EditorWrappingInfo {
	readonly isDominatedByLongLines: boolean;
	readonly isWordWrapMinified: boolean;
	readonly isViewportWrapping: boolean;
	readonly wrappingColumn: number;
}

class EditorWrappingInfoComputer extends ComputedEditorOption<EditorOption.wrappingInfo, EditorWrappingInfo> {

	constructor() {
		super(EditorOption.wrappingInfo);
	}

	public compute(env: IEnvironmentalOptions, options: IComputedEditorOptions, _: EditorWrappingInfo): EditorWrappingInfo {
		const layoutInfo = options.get(EditorOption.layoutInfo);

		return {
			isDominatedByLongLines: env.isDominatedByLongLines,
			isWordWrapMinified: layoutInfo.isWordWrapMinified,
			isViewportWrapping: layoutInfo.isViewportWrapping,
			wrappingColumn: layoutInfo.wrappingColumn,
		};
	}
}

//#endregion

//#region dropIntoEditor

/**
 * Configuration options for editor drop into behavior
 */
export interface IDropIntoEditorOptions {
	/**
	 * Enable dropping into editor.
	 * Defaults to true.
	 */
	enabled?: boolean;

	/**
	 * Controls if a widget is shown after a drop.
	 * Defaults to 'afterDrop'.
	 */
	showDropSelector?: 'afterDrop' | 'never';
}

/**
 * @internal
 */
export type EditorDropIntoEditorOptions = Readonly<Required<IDropIntoEditorOptions>>;

class EditorDropIntoEditor extends BaseEditorOption<EditorOption.dropIntoEditor, IDropIntoEditorOptions, EditorDropIntoEditorOptions> {

	constructor() {
		const defaults: EditorDropIntoEditorOptions = { enabled: true, showDropSelector: 'afterDrop' };
		super(
			EditorOption.dropIntoEditor, 'dropIntoEditor', defaults,
			{
				'editor.dropIntoEditor.enabled': {
					type: 'boolean',
					default: defaults.enabled,
					markdownDescription: nls.localize('dropIntoEditor.enabled', "Controls whether you can drag and drop a file into a text editor by holding down the `Shift` key (instead of opening the file in an editor)."),
				},
				'editor.dropIntoEditor.showDropSelector': {
					type: 'string',
					markdownDescription: nls.localize('dropIntoEditor.showDropSelector', "Controls if a widget is shown when dropping files into the editor. This widget lets you control how the file is dropped."),
					enum: [
						'afterDrop',
						'never'
					],
					enumDescriptions: [
						nls.localize('dropIntoEditor.showDropSelector.afterDrop', "Show the drop selector widget after a file is dropped into the editor."),
						nls.localize('dropIntoEditor.showDropSelector.never', "Never show the drop selector widget. Instead the default drop provider is always used."),
					],
					default: 'afterDrop',
				},
			}
		);
	}

	public validate(_input: any): EditorDropIntoEditorOptions {
		if (!_input || typeof _input !== 'object') {
			return this.defaultValue;
		}
		const input = _input as IDropIntoEditorOptions;
		return {
			enabled: boolean(input.enabled, this.defaultValue.enabled),
			showDropSelector: stringSet(input.showDropSelector, this.defaultValue.showDropSelector, ['afterDrop', 'never']),
		};
	}
}

//#endregion

//#region pasteAs

/**
 * Configuration options for editor pasting as into behavior
 */
export interface IPasteAsOptions {
	/**
	 * Enable paste as functionality in editors.
	 * Defaults to true.
	 */
	enabled?: boolean;

	/**
	 * Controls if a widget is shown after a drop.
	 * Defaults to 'afterPaste'.
	 */
	showPasteSelector?: 'afterPaste' | 'never';
}

/**
 * @internal
 */
export type EditorPasteAsOptions = Readonly<Required<IPasteAsOptions>>;

class EditorPasteAs extends BaseEditorOption<EditorOption.pasteAs, IPasteAsOptions, EditorPasteAsOptions> {

	constructor() {
		const defaults: EditorPasteAsOptions = { enabled: true, showPasteSelector: 'afterPaste' };
		super(
			EditorOption.pasteAs, 'pasteAs', defaults,
			{
				'editor.pasteAs.enabled': {
					type: 'boolean',
					default: defaults.enabled,
					markdownDescription: nls.localize('pasteAs.enabled', "Controls whether you can paste content in different ways."),
				},
				'editor.pasteAs.showPasteSelector': {
					type: 'string',
					markdownDescription: nls.localize('pasteAs.showPasteSelector', "Controls if a widget is shown when pasting content in to the editor. This widget lets you control how the file is pasted."),
					enum: [
						'afterPaste',
						'never'
					],
					enumDescriptions: [
						nls.localize('pasteAs.showPasteSelector.afterPaste', "Show the paste selector widget after content is pasted into the editor."),
						nls.localize('pasteAs.showPasteSelector.never', "Never show the paste selector widget. Instead the default pasting behavior is always used."),
					],
					default: 'afterPaste',
				},
			}
		);
	}

	public validate(_input: any): EditorPasteAsOptions {
		if (!_input || typeof _input !== 'object') {
			return this.defaultValue;
		}
		const input = _input as IPasteAsOptions;
		return {
			enabled: boolean(input.enabled, this.defaultValue.enabled),
			showPasteSelector: stringSet(input.showPasteSelector, this.defaultValue.showPasteSelector, ['afterPaste', 'never']),
		};
	}
}

//#endregion

const DEFAULT_WINDOWS_FONT_FAMILY = 'Consolas, \'Courier New\', monospace';
const DEFAULT_MAC_FONT_FAMILY = 'Menlo, Monaco, \'Courier New\', monospace';
const DEFAULT_LINUX_FONT_FAMILY = '\'Droid Sans Mono\', \'monospace\', monospace';

/**
 * @internal
 */
export const EDITOR_FONT_DEFAULTS = {
	fontFamily: (
		platform.isMacintosh ? DEFAULT_MAC_FONT_FAMILY : (platform.isLinux ? DEFAULT_LINUX_FONT_FAMILY : DEFAULT_WINDOWS_FONT_FAMILY)
	),
	fontWeight: 'normal',
	fontSize: (
		platform.isMacintosh ? 12 : 14
	),
	lineHeight: 0,
	letterSpacing: 0,
};

/**
 * @internal
 */
export const editorOptionsRegistry: IEditorOption<EditorOption, any>[] = [];

function register<K extends EditorOption, V>(option: IEditorOption<K, V>): IEditorOption<K, V> {
	editorOptionsRegistry[option.id] = option;
	return option;
}

export const enum EditorOption {
	acceptSuggestionOnCommitCharacter,
	acceptSuggestionOnEnter,
	accessibilitySupport,
	accessibilityPageSize,
	ariaLabel,
	ariaRequired,
	autoClosingBrackets,
	autoClosingComments,
	screenReaderAnnounceInlineSuggestion,
	autoClosingDelete,
	autoClosingOvertype,
	autoClosingQuotes,
	autoIndent,
	automaticLayout,
	autoSurround,
	bracketPairColorization,
	guides,
	codeLens,
	codeLensFontFamily,
	codeLensFontSize,
	colorDecorators,
	colorDecoratorsLimit,
	columnSelection,
	comments,
	contextmenu,
	copyWithSyntaxHighlighting,
	cursorBlinking,
	cursorSmoothCaretAnimation,
	cursorStyle,
	cursorSurroundingLines,
	cursorSurroundingLinesStyle,
	cursorWidth,
	disableLayerHinting,
	disableMonospaceOptimizations,
	domReadOnly,
	dragAndDrop,
	dropIntoEditor,
	experimentalEditContextEnabled,
	emptySelectionClipboard,
	experimentalGpuAcceleration,
	experimentalWhitespaceRendering,
	extraEditorClassName,
	fastScrollSensitivity,
	find,
	fixedOverflowWidgets,
	folding,
	foldingStrategy,
	foldingHighlight,
	foldingImportsByDefault,
	foldingMaximumRegions,
	unfoldOnClickAfterEndOfLine,
	fontFamily,
	fontInfo,
	fontLigatures,
	fontSize,
	fontWeight,
	fontVariations,
	formatOnPaste,
	formatOnType,
	glyphMargin,
	gotoLocation,
	hideCursorInOverviewRuler,
	hover,
	inDiffEditor,
	inlineSuggest,
	letterSpacing,
	lightbulb,
	lineDecorationsWidth,
	lineHeight,
	lineNumbers,
	lineNumbersMinChars,
	linkedEditing,
	links,
	matchBrackets,
	minimap,
	mouseStyle,
	mouseWheelScrollSensitivity,
	mouseWheelZoom,
	multiCursorMergeOverlapping,
	multiCursorModifier,
	multiCursorPaste,
	multiCursorLimit,
	occurrencesHighlight,
	occurrencesHighlightDelay,
	overtypeCursorStyle,
	overtypeOnPaste,
	overviewRulerBorder,
	overviewRulerLanes,
	padding,
	pasteAs,
	parameterHints,
	peekWidgetDefaultFocus,
	placeholder,
	definitionLinkOpensInPeek,
	quickSuggestions,
	quickSuggestionsDelay,
	readOnly,
	readOnlyMessage,
	renameOnType,
	renderControlCharacters,
	renderFinalNewline,
	renderLineHighlight,
	renderLineHighlightOnlyWhenFocus,
	renderValidationDecorations,
	renderWhitespace,
	revealHorizontalRightPadding,
	roundedSelection,
	rulers,
	scrollbar,
	scrollBeyondLastColumn,
	scrollBeyondLastLine,
	scrollPredominantAxis,
	selectionClipboard,
	selectionHighlight,
	selectOnLineNumbers,
	showFoldingControls,
	showUnused,
	snippetSuggestions,
	smartSelect,
	smoothScrolling,
	stickyScroll,
	stickyTabStops,
	stopRenderingLineAfter,
	suggest,
	suggestFontSize,
	suggestLineHeight,
	suggestOnTriggerCharacters,
	suggestSelection,
	tabCompletion,
	tabIndex,
	unicodeHighlighting,
	unusualLineTerminators,
	useShadowDOM,
	useTabStops,
	wordBreak,
	wordSegmenterLocales,
	wordSeparators,
	wordWrap,
	wordWrapBreakAfterCharacters,
	wordWrapBreakBeforeCharacters,
	wordWrapColumn,
	wordWrapOverride1,
	wordWrapOverride2,
	wrappingIndent,
	wrappingStrategy,
	showDeprecated,
	inlayHints,
	// Leave these at the end (because they have dependencies!)
	effectiveCursorStyle,
	editorClassName,
	pixelRatio,
	tabFocusMode,
	layoutInfo,
	wrappingInfo,
	defaultColorDecorators,
	colorDecoratorsActivatedOn,
	inlineCompletionsAccessibilityVerbose
}

export const EditorOptions = {
	acceptSuggestionOnCommitCharacter: register(new EditorBooleanOption(
		EditorOption.acceptSuggestionOnCommitCharacter, 'acceptSuggestionOnCommitCharacter', true,
		{ markdownDescription: nls.localize('acceptSuggestionOnCommitCharacter', "Controls whether suggestions should be accepted on commit characters. For example, in JavaScript, the semi-colon (`;`) can be a commit character that accepts a suggestion and types that character.") }
	)),
	acceptSuggestionOnEnter: register(new EditorStringEnumOption(
		EditorOption.acceptSuggestionOnEnter, 'acceptSuggestionOnEnter',
		'on' as 'on' | 'smart' | 'off',
		['on', 'smart', 'off'] as const,
		{
			markdownEnumDescriptions: [
				'',
				nls.localize('acceptSuggestionOnEnterSmart', "Only accept a suggestion with `Enter` when it makes a textual change."),
				''
			],
			markdownDescription: nls.localize('acceptSuggestionOnEnter', "Controls whether suggestions should be accepted on `Enter`, in addition to `Tab`. Helps to avoid ambiguity between inserting new lines or accepting suggestions.")
		}
	)),
	accessibilitySupport: register(new EditorAccessibilitySupport()),
	accessibilityPageSize: register(new EditorIntOption(EditorOption.accessibilityPageSize, 'accessibilityPageSize', 500, 1, Constants.MAX_SAFE_SMALL_INTEGER,
		{
			description: nls.localize('accessibilityPageSize', "Controls the number of lines in the editor that can be read out by a screen reader at once. When we detect a screen reader we automatically set the default to be 500. Warning: this has a performance implication for numbers larger than the default."),
			tags: ['accessibility']
		})),
	ariaLabel: register(new EditorStringOption(
		EditorOption.ariaLabel, 'ariaLabel', nls.localize('editorViewAccessibleLabel', "Editor content")
	)),
	ariaRequired: register(new EditorBooleanOption(
		EditorOption.ariaRequired, 'ariaRequired', false, undefined
	)),
	screenReaderAnnounceInlineSuggestion: register(new EditorBooleanOption(
		EditorOption.screenReaderAnnounceInlineSuggestion, 'screenReaderAnnounceInlineSuggestion', true,
		{
			description: nls.localize('screenReaderAnnounceInlineSuggestion', "Control whether inline suggestions are announced by a screen reader."),
			tags: ['accessibility']
		}
	)),
	autoClosingBrackets: register(new EditorStringEnumOption(
		EditorOption.autoClosingBrackets, 'autoClosingBrackets',
		'languageDefined' as 'always' | 'languageDefined' | 'beforeWhitespace' | 'never',
		['always', 'languageDefined', 'beforeWhitespace', 'never'] as const,
		{
			enumDescriptions: [
				'',
				nls.localize('editor.autoClosingBrackets.languageDefined', "Use language configurations to determine when to autoclose brackets."),
				nls.localize('editor.autoClosingBrackets.beforeWhitespace', "Autoclose brackets only when the cursor is to the left of whitespace."),
				'',
			],
			description: nls.localize('autoClosingBrackets', "Controls whether the editor should automatically close brackets after the user adds an opening bracket.")
		}
	)),
	autoClosingComments: register(new EditorStringEnumOption(
		EditorOption.autoClosingComments, 'autoClosingComments',
		'languageDefined' as 'always' | 'languageDefined' | 'beforeWhitespace' | 'never',
		['always', 'languageDefined', 'beforeWhitespace', 'never'] as const,
		{
			enumDescriptions: [
				'',
				nls.localize('editor.autoClosingComments.languageDefined', "Use language configurations to determine when to autoclose comments."),
				nls.localize('editor.autoClosingComments.beforeWhitespace', "Autoclose comments only when the cursor is to the left of whitespace."),
				'',
			],
			description: nls.localize('autoClosingComments', "Controls whether the editor should automatically close comments after the user adds an opening comment.")
		}
	)),
	autoClosingDelete: register(new EditorStringEnumOption(
		EditorOption.autoClosingDelete, 'autoClosingDelete',
		'auto' as 'always' | 'auto' | 'never',
		['always', 'auto', 'never'] as const,
		{
			enumDescriptions: [
				'',
				nls.localize('editor.autoClosingDelete.auto', "Remove adjacent closing quotes or brackets only if they were automatically inserted."),
				'',
			],
			description: nls.localize('autoClosingDelete', "Controls whether the editor should remove adjacent closing quotes or brackets when deleting.")
		}
	)),
	autoClosingOvertype: register(new EditorStringEnumOption(
		EditorOption.autoClosingOvertype, 'autoClosingOvertype',
		'auto' as 'always' | 'auto' | 'never',
		['always', 'auto', 'never'] as const,
		{
			enumDescriptions: [
				'',
				nls.localize('editor.autoClosingOvertype.auto', "Type over closing quotes or brackets only if they were automatically inserted."),
				'',
			],
			description: nls.localize('autoClosingOvertype', "Controls whether the editor should type over closing quotes or brackets.")
		}
	)),
	autoClosingQuotes: register(new EditorStringEnumOption(
		EditorOption.autoClosingQuotes, 'autoClosingQuotes',
		'languageDefined' as 'always' | 'languageDefined' | 'beforeWhitespace' | 'never',
		['always', 'languageDefined', 'beforeWhitespace', 'never'] as const,
		{
			enumDescriptions: [
				'',
				nls.localize('editor.autoClosingQuotes.languageDefined', "Use language configurations to determine when to autoclose quotes."),
				nls.localize('editor.autoClosingQuotes.beforeWhitespace', "Autoclose quotes only when the cursor is to the left of whitespace."),
				'',
			],
			description: nls.localize('autoClosingQuotes', "Controls whether the editor should automatically close quotes after the user adds an opening quote.")
		}
	)),
	autoIndent: register(new EditorEnumOption(
		EditorOption.autoIndent, 'autoIndent',
		EditorAutoIndentStrategy.Full, 'full',
		['none', 'keep', 'brackets', 'advanced', 'full'],
		_autoIndentFromString,
		{
			enumDescriptions: [
				nls.localize('editor.autoIndent.none', "The editor will not insert indentation automatically."),
				nls.localize('editor.autoIndent.keep', "The editor will keep the current line's indentation."),
				nls.localize('editor.autoIndent.brackets', "The editor will keep the current line's indentation and honor language defined brackets."),
				nls.localize('editor.autoIndent.advanced', "The editor will keep the current line's indentation, honor language defined brackets and invoke special onEnterRules defined by languages."),
				nls.localize('editor.autoIndent.full', "The editor will keep the current line's indentation, honor language defined brackets, invoke special onEnterRules defined by languages, and honor indentationRules defined by languages."),
			],
			description: nls.localize('autoIndent', "Controls whether the editor should automatically adjust the indentation when users type, paste, move or indent lines.")
		}
	)),
	automaticLayout: register(new EditorBooleanOption(
		EditorOption.automaticLayout, 'automaticLayout', false,
	)),
	autoSurround: register(new EditorStringEnumOption(
		EditorOption.autoSurround, 'autoSurround',
		'languageDefined' as 'languageDefined' | 'quotes' | 'brackets' | 'never',
		['languageDefined', 'quotes', 'brackets', 'never'] as const,
		{
			enumDescriptions: [
				nls.localize('editor.autoSurround.languageDefined', "Use language configurations to determine when to automatically surround selections."),
				nls.localize('editor.autoSurround.quotes', "Surround with quotes but not brackets."),
				nls.localize('editor.autoSurround.brackets', "Surround with brackets but not quotes."),
				''
			],
			description: nls.localize('autoSurround', "Controls whether the editor should automatically surround selections when typing quotes or brackets.")
		}
	)),
	bracketPairColorization: register(new BracketPairColorization()),
	bracketPairGuides: register(new GuideOptions()),
	stickyTabStops: register(new EditorBooleanOption(
		EditorOption.stickyTabStops, 'stickyTabStops', false,
		{ description: nls.localize('stickyTabStops', "Emulate selection behavior of tab characters when using spaces for indentation. Selection will stick to tab stops.") }
	)),
	codeLens: register(new EditorBooleanOption(
		EditorOption.codeLens, 'codeLens', true,
		{ description: nls.localize('codeLens', "Controls whether the editor shows CodeLens.") }
	)),
	codeLensFontFamily: register(new EditorStringOption(
		EditorOption.codeLensFontFamily, 'codeLensFontFamily', '',
		{ description: nls.localize('codeLensFontFamily', "Controls the font family for CodeLens.") }
	)),
	codeLensFontSize: register(new EditorIntOption(EditorOption.codeLensFontSize, 'codeLensFontSize', 0, 0, 100, {
		type: 'number',
		default: 0,
		minimum: 0,
		maximum: 100,
		markdownDescription: nls.localize('codeLensFontSize', "Controls the font size in pixels for CodeLens. When set to 0, 90% of `#editor.fontSize#` is used.")
	})),
	colorDecorators: register(new EditorBooleanOption(
		EditorOption.colorDecorators, 'colorDecorators', true,
		{ description: nls.localize('colorDecorators', "Controls whether the editor should render the inline color decorators and color picker.") }
	)),
	colorDecoratorActivatedOn: register(new EditorStringEnumOption(EditorOption.colorDecoratorsActivatedOn, 'colorDecoratorsActivatedOn', 'clickAndHover' as 'clickAndHover' | 'hover' | 'click', ['clickAndHover', 'hover', 'click'] as const, {
		enumDescriptions: [
			nls.localize('editor.colorDecoratorActivatedOn.clickAndHover', "Make the color picker appear both on click and hover of the color decorator"),
			nls.localize('editor.colorDecoratorActivatedOn.hover', "Make the color picker appear on hover of the color decorator"),
			nls.localize('editor.colorDecoratorActivatedOn.click', "Make the color picker appear on click of the color decorator")
		],
		description: nls.localize('colorDecoratorActivatedOn', "Controls the condition to make a color picker appear from a color decorator.")
	})),
	colorDecoratorsLimit: register(new EditorIntOption(
		EditorOption.colorDecoratorsLimit, 'colorDecoratorsLimit', 500, 1, 1000000,
		{
			markdownDescription: nls.localize('colorDecoratorsLimit', "Controls the max number of color decorators that can be rendered in an editor at once.")
		}
	)),
	columnSelection: register(new EditorBooleanOption(
		EditorOption.columnSelection, 'columnSelection', false,
		{ description: nls.localize('columnSelection', "Enable that the selection with the mouse and keys is doing column selection.") }
	)),
	comments: register(new EditorComments()),
	contextmenu: register(new EditorBooleanOption(
		EditorOption.contextmenu, 'contextmenu', true,
	)),
	copyWithSyntaxHighlighting: register(new EditorBooleanOption(
		EditorOption.copyWithSyntaxHighlighting, 'copyWithSyntaxHighlighting', true,
		{ description: nls.localize('copyWithSyntaxHighlighting', "Controls whether syntax highlighting should be copied into the clipboard.") }
	)),
	cursorBlinking: register(new EditorEnumOption(
		EditorOption.cursorBlinking, 'cursorBlinking',
		TextEditorCursorBlinkingStyle.Blink, 'blink',
		['blink', 'smooth', 'phase', 'expand', 'solid'],
		cursorBlinkingStyleFromString,
		{ description: nls.localize('cursorBlinking', "Control the cursor animation style.") }
	)),
	cursorSmoothCaretAnimation: register(new EditorStringEnumOption(
		EditorOption.cursorSmoothCaretAnimation, 'cursorSmoothCaretAnimation',
		'off' as 'off' | 'explicit' | 'on',
		['off', 'explicit', 'on'] as const,
		{
			enumDescriptions: [
				nls.localize('cursorSmoothCaretAnimation.off', "Smooth caret animation is disabled."),
				nls.localize('cursorSmoothCaretAnimation.explicit', "Smooth caret animation is enabled only when the user moves the cursor with an explicit gesture."),
				nls.localize('cursorSmoothCaretAnimation.on', "Smooth caret animation is always enabled.")
			],
			description: nls.localize('cursorSmoothCaretAnimation', "Controls whether the smooth caret animation should be enabled.")
		}
	)),
	cursorStyle: register(new EditorEnumOption(
		EditorOption.cursorStyle, 'cursorStyle',
		TextEditorCursorStyle.Line, 'line',
		['line', 'block', 'underline', 'line-thin', 'block-outline', 'underline-thin'],
		cursorStyleFromString,
		{ description: nls.localize('cursorStyle', "Controls the cursor style in insert input mode.") }
	)),
	overtypeCursorStyle: register(new EditorEnumOption(
		EditorOption.overtypeCursorStyle, 'overtypeCursorStyle',
		TextEditorCursorStyle.Block, 'block',
		['line', 'block', 'underline', 'line-thin', 'block-outline', 'underline-thin'],
		cursorStyleFromString,
		{ description: nls.localize('overtypeCursorStyle', "Controls the cursor style in overtype input mode.") }
	)),
	cursorSurroundingLines: register(new EditorIntOption(
		EditorOption.cursorSurroundingLines, 'cursorSurroundingLines',
		0, 0, Constants.MAX_SAFE_SMALL_INTEGER,
		{ description: nls.localize('cursorSurroundingLines', "Controls the minimal number of visible leading lines (minimum 0) and trailing lines (minimum 1) surrounding the cursor. Known as 'scrollOff' or 'scrollOffset' in some other editors.") }
	)),
	cursorSurroundingLinesStyle: register(new EditorStringEnumOption(
		EditorOption.cursorSurroundingLinesStyle, 'cursorSurroundingLinesStyle',
		'default' as 'default' | 'all',
		['default', 'all'] as const,
		{
			enumDescriptions: [
				nls.localize('cursorSurroundingLinesStyle.default', "`cursorSurroundingLines` is enforced only when triggered via the keyboard or API."),
				nls.localize('cursorSurroundingLinesStyle.all', "`cursorSurroundingLines` is enforced always.")
			],
			markdownDescription: nls.localize('cursorSurroundingLinesStyle', "Controls when `#editor.cursorSurroundingLines#` should be enforced.")
		}
	)),
	cursorWidth: register(new EditorIntOption(
		EditorOption.cursorWidth, 'cursorWidth',
		0, 0, Constants.MAX_SAFE_SMALL_INTEGER,
		{ markdownDescription: nls.localize('cursorWidth', "Controls the width of the cursor when `#editor.cursorStyle#` is set to `line`.") }
	)),
	disableLayerHinting: register(new EditorBooleanOption(
		EditorOption.disableLayerHinting, 'disableLayerHinting', false,
	)),
	disableMonospaceOptimizations: register(new EditorBooleanOption(
		EditorOption.disableMonospaceOptimizations, 'disableMonospaceOptimizations', false
	)),
	domReadOnly: register(new EditorBooleanOption(
		EditorOption.domReadOnly, 'domReadOnly', false,
	)),
	dragAndDrop: register(new EditorBooleanOption(
		EditorOption.dragAndDrop, 'dragAndDrop', true,
		{ description: nls.localize('dragAndDrop', "Controls whether the editor should allow moving selections via drag and drop.") }
	)),
	emptySelectionClipboard: register(new EditorEmptySelectionClipboard()),
	dropIntoEditor: register(new EditorDropIntoEditor()),
	experimentalEditContextEnabled: register(new EditorBooleanOption(
		EditorOption.experimentalEditContextEnabled, 'experimentalEditContextEnabled', product.quality !== 'stable',
		{
			description: nls.localize('experimentalEditContextEnabled', "Sets whether the new experimental edit context should be used instead of the text area."),
			included: platform.isChrome || platform.isEdge || platform.isNative
		}
	)),
	stickyScroll: register(new EditorStickyScroll()),
	experimentalGpuAcceleration: register(new EditorStringEnumOption(
		EditorOption.experimentalGpuAcceleration, 'experimentalGpuAcceleration',
		'off' as 'off' | 'on',
		['off', 'on'] as const,
		{
			tags: ['experimental'],
			enumDescriptions: [
				nls.localize('experimentalGpuAcceleration.off', "Use regular DOM-based rendering."),
				nls.localize('experimentalGpuAcceleration.on', "Use GPU acceleration."),
			],
			description: nls.localize('experimentalGpuAcceleration', "Controls whether to use the experimental GPU acceleration to render the editor.")
		}
	)),
	experimentalWhitespaceRendering: register(new EditorStringEnumOption(
		EditorOption.experimentalWhitespaceRendering, 'experimentalWhitespaceRendering',
		'svg' as 'svg' | 'font' | 'off',
		['svg', 'font', 'off'] as const,
		{
			enumDescriptions: [
				nls.localize('experimentalWhitespaceRendering.svg', "Use a new rendering method with svgs."),
				nls.localize('experimentalWhitespaceRendering.font', "Use a new rendering method with font characters."),
				nls.localize('experimentalWhitespaceRendering.off', "Use the stable rendering method."),
			],
			description: nls.localize('experimentalWhitespaceRendering', "Controls whether whitespace is rendered with a new, experimental method.")
		}
	)),
	extraEditorClassName: register(new EditorStringOption(
		EditorOption.extraEditorClassName, 'extraEditorClassName', '',
	)),
	fastScrollSensitivity: register(new EditorFloatOption(
		EditorOption.fastScrollSensitivity, 'fastScrollSensitivity',
		5, x => (x <= 0 ? 5 : x),
		{ markdownDescription: nls.localize('fastScrollSensitivity', "Scrolling speed multiplier when pressing `Alt`.") }
	)),
	find: register(new EditorFind()),
	fixedOverflowWidgets: register(new EditorBooleanOption(
		EditorOption.fixedOverflowWidgets, 'fixedOverflowWidgets', false,
	)),
	folding: register(new EditorBooleanOption(
		EditorOption.folding, 'folding', true,
		{ description: nls.localize('folding', "Controls whether the editor has code folding enabled.") }
	)),
	foldingStrategy: register(new EditorStringEnumOption(
		EditorOption.foldingStrategy, 'foldingStrategy',
		'auto' as 'auto' | 'indentation',
		['auto', 'indentation'] as const,
		{
			enumDescriptions: [
				nls.localize('foldingStrategy.auto', "Use a language-specific folding strategy if available, else the indentation-based one."),
				nls.localize('foldingStrategy.indentation', "Use the indentation-based folding strategy."),
			],
			description: nls.localize('foldingStrategy', "Controls the strategy for computing folding ranges.")
		}
	)),
	foldingHighlight: register(new EditorBooleanOption(
		EditorOption.foldingHighlight, 'foldingHighlight', true,
		{ description: nls.localize('foldingHighlight', "Controls whether the editor should highlight folded ranges.") }
	)),
	foldingImportsByDefault: register(new EditorBooleanOption(
		EditorOption.foldingImportsByDefault, 'foldingImportsByDefault', false,
		{ description: nls.localize('foldingImportsByDefault', "Controls whether the editor automatically collapses import ranges.") }
	)),
	foldingMaximumRegions: register(new EditorIntOption(
		EditorOption.foldingMaximumRegions, 'foldingMaximumRegions',
		5000, 10, 65000, // limit must be less than foldingRanges MAX_FOLDING_REGIONS
		{ description: nls.localize('foldingMaximumRegions', "The maximum number of foldable regions. Increasing this value may result in the editor becoming less responsive when the current source has a large number of foldable regions.") }
	)),
	unfoldOnClickAfterEndOfLine: register(new EditorBooleanOption(
		EditorOption.unfoldOnClickAfterEndOfLine, 'unfoldOnClickAfterEndOfLine', false,
		{ description: nls.localize('unfoldOnClickAfterEndOfLine', "Controls whether clicking on the empty content after a folded line will unfold the line.") }
	)),
	fontFamily: register(new EditorStringOption(
		EditorOption.fontFamily, 'fontFamily', EDITOR_FONT_DEFAULTS.fontFamily,
		{ description: nls.localize('fontFamily', "Controls the font family.") }
	)),
	fontInfo: register(new EditorFontInfo()),
	fontLigatures2: register(new EditorFontLigatures()),
	fontSize: register(new EditorFontSize()),
	fontWeight: register(new EditorFontWeight()),
	fontVariations: register(new EditorFontVariations()),
	formatOnPaste: register(new EditorBooleanOption(
		EditorOption.formatOnPaste, 'formatOnPaste', false,
		{ description: nls.localize('formatOnPaste', "Controls whether the editor should automatically format the pasted content. A formatter must be available and the formatter should be able to format a range in a document.") }
	)),
	formatOnType: register(new EditorBooleanOption(
		EditorOption.formatOnType, 'formatOnType', false,
		{ description: nls.localize('formatOnType', "Controls whether the editor should automatically format the line after typing.") }
	)),
	glyphMargin: register(new EditorBooleanOption(
		EditorOption.glyphMargin, 'glyphMargin', true,
		{ description: nls.localize('glyphMargin', "Controls whether the editor should render the vertical glyph margin. Glyph margin is mostly used for debugging.") }
	)),
	gotoLocation: register(new EditorGoToLocation()),
	hideCursorInOverviewRuler: register(new EditorBooleanOption(
		EditorOption.hideCursorInOverviewRuler, 'hideCursorInOverviewRuler', false,
		{ description: nls.localize('hideCursorInOverviewRuler', "Controls whether the cursor should be hidden in the overview ruler.") }
	)),
	hover: register(new EditorHover()),
	inDiffEditor: register(new EditorBooleanOption(
		EditorOption.inDiffEditor, 'inDiffEditor', false
	)),
	letterSpacing: register(new EditorFloatOption(
		EditorOption.letterSpacing, 'letterSpacing',
		EDITOR_FONT_DEFAULTS.letterSpacing, x => EditorFloatOption.clamp(x, -5, 20),
		{ description: nls.localize('letterSpacing', "Controls the letter spacing in pixels.") }
	)),
	lightbulb: register(new EditorLightbulb()),
	lineDecorationsWidth: register(new EditorLineDecorationsWidth()),
	lineHeight: register(new EditorLineHeight()),
	lineNumbers: register(new EditorRenderLineNumbersOption()),
	lineNumbersMinChars: register(new EditorIntOption(
		EditorOption.lineNumbersMinChars, 'lineNumbersMinChars',
		5, 1, 300
	)),
	linkedEditing: register(new EditorBooleanOption(
		EditorOption.linkedEditing, 'linkedEditing', false,
		{ description: nls.localize('linkedEditing', "Controls whether the editor has linked editing enabled. Depending on the language, related symbols such as HTML tags, are updated while editing.") }
	)),
	links: register(new EditorBooleanOption(
		EditorOption.links, 'links', true,
		{ description: nls.localize('links', "Controls whether the editor should detect links and make them clickable.") }
	)),
	matchBrackets: register(new EditorStringEnumOption(
		EditorOption.matchBrackets, 'matchBrackets',
		'always' as 'never' | 'near' | 'always',
		['always', 'near', 'never'] as const,
		{ description: nls.localize('matchBrackets', "Highlight matching brackets.") }
	)),
	minimap: register(new EditorMinimap()),
	mouseStyle: register(new EditorStringEnumOption(
		EditorOption.mouseStyle, 'mouseStyle',
		'text' as 'text' | 'default' | 'copy',
		['text', 'default', 'copy'] as const,
	)),
	mouseWheelScrollSensitivity: register(new EditorFloatOption(
		EditorOption.mouseWheelScrollSensitivity, 'mouseWheelScrollSensitivity',
		1, x => (x === 0 ? 1 : x),
		{ markdownDescription: nls.localize('mouseWheelScrollSensitivity', "A multiplier to be used on the `deltaX` and `deltaY` of mouse wheel scroll events.") }
	)),
	mouseWheelZoom: register(new EditorBooleanOption(
		EditorOption.mouseWheelZoom, 'mouseWheelZoom', false,
		{
			markdownDescription: platform.isMacintosh
				? nls.localize('mouseWheelZoom.mac', "Zoom the font of the editor when using mouse wheel and holding `Cmd`.")
				: nls.localize('mouseWheelZoom', "Zoom the font of the editor when using mouse wheel and holding `Ctrl`.")
		}
	)),
	multiCursorMergeOverlapping: register(new EditorBooleanOption(
		EditorOption.multiCursorMergeOverlapping, 'multiCursorMergeOverlapping', true,
		{ description: nls.localize('multiCursorMergeOverlapping', "Merge multiple cursors when they are overlapping.") }
	)),
	multiCursorModifier: register(new EditorEnumOption(
		EditorOption.multiCursorModifier, 'multiCursorModifier',
		'altKey', 'alt',
		['ctrlCmd', 'alt'],
		_multiCursorModifierFromString,
		{
			markdownEnumDescriptions: [
				nls.localize('multiCursorModifier.ctrlCmd', "Maps to `Control` on Windows and Linux and to `Command` on macOS."),
				nls.localize('multiCursorModifier.alt', "Maps to `Alt` on Windows and Linux and to `Option` on macOS.")
			],
			markdownDescription: nls.localize({
				key: 'multiCursorModifier',
				comment: [
					'- `ctrlCmd` refers to a value the setting can take and should not be localized.',
					'- `Control` and `Command` refer to the modifier keys Ctrl or Cmd on the keyboard and can be localized.'
				]
			}, "The modifier to be used to add multiple cursors with the mouse. The Go to Definition and Open Link mouse gestures will adapt such that they do not conflict with the [multicursor modifier](https://code.visualstudio.com/docs/editor/codebasics#_multicursor-modifier).")
		}
	)),
	multiCursorPaste: register(new EditorStringEnumOption(
		EditorOption.multiCursorPaste, 'multiCursorPaste',
		'spread' as 'spread' | 'full',
		['spread', 'full'] as const,
		{
			markdownEnumDescriptions: [
				nls.localize('multiCursorPaste.spread', "Each cursor pastes a single line of the text."),
				nls.localize('multiCursorPaste.full', "Each cursor pastes the full text.")
			],
			markdownDescription: nls.localize('multiCursorPaste', "Controls pasting when the line count of the pasted text matches the cursor count.")
		}
	)),
	multiCursorLimit: register(new EditorIntOption(
		EditorOption.multiCursorLimit, 'multiCursorLimit', 10000, 1, 100000,
		{
			markdownDescription: nls.localize('multiCursorLimit', "Controls the max number of cursors that can be in an active editor at once.")
		}
	)),
	occurrencesHighlight: register(new EditorStringEnumOption(
		EditorOption.occurrencesHighlight, 'occurrencesHighlight',
		'singleFile' as 'off' | 'singleFile' | 'multiFile',
		['off', 'singleFile', 'multiFile'] as const,
		{
			markdownEnumDescriptions: [
				nls.localize('occurrencesHighlight.off', "Does not highlight occurrences."),
				nls.localize('occurrencesHighlight.singleFile', "Highlights occurrences only in the current file."),
				nls.localize('occurrencesHighlight.multiFile', "Experimental: Highlights occurrences across all valid open files.")
			],
			markdownDescription: nls.localize('occurrencesHighlight', "Controls whether occurrences should be highlighted across open files.")
		}
	)),
	occurrencesHighlightDelay: register(new EditorIntOption(
		EditorOption.occurrencesHighlightDelay, 'occurrencesHighlightDelay',
		250, 0, 2000,
		{
			description: nls.localize('occurrencesHighlightDelay', "Controls the delay in milliseconds after which occurrences are highlighted."),
			tags: ['preview']
		}
	)),
	overtypeOnPaste: register(new EditorBooleanOption(
		EditorOption.overtypeOnPaste, 'overtypeOnPaste', true,
		{ description: nls.localize('overtypeOnPaste', "Controls whether pasting should overtype.") }
	)),
	overviewRulerBorder: register(new EditorBooleanOption(
		EditorOption.overviewRulerBorder, 'overviewRulerBorder', true,
		{ description: nls.localize('overviewRulerBorder', "Controls whether a border should be drawn around the overview ruler.") }
	)),
	overviewRulerLanes: register(new EditorIntOption(
		EditorOption.overviewRulerLanes, 'overviewRulerLanes',
		3, 0, 3
	)),
	padding: register(new EditorPadding()),
	pasteAs: register(new EditorPasteAs()),
	parameterHints: register(new EditorParameterHints()),
	peekWidgetDefaultFocus: register(new EditorStringEnumOption(
		EditorOption.peekWidgetDefaultFocus, 'peekWidgetDefaultFocus',
		'tree' as 'tree' | 'editor',
		['tree', 'editor'] as const,
		{
			enumDescriptions: [
				nls.localize('peekWidgetDefaultFocus.tree', "Focus the tree when opening peek"),
				nls.localize('peekWidgetDefaultFocus.editor', "Focus the editor when opening peek")
			],
			description: nls.localize('peekWidgetDefaultFocus', "Controls whether to focus the inline editor or the tree in the peek widget.")
		}
	)),
	placeholder: register(new PlaceholderOption()),
	definitionLinkOpensInPeek: register(new EditorBooleanOption(
		EditorOption.definitionLinkOpensInPeek, 'definitionLinkOpensInPeek', false,
		{ description: nls.localize('definitionLinkOpensInPeek', "Controls whether the Go to Definition mouse gesture always opens the peek widget.") }
	)),
	quickSuggestions: register(new EditorQuickSuggestions()),
	quickSuggestionsDelay: register(new EditorIntOption(
		EditorOption.quickSuggestionsDelay, 'quickSuggestionsDelay',
		10, 0, Constants.MAX_SAFE_SMALL_INTEGER,
		{ description: nls.localize('quickSuggestionsDelay', "Controls the delay in milliseconds after which quick suggestions will show up.") }
	)),
	readOnly: register(new EditorBooleanOption(
		EditorOption.readOnly, 'readOnly', false,
	)),
	readOnlyMessage: register(new ReadonlyMessage()),
	renameOnType: register(new EditorBooleanOption(
		EditorOption.renameOnType, 'renameOnType', false,
		{ description: nls.localize('renameOnType', "Controls whether the editor auto renames on type."), markdownDeprecationMessage: nls.localize('renameOnTypeDeprecate', "Deprecated, use `editor.linkedEditing` instead.") }
	)),
	renderControlCharacters: register(new EditorBooleanOption(
		EditorOption.renderControlCharacters, 'renderControlCharacters', true,
		{ description: nls.localize('renderControlCharacters', "Controls whether the editor should render control characters."), restricted: true }
	)),
	renderFinalNewline: register(new EditorStringEnumOption(
		EditorOption.renderFinalNewline, 'renderFinalNewline',
		(platform.isLinux ? 'dimmed' : 'on') as 'off' | 'on' | 'dimmed',
		['off', 'on', 'dimmed'] as const,
		{ description: nls.localize('renderFinalNewline', "Render last line number when the file ends with a newline.") }
	)),
	renderLineHighlight: register(new EditorStringEnumOption(
		EditorOption.renderLineHighlight, 'renderLineHighlight',
		'line' as 'none' | 'gutter' | 'line' | 'all',
		['none', 'gutter', 'line', 'all'] as const,
		{
			enumDescriptions: [
				'',
				'',
				'',
				nls.localize('renderLineHighlight.all', "Highlights both the gutter and the current line."),
			],
			description: nls.localize('renderLineHighlight', "Controls how the editor should render the current line highlight.")
		}
	)),
	renderLineHighlightOnlyWhenFocus: register(new EditorBooleanOption(
		EditorOption.renderLineHighlightOnlyWhenFocus, 'renderLineHighlightOnlyWhenFocus', false,
		{ description: nls.localize('renderLineHighlightOnlyWhenFocus', "Controls if the editor should render the current line highlight only when the editor is focused.") }
	)),
	renderValidationDecorations: register(new EditorStringEnumOption(
		EditorOption.renderValidationDecorations, 'renderValidationDecorations',
		'editable' as 'editable' | 'on' | 'off',
		['editable', 'on', 'off'] as const
	)),
	renderWhitespace: register(new EditorStringEnumOption(
		EditorOption.renderWhitespace, 'renderWhitespace',
		'selection' as 'selection' | 'none' | 'boundary' | 'trailing' | 'all',
		['none', 'boundary', 'selection', 'trailing', 'all'] as const,
		{
			enumDescriptions: [
				'',
				nls.localize('renderWhitespace.boundary', "Render whitespace characters except for single spaces between words."),
				nls.localize('renderWhitespace.selection', "Render whitespace characters only on selected text."),
				nls.localize('renderWhitespace.trailing', "Render only trailing whitespace characters."),
				''
			],
			description: nls.localize('renderWhitespace', "Controls how the editor should render whitespace characters.")
		}
	)),
	revealHorizontalRightPadding: register(new EditorIntOption(
		EditorOption.revealHorizontalRightPadding, 'revealHorizontalRightPadding',
		15, 0, 1000,
	)),
	roundedSelection: register(new EditorBooleanOption(
		EditorOption.roundedSelection, 'roundedSelection', true,
		{ description: nls.localize('roundedSelection', "Controls whether selections should have rounded corners.") }
	)),
	rulers: register(new EditorRulers()),
	scrollbar: register(new EditorScrollbar()),
	scrollBeyondLastColumn: register(new EditorIntOption(
		EditorOption.scrollBeyondLastColumn, 'scrollBeyondLastColumn',
		4, 0, Constants.MAX_SAFE_SMALL_INTEGER,
		{ description: nls.localize('scrollBeyondLastColumn', "Controls the number of extra characters beyond which the editor will scroll horizontally.") }
	)),
	scrollBeyondLastLine: register(new EditorBooleanOption(
		EditorOption.scrollBeyondLastLine, 'scrollBeyondLastLine', true,
		{ description: nls.localize('scrollBeyondLastLine', "Controls whether the editor will scroll beyond the last line.") }
	)),
	scrollPredominantAxis: register(new EditorBooleanOption(
		EditorOption.scrollPredominantAxis, 'scrollPredominantAxis', true,
		{ description: nls.localize('scrollPredominantAxis', "Scroll only along the predominant axis when scrolling both vertically and horizontally at the same time. Prevents horizontal drift when scrolling vertically on a trackpad.") }
	)),
	selectionClipboard: register(new EditorBooleanOption(
		EditorOption.selectionClipboard, 'selectionClipboard', true,
		{
			description: nls.localize('selectionClipboard', "Controls whether the Linux primary clipboard should be supported."),
			included: platform.isLinux
		}
	)),
	selectionHighlight: register(new EditorBooleanOption(
		EditorOption.selectionHighlight, 'selectionHighlight', true,
		{ description: nls.localize('selectionHighlight', "Controls whether the editor should highlight matches similar to the selection.") }
	)),
	selectOnLineNumbers: register(new EditorBooleanOption(
		EditorOption.selectOnLineNumbers, 'selectOnLineNumbers', true,
	)),
	showFoldingControls: register(new EditorStringEnumOption(
		EditorOption.showFoldingControls, 'showFoldingControls',
		'mouseover' as 'always' | 'never' | 'mouseover',
		['always', 'never', 'mouseover'] as const,
		{
			enumDescriptions: [
				nls.localize('showFoldingControls.always', "Always show the folding controls."),
				nls.localize('showFoldingControls.never', "Never show the folding controls and reduce the gutter size."),
				nls.localize('showFoldingControls.mouseover', "Only show the folding controls when the mouse is over the gutter."),
			],
			description: nls.localize('showFoldingControls', "Controls when the folding controls on the gutter are shown.")
		}
	)),
	showUnused: register(new EditorBooleanOption(
		EditorOption.showUnused, 'showUnused', true,
		{ description: nls.localize('showUnused', "Controls fading out of unused code.") }
	)),
	showDeprecated: register(new EditorBooleanOption(
		EditorOption.showDeprecated, 'showDeprecated', true,
		{ description: nls.localize('showDeprecated', "Controls strikethrough deprecated variables.") }
	)),
	inlayHints: register(new EditorInlayHints()),
	snippetSuggestions: register(new EditorStringEnumOption(
		EditorOption.snippetSuggestions, 'snippetSuggestions',
		'inline' as 'top' | 'bottom' | 'inline' | 'none',
		['top', 'bottom', 'inline', 'none'] as const,
		{
			enumDescriptions: [
				nls.localize('snippetSuggestions.top', "Show snippet suggestions on top of other suggestions."),
				nls.localize('snippetSuggestions.bottom', "Show snippet suggestions below other suggestions."),
				nls.localize('snippetSuggestions.inline', "Show snippets suggestions with other suggestions."),
				nls.localize('snippetSuggestions.none', "Do not show snippet suggestions."),
			],
			description: nls.localize('snippetSuggestions', "Controls whether snippets are shown with other suggestions and how they are sorted.")
		}
	)),
	smartSelect: register(new SmartSelect()),
	smoothScrolling: register(new EditorBooleanOption(
		EditorOption.smoothScrolling, 'smoothScrolling', false,
		{ description: nls.localize('smoothScrolling', "Controls whether the editor will scroll using an animation.") }
	)),
	stopRenderingLineAfter: register(new EditorIntOption(
		EditorOption.stopRenderingLineAfter, 'stopRenderingLineAfter',
		10000, -1, Constants.MAX_SAFE_SMALL_INTEGER,
	)),
	suggest: register(new EditorSuggest()),
	inlineSuggest: register(new InlineEditorSuggest()),
	inlineCompletionsAccessibilityVerbose: register(new EditorBooleanOption(EditorOption.inlineCompletionsAccessibilityVerbose, 'inlineCompletionsAccessibilityVerbose', false,
		{ description: nls.localize('inlineCompletionsAccessibilityVerbose', "Controls whether the accessibility hint should be provided to screen reader users when an inline completion is shown.") })),
	suggestFontSize: register(new EditorIntOption(
		EditorOption.suggestFontSize, 'suggestFontSize',
		0, 0, 1000,
		{ markdownDescription: nls.localize('suggestFontSize', "Font size for the suggest widget. When set to {0}, the value of {1} is used.", '`0`', '`#editor.fontSize#`') }
	)),
	suggestLineHeight: register(new EditorIntOption(
		EditorOption.suggestLineHeight, 'suggestLineHeight',
		0, 0, 1000,
		{ markdownDescription: nls.localize('suggestLineHeight', "Line height for the suggest widget. When set to {0}, the value of {1} is used. The minimum value is 8.", '`0`', '`#editor.lineHeight#`') }
	)),
	suggestOnTriggerCharacters: register(new EditorBooleanOption(
		EditorOption.suggestOnTriggerCharacters, 'suggestOnTriggerCharacters', true,
		{ description: nls.localize('suggestOnTriggerCharacters', "Controls whether suggestions should automatically show up when typing trigger characters.") }
	)),
	suggestSelection: register(new EditorStringEnumOption(
		EditorOption.suggestSelection, 'suggestSelection',
		'first' as 'first' | 'recentlyUsed' | 'recentlyUsedByPrefix',
		['first', 'recentlyUsed', 'recentlyUsedByPrefix'] as const,
		{
			markdownEnumDescriptions: [
				nls.localize('suggestSelection.first', "Always select the first suggestion."),
				nls.localize('suggestSelection.recentlyUsed', "Select recent suggestions unless further typing selects one, e.g. `console.| -> console.log` because `log` has been completed recently."),
				nls.localize('suggestSelection.recentlyUsedByPrefix', "Select suggestions based on previous prefixes that have completed those suggestions, e.g. `co -> console` and `con -> const`."),
			],
			description: nls.localize('suggestSelection', "Controls how suggestions are pre-selected when showing the suggest list.")
		}
	)),
	tabCompletion: register(new EditorStringEnumOption(
		EditorOption.tabCompletion, 'tabCompletion',
		'off' as 'on' | 'off' | 'onlySnippets',
		['on', 'off', 'onlySnippets'] as const,
		{
			enumDescriptions: [
				nls.localize('tabCompletion.on', "Tab complete will insert the best matching suggestion when pressing tab."),
				nls.localize('tabCompletion.off', "Disable tab completions."),
				nls.localize('tabCompletion.onlySnippets', "Tab complete snippets when their prefix match. Works best when 'quickSuggestions' aren't enabled."),
			],
			description: nls.localize('tabCompletion', "Enables tab completions.")
		}
	)),
	tabIndex: register(new EditorIntOption(
		EditorOption.tabIndex, 'tabIndex',
		0, -1, Constants.MAX_SAFE_SMALL_INTEGER
	)),
	unicodeHighlight: register(new UnicodeHighlight()),
	unusualLineTerminators: register(new EditorStringEnumOption(
		EditorOption.unusualLineTerminators, 'unusualLineTerminators',
		'prompt' as 'auto' | 'off' | 'prompt',
		['auto', 'off', 'prompt'] as const,
		{
			enumDescriptions: [
				nls.localize('unusualLineTerminators.auto', "Unusual line terminators are automatically removed."),
				nls.localize('unusualLineTerminators.off', "Unusual line terminators are ignored."),
				nls.localize('unusualLineTerminators.prompt', "Unusual line terminators prompt to be removed."),
			],
			description: nls.localize('unusualLineTerminators', "Remove unusual line terminators that might cause problems.")
		}
	)),
	useShadowDOM: register(new EditorBooleanOption(
		EditorOption.useShadowDOM, 'useShadowDOM', true
	)),
	useTabStops: register(new EditorBooleanOption(
		EditorOption.useTabStops, 'useTabStops', true,
		{ description: nls.localize('useTabStops', "Spaces and tabs are inserted and deleted in alignment with tab stops.") }
	)),
	wordBreak: register(new EditorStringEnumOption(
		EditorOption.wordBreak, 'wordBreak',
		'normal' as 'normal' | 'keepAll',
		['normal', 'keepAll'] as const,
		{
			markdownEnumDescriptions: [
				nls.localize('wordBreak.normal', "Use the default line break rule."),
				nls.localize('wordBreak.keepAll', "Word breaks should not be used for Chinese/Japanese/Korean (CJK) text. Non-CJK text behavior is the same as for normal."),
			],
			description: nls.localize('wordBreak', "Controls the word break rules used for Chinese/Japanese/Korean (CJK) text.")
		}
	)),
	wordSegmenterLocales: register(new WordSegmenterLocales()),
	wordSeparators: register(new EditorStringOption(
		EditorOption.wordSeparators, 'wordSeparators', USUAL_WORD_SEPARATORS,
		{ description: nls.localize('wordSeparators', "Characters that will be used as word separators when doing word related navigations or operations.") }
	)),
	wordWrap: register(new EditorStringEnumOption(
		EditorOption.wordWrap, 'wordWrap',
		'off' as 'off' | 'on' | 'wordWrapColumn' | 'bounded',
		['off', 'on', 'wordWrapColumn', 'bounded'] as const,
		{
			markdownEnumDescriptions: [
				nls.localize('wordWrap.off', "Lines will never wrap."),
				nls.localize('wordWrap.on', "Lines will wrap at the viewport width."),
				nls.localize({
					key: 'wordWrap.wordWrapColumn',
					comment: [
						'- `editor.wordWrapColumn` refers to a different setting and should not be localized.'
					]
				}, "Lines will wrap at `#editor.wordWrapColumn#`."),
				nls.localize({
					key: 'wordWrap.bounded',
					comment: [
						'- viewport means the edge of the visible window size.',
						'- `editor.wordWrapColumn` refers to a different setting and should not be localized.'
					]
				}, "Lines will wrap at the minimum of viewport and `#editor.wordWrapColumn#`."),
			],
			description: nls.localize({
				key: 'wordWrap',
				comment: [
					'- \'off\', \'on\', \'wordWrapColumn\' and \'bounded\' refer to values the setting can take and should not be localized.',
					'- `editor.wordWrapColumn` refers to a different setting and should not be localized.'
				]
			}, "Controls how lines should wrap.")
		}
	)),
	wordWrapBreakAfterCharacters: register(new EditorStringOption(
		EditorOption.wordWrapBreakAfterCharacters, 'wordWrapBreakAfterCharacters',
		// allow-any-unicode-next-line
		' \t})]?|/&.,;¢°′″‰℃、。｡､￠，．：；？！％・･ゝゞヽヾーァィゥェォッャュョヮヵヶぁぃぅぇぉっゃゅょゎゕゖㇰㇱㇲㇳㇴㇵㇶㇷㇸㇹㇺㇻㇼㇽㇾㇿ々〻ｧｨｩｪｫｬｭｮｯｰ”〉》」』】〕）］｝｣',
	)),
	wordWrapBreakBeforeCharacters: register(new EditorStringOption(
		EditorOption.wordWrapBreakBeforeCharacters, 'wordWrapBreakBeforeCharacters',
		// allow-any-unicode-next-line
		'([{‘“〈《「『【〔（［｛｢£¥＄￡￥+＋'
	)),
	wordWrapColumn: register(new EditorIntOption(
		EditorOption.wordWrapColumn, 'wordWrapColumn',
		80, 1, Constants.MAX_SAFE_SMALL_INTEGER,
		{
			markdownDescription: nls.localize({
				key: 'wordWrapColumn',
				comment: [
					'- `editor.wordWrap` refers to a different setting and should not be localized.',
					'- \'wordWrapColumn\' and \'bounded\' refer to values the different setting can take and should not be localized.'
				]
			}, "Controls the wrapping column of the editor when `#editor.wordWrap#` is `wordWrapColumn` or `bounded`.")
		}
	)),
	wordWrapOverride1: register(new EditorStringEnumOption(
		EditorOption.wordWrapOverride1, 'wordWrapOverride1',
		'inherit' as 'off' | 'on' | 'inherit',
		['off', 'on', 'inherit'] as const
	)),
	wordWrapOverride2: register(new EditorStringEnumOption(
		EditorOption.wordWrapOverride2, 'wordWrapOverride2',
		'inherit' as 'off' | 'on' | 'inherit',
		['off', 'on', 'inherit'] as const
	)),

	// Leave these at the end (because they have dependencies!)
	effectiveCursorStyle: register(new EffectiveCursorStyle()),
	editorClassName: register(new EditorClassName()),
	defaultColorDecorators: register(new EditorStringEnumOption(
		EditorOption.defaultColorDecorators, 'defaultColorDecorators', 'auto' as 'auto' | 'always' | 'never',
		['auto', 'always', 'never'] as const,
		{
			enumDescriptions: [
				nls.localize('editor.defaultColorDecorators.auto', "Show default color decorators only when no extension provides colors decorators."),
				nls.localize('editor.defaultColorDecorators.always', "Always show default color decorators."),
				nls.localize('editor.defaultColorDecorators.never', "Never show default color decorators."),
			],
			description: nls.localize('defaultColorDecorators', "Controls whether inline color decorations should be shown using the default document color provider.")
		}
	)),
	pixelRatio: register(new EditorPixelRatio()),
	tabFocusMode: register(new EditorBooleanOption(EditorOption.tabFocusMode, 'tabFocusMode', false,
		{ markdownDescription: nls.localize('tabFocusMode', "Controls whether the editor receives tabs or defers them to the workbench for navigation.") }
	)),
	layoutInfo: register(new EditorLayoutInfoComputer()),
	wrappingInfo: register(new EditorWrappingInfoComputer()),
	wrappingIndent: register(new WrappingIndentOption()),
	wrappingStrategy: register(new WrappingStrategy())
};

type EditorOptionsType = typeof EditorOptions;
type FindEditorOptionsKeyById<T extends EditorOption> = { [K in keyof EditorOptionsType]: EditorOptionsType[K]['id'] extends T ? K : never }[keyof EditorOptionsType];
type ComputedEditorOptionValue<T extends IEditorOption<any, any>> = T extends IEditorOption<any, infer R> ? R : never;
export type FindComputedEditorOptionValueById<T extends EditorOption> = NonNullable<ComputedEditorOptionValue<EditorOptionsType[FindEditorOptionsKeyById<T>]>>;<|MERGE_RESOLUTION|>--- conflicted
+++ resolved
@@ -4251,12 +4251,8 @@
 					useMixedLinesDiff: 'forStableInsertions',
 					useInterleavedLinesDiff: 'never',
 					useGutterIndicator: true,
-<<<<<<< HEAD
-					useCodeOverlay: 'whenPossible',
+					useCodeOverlay: 'moveCodeWhenPossible',
 					useMultiLineGhostText: false
-=======
-					useCodeOverlay: 'moveCodeWhenPossible',
->>>>>>> 535fe556
 				},
 			},
 		};
