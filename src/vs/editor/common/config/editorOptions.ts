/*---------------------------------------------------------------------------------------------
 *  Copyright (c) Microsoft Corporation. All rights reserved.
 *  Licensed under the MIT License. See License.txt in the project root for license information.
 *--------------------------------------------------------------------------------------------*/

import * as nls from 'vs/nls';
import * as platform from 'vs/base/common/platform';
import { ScrollbarVisibility } from 'vs/base/common/scrollable';
import { FontInfo } from 'vs/editor/common/config/fontInfo';
import { Constants } from 'vs/editor/common/core/uint';
import { USUAL_WORD_SEPARATORS } from 'vs/editor/common/model/wordHelper';
import { AccessibilitySupport } from 'vs/platform/accessibility/common/accessibility';
import { isObject } from 'vs/base/common/types';
import { IConfigurationPropertySchema } from 'vs/platform/configuration/common/configurationRegistry';

//#region typed options

/**
 * Configuration options for auto closing quotes and brackets
 */
export type EditorAutoClosingStrategy = 'always' | 'languageDefined' | 'beforeWhitespace' | 'never';

/**
 * Configuration options for auto wrapping quotes and brackets
 */
export type EditorAutoSurroundStrategy = 'languageDefined' | 'quotes' | 'brackets' | 'never';

/**
 * Configuration options for typing over closing quotes or brackets
 */
export type EditorAutoClosingOvertypeStrategy = 'always' | 'auto' | 'never';

/**
 * Configuration options for the editor.
 */
export interface IEditorOptions {
	/**
	 * This editor is used inside a diff editor.
	 */
	inDiffEditor?: boolean;
	/**
	 * The aria label for the editor's textarea (when it is focused).
	 */
	ariaLabel?: string;
	/**
	 * Render vertical lines at the specified columns.
	 * Defaults to empty array.
	 */
	rulers?: number[];
	/**
	 * A string containing the word separators used when doing word navigation.
	 * Defaults to `~!@#$%^&*()-=+[{]}\\|;:\'",.<>/?
	 */
	wordSeparators?: string;
	/**
	 * Enable Linux primary clipboard.
	 * Defaults to true.
	 */
	selectionClipboard?: boolean;
	/**
	 * Control the rendering of line numbers.
	 * If it is a function, it will be invoked when rendering a line number and the return value will be rendered.
	 * Otherwise, if it is a truey, line numbers will be rendered normally (equivalent of using an identity function).
	 * Otherwise, line numbers will not be rendered.
	 * Defaults to true.
	 */
	lineNumbers?: LineNumbersType;
	/**
	 * Controls the minimal number of visible leading and trailing lines surrounding the cursor.
	 * Defaults to 0.
	*/
	cursorSurroundingLines?: number;
	/**
	 * Render last line number when the file ends with a newline.
	 * Defaults to true.
	*/
	renderFinalNewline?: boolean;
	/**
	 * Should the corresponding line be selected when clicking on the line number?
	 * Defaults to true.
	 */
	selectOnLineNumbers?: boolean;
	/**
	 * Control the width of line numbers, by reserving horizontal space for rendering at least an amount of digits.
	 * Defaults to 5.
	 */
	lineNumbersMinChars?: number;
	/**
	 * Enable the rendering of the glyph margin.
	 * Defaults to true in vscode and to false in monaco-editor.
	 */
	glyphMargin?: boolean;
	/**
	 * The width reserved for line decorations (in px).
	 * Line decorations are placed between line numbers and the editor content.
	 * You can pass in a string in the format floating point followed by "ch". e.g. 1.3ch.
	 * Defaults to 10.
	 */
	lineDecorationsWidth?: number | string;
	/**
	 * When revealing the cursor, a virtual padding (px) is added to the cursor, turning it into a rectangle.
	 * This virtual padding ensures that the cursor gets revealed before hitting the edge of the viewport.
	 * Defaults to 30 (px).
	 */
	revealHorizontalRightPadding?: number;
	/**
	 * Render the editor selection with rounded borders.
	 * Defaults to true.
	 */
	roundedSelection?: boolean;
	/**
	 * Class name to be added to the editor.
	 */
	extraEditorClassName?: string;
	/**
	 * Should the editor be read only.
	 * Defaults to false.
	 */
	readOnly?: boolean;
	/**
	 * Control the behavior and rendering of the scrollbars.
	 */
	scrollbar?: IEditorScrollbarOptions;
	/**
	 * Control the behavior and rendering of the minimap.
	 */
	minimap?: IEditorMinimapOptions;
	/**
	 * Control the behavior of the find widget.
	 */
	find?: IEditorFindOptions;
	/**
	 * Display overflow widgets as `fixed`.
	 * Defaults to `false`.
	 */
	fixedOverflowWidgets?: boolean;
	/**
	 * The number of vertical lanes the overview ruler should render.
	 * Defaults to 2.
	 */
	overviewRulerLanes?: number;
	/**
	 * Controls if a border should be drawn around the overview ruler.
	 * Defaults to `true`.
	 */
	overviewRulerBorder?: boolean;
	/**
	 * Control the cursor animation style, possible values are 'blink', 'smooth', 'phase', 'expand' and 'solid'.
	 * Defaults to 'blink'.
	 */
	cursorBlinking?: 'blink' | 'smooth' | 'phase' | 'expand' | 'solid';
	/**
	 * Zoom the font in the editor when using the mouse wheel in combination with holding Ctrl.
	 * Defaults to false.
	 */
	mouseWheelZoom?: boolean;
	/**
	 * Control the mouse pointer style, either 'text' or 'default' or 'copy'
	 * Defaults to 'text'
	 */
	mouseStyle?: 'text' | 'default' | 'copy';
	/**
	 * Enable smooth caret animation.
	 * Defaults to false.
	 */
	cursorSmoothCaretAnimation?: boolean;
	/**
	 * Control the cursor style, either 'block' or 'line'.
	 * Defaults to 'line'.
	 */
	cursorStyle?: 'line' | 'block' | 'underline' | 'line-thin' | 'block-outline' | 'underline-thin';
	/**
	 * Control the width of the cursor when cursorStyle is set to 'line'
	 */
	cursorWidth?: number;
	/**
	 * Enable font ligatures.
	 * Defaults to false.
	 */
	fontLigatures?: boolean;
	/**
	 * Disable the use of `will-change` for the editor margin and lines layers.
	 * The usage of `will-change` acts as a hint for browsers to create an extra layer.
	 * Defaults to false.
	 */
	disableLayerHinting?: boolean;
	/**
	 * Disable the optimizations for monospace fonts.
	 * Defaults to false.
	 */
	disableMonospaceOptimizations?: boolean;
	/**
	 * Should the cursor be hidden in the overview ruler.
	 * Defaults to false.
	 */
	hideCursorInOverviewRuler?: boolean;
	/**
	 * Enable that scrolling can go one screen size after the last line.
	 * Defaults to true.
	 */
	scrollBeyondLastLine?: boolean;
	/**
	 * Enable that scrolling can go beyond the last column by a number of columns.
	 * Defaults to 5.
	 */
	scrollBeyondLastColumn?: number;
	/**
	 * Enable that the editor animates scrolling to a position.
	 * Defaults to false.
	 */
	smoothScrolling?: boolean;
	/**
	 * Enable that the editor will install an interval to check if its container dom node size has changed.
	 * Enabling this might have a severe performance impact.
	 * Defaults to false.
	 */
	automaticLayout?: boolean;
	/**
	 * Control the wrapping of the editor.
	 * When `wordWrap` = "off", the lines will never wrap.
	 * When `wordWrap` = "on", the lines will wrap at the viewport width.
	 * When `wordWrap` = "wordWrapColumn", the lines will wrap at `wordWrapColumn`.
	 * When `wordWrap` = "bounded", the lines will wrap at min(viewport width, wordWrapColumn).
	 * Defaults to "off".
	 */
	wordWrap?: 'off' | 'on' | 'wordWrapColumn' | 'bounded';
	/**
	 * Control the wrapping of the editor.
	 * When `wordWrap` = "off", the lines will never wrap.
	 * When `wordWrap` = "on", the lines will wrap at the viewport width.
	 * When `wordWrap` = "wordWrapColumn", the lines will wrap at `wordWrapColumn`.
	 * When `wordWrap` = "bounded", the lines will wrap at min(viewport width, wordWrapColumn).
	 * Defaults to 80.
	 */
	wordWrapColumn?: number;
	/**
	 * Force word wrapping when the text appears to be of a minified/generated file.
	 * Defaults to true.
	 */
	wordWrapMinified?: boolean;
	/**
	 * Control indentation of wrapped lines. Can be: 'none', 'same', 'indent' or 'deepIndent'.
	 * Defaults to 'same' in vscode and to 'none' in monaco-editor.
	 */
	wrappingIndent?: 'none' | 'same' | 'indent' | 'deepIndent';
	/**
	 * Configure word wrapping characters. A break will be introduced before these characters.
	 * Defaults to '{([+'.
	 */
	wordWrapBreakBeforeCharacters?: string;
	/**
	 * Configure word wrapping characters. A break will be introduced after these characters.
	 * Defaults to ' \t})]?|&,;'.
	 */
	wordWrapBreakAfterCharacters?: string;
	/**
	 * Configure word wrapping characters. A break will be introduced after these characters only if no `wordWrapBreakBeforeCharacters` or `wordWrapBreakAfterCharacters` were found.
	 * Defaults to '.'.
	 */
	wordWrapBreakObtrusiveCharacters?: string;

	/**
	 * Performance guard: Stop rendering a line after x characters.
	 * Defaults to 10000.
	 * Use -1 to never stop rendering
	 */
	stopRenderingLineAfter?: number;
	/**
	 * Configure the editor's hover.
	 */
	hover?: IEditorHoverOptions;
	/**
	 * Enable detecting links and making them clickable.
	 * Defaults to true.
	 */
	links?: boolean;
	/**
	 * Enable inline color decorators and color picker rendering.
	 */
	colorDecorators?: boolean;
	/**
	 * Enable custom contextmenu.
	 * Defaults to true.
	 */
	contextmenu?: boolean;
	/**
	 * A multiplier to be used on the `deltaX` and `deltaY` of mouse wheel scroll events.
	 * Defaults to 1.
	 */
	mouseWheelScrollSensitivity?: number;
	/**
	 * FastScrolling mulitplier speed when pressing `Alt`
	 * Defaults to 5.
	 */
	fastScrollSensitivity?: number;
	/**
	 * FastScrolling key
	 * Defaults to 'Alt'.
	 */
	fastScrollKey?: string | undefined;
	/**
	 * The modifier to be used to add multiple cursors with the mouse.
	 * Defaults to 'alt'
	 */
	multiCursorModifier?: 'ctrlCmd' | 'alt';
	/**
	 * Merge overlapping selections.
	 * Defaults to true
	 */
	multiCursorMergeOverlapping?: boolean;
	/**
	 * Configure the editor's accessibility support.
	 * Defaults to 'auto'. It is best to leave this to 'auto'.
	 */
	accessibilitySupport?: 'auto' | 'off' | 'on';
	/**
	 * Suggest options.
	 */
	suggest?: ISuggestOptions;
	/**
	 *
	 */
	gotoLocation?: IGotoLocationOptions;
	/**
	 * Enable quick suggestions (shadow suggestions)
	 * Defaults to true.
	 */
	quickSuggestions?: boolean | IQuickSuggestionsOptions;
	/**
	 * Quick suggestions show delay (in ms)
	 * Defaults to 10 (ms)
	 */
	quickSuggestionsDelay?: number;
	/**
	 * Parameter hint options.
	 */
	parameterHints?: IEditorParameterHintOptions;
	/**
	 * Options for auto closing brackets.
	 * Defaults to language defined behavior.
	 */
	autoClosingBrackets?: EditorAutoClosingStrategy;
	/**
	 * Options for auto closing quotes.
	 * Defaults to language defined behavior.
	 */
	autoClosingQuotes?: EditorAutoClosingStrategy;
	/**
	 * Options for typing over closing quotes or brackets.
	 */
	autoClosingOvertype?: EditorAutoClosingOvertypeStrategy;
	/**
	 * Options for auto surrounding.
	 * Defaults to always allowing auto surrounding.
	 */
	autoSurround?: EditorAutoSurroundStrategy;
	/**
	 * Enable auto indentation adjustment.
	 * Defaults to false.
	 */
	autoIndent?: boolean;
	/**
	 * Enable format on type.
	 * Defaults to false.
	 */
	formatOnType?: boolean;
	/**
	 * Enable format on paste.
	 * Defaults to false.
	 */
	formatOnPaste?: boolean;
	/**
	 * Controls if the editor should allow to move selections via drag and drop.
	 * Defaults to false.
	 */
	dragAndDrop?: boolean;
	/**
	 * Enable the suggestion box to pop-up on trigger characters.
	 * Defaults to true.
	 */
	suggestOnTriggerCharacters?: boolean;
	/**
	 * Accept suggestions on ENTER.
	 * Defaults to 'on'.
	 */
	acceptSuggestionOnEnter?: 'on' | 'smart' | 'off';
	/**
	 * Accept suggestions on provider defined characters.
	 * Defaults to true.
	 */
	acceptSuggestionOnCommitCharacter?: boolean;
	/**
	 * Enable snippet suggestions. Default to 'true'.
	 */
	snippetSuggestions?: 'top' | 'bottom' | 'inline' | 'none';
	/**
	 * Copying without a selection copies the current line.
	 */
	emptySelectionClipboard?: boolean;
	/**
	 * Syntax highlighting is copied.
	 */
	copyWithSyntaxHighlighting?: boolean;
	/**
	 * The history mode for suggestions.
	 */
	suggestSelection?: 'first' | 'recentlyUsed' | 'recentlyUsedByPrefix';
	/**
	 * The font size for the suggest widget.
	 * Defaults to the editor font size.
	 */
	suggestFontSize?: number;
	/**
	 * The line height for the suggest widget.
	 * Defaults to the editor line height.
	 */
	suggestLineHeight?: number;
	/**
	 * Enable tab completion.
	 */
	tabCompletion?: 'on' | 'off' | 'onlySnippets';
	/**
	 * Enable selection highlight.
	 * Defaults to true.
	 */
	selectionHighlight?: boolean;
	/**
	 * Enable semantic occurrences highlight.
	 * Defaults to true.
	 */
	occurrencesHighlight?: boolean;
	/**
	 * Show code lens
	 * Defaults to true.
	 */
	codeLens?: boolean;
	/**
	 * Control the behavior and rendering of the code action lightbulb.
	 */
	lightbulb?: IEditorLightbulbOptions;
	/**
	 * Timeout for running code actions on save.
	 */
	codeActionsOnSaveTimeout?: number;
	/**
	 * Enable code folding
	 * Defaults to true.
	 */
	folding?: boolean;
	/**
	 * Selects the folding strategy. 'auto' uses the strategies contributed for the current document, 'indentation' uses the indentation based folding strategy.
	 * Defaults to 'auto'.
	 */
	foldingStrategy?: 'auto' | 'indentation';
	/**
	 * Controls whether the fold actions in the gutter stay always visible or hide unless the mouse is over the gutter.
	 * Defaults to 'mouseover'.
	 */
	showFoldingControls?: 'always' | 'mouseover';
	/**
	 * Enable highlighting of matching brackets.
	 * Defaults to true.
	 */
	matchBrackets?: boolean;
	/**
	 * Enable rendering of whitespace.
	 * Defaults to none.
	 */
	renderWhitespace?: 'none' | 'boundary' | 'selection' | 'all';
	/**
	 * Enable rendering of control characters.
	 * Defaults to false.
	 */
	renderControlCharacters?: boolean;
	/**
	 * Enable rendering of indent guides.
	 * Defaults to true.
	 */
	renderIndentGuides?: boolean;
	/**
	 * Enable highlighting of the active indent guide.
	 * Defaults to true.
	 */
	highlightActiveIndentGuide?: boolean;
	/**
	 * Enable rendering of current line highlight.
	 * Defaults to all.
	 */
	renderLineHighlight?: 'none' | 'gutter' | 'line' | 'all';
	/**
	 * Inserting and deleting whitespace follows tab stops.
	 */
	useTabStops?: boolean;
	/**
	 * The font family
	 */
	fontFamily?: string;
	/**
	 * The font weight
	 */
	fontWeight?: string;
	/**
	 * The font size
	 */
	fontSize?: number;
	/**
	 * The line height
	 */
	lineHeight?: number;
	/**
	 * The letter spacing
	 */
	letterSpacing?: number;
	/**
	 * Controls fading out of unused variables.
	 */
	showUnused?: boolean;
}

/**
 * Configuration options for the diff editor.
 */
export interface IDiffEditorOptions extends IEditorOptions {
	/**
	 * Allow the user to resize the diff editor split view.
	 * Defaults to true.
	 */
	enableSplitViewResizing?: boolean;
	/**
	 * Render the differences in two side-by-side editors.
	 * Defaults to true.
	 */
	renderSideBySide?: boolean;
	/**
	 * Compute the diff by ignoring leading/trailing whitespace
	 * Defaults to true.
	 */
	ignoreTrimWhitespace?: boolean;
	/**
	 * Render +/- indicators for added/deleted changes.
	 * Defaults to true.
	 */
	renderIndicators?: boolean;
	/**
	 * Original model should be editable?
	 * Defaults to false.
	 */
	originalEditable?: boolean;
}

//#endregion

/**
 * An event describing that the configuration of the editor has changed.
 */
export class ConfigurationChangedEvent {
	private readonly _values: boolean[];
	/**
	 * @internal
	 */
	constructor(values: boolean[]) {
		this._values = values;
	}
	/**
	 * @internal
	 */
	public hasChanged(id: EditorOption): boolean {
		return this._values[id];
	}
}

/**
 * @internal
 */
export class ValidatedEditorOptions {
	private readonly _values: any[] = [];
	public _read<T>(option: EditorOption): T {
		return this._values[option];
	}
	public get<T extends EditorOption>(id: T): FindComputedEditorOptionValueById<T> {
		return this._values[id];
	}
	public _write<T>(option: EditorOption, value: T): void {
		this._values[option] = value;
	}
}

/**
 * @internal
 */
export interface IComputedEditorOptions {
	get<T extends EditorOption>(id: T): FindComputedEditorOptionValueById<T>;
}

//#region IEditorOption

/**
 * @internal
 */
export interface IEnvironmentalOptions {
	readonly outerWidth: number;
	readonly outerHeight: number;
	readonly fontInfo: FontInfo;
	readonly extraEditorClassName: string;
	readonly isDominatedByLongLines: boolean;
	readonly lineNumbersDigitCount: number;
	readonly emptySelectionClipboard: boolean;
	readonly pixelRatio: number;
	readonly tabFocusMode: boolean;
	readonly accessibilitySupport: AccessibilitySupport;
}

/**
 * @internal
 */
export interface IEditorOption<K1 extends EditorOption, V> {
	readonly id: K1;
	readonly name: string;
	readonly defaultValue: V;
	/**
	 * @internal
	 */
	readonly schema: IConfigurationPropertySchema | { [path: string]: IConfigurationPropertySchema; } | undefined;
	/**
	 * @internal
	 */
	validate(input: any): V;
	/**
	 * @internal
	 */
	compute(env: IEnvironmentalOptions, options: IComputedEditorOptions, value: V): V;
}

type PossibleKeyName0<V> = { [K in keyof IEditorOptions]: IEditorOptions[K] extends V | undefined ? K : never }[keyof IEditorOptions];
type PossibleKeyName<V> = NonNullable<PossibleKeyName0<V>>;

abstract class BaseEditorOption<K1 extends EditorOption, V> implements IEditorOption<K1, V> {

	public readonly id: K1;
	public readonly name: string;
	public readonly defaultValue: V;
	public readonly schema: IConfigurationPropertySchema | { [path: string]: IConfigurationPropertySchema; } | undefined;

	constructor(id: K1, name: string, defaultValue: V, schema?: IConfigurationPropertySchema | { [path: string]: IConfigurationPropertySchema; }) {
		this.id = id;
		this.name = name;
		this.defaultValue = defaultValue;
		this.schema = schema;
	}

	public abstract validate(input: any): V;

	public compute(env: IEnvironmentalOptions, options: IComputedEditorOptions, value: V): V {
		return value;
	}
}

/**
 * @internal
 */
abstract class ComputedEditorOption<K1 extends EditorOption, V> implements IEditorOption<K1, V> {

	public readonly id: K1;
	public readonly name: '_never_';
	public readonly defaultValue: V;
	public readonly deps: EditorOption[] | null;
	public readonly schema: IConfigurationPropertySchema | undefined = undefined;

	constructor(id: K1, deps: EditorOption[] | null = null) {
		this.id = id;
		this.name = '_never_';
		this.defaultValue = <any>undefined;
		this.deps = deps;
	}

	public validate(input: any): V {
		return this.defaultValue;
	}

<<<<<<< HEAD
export interface InternalEditorScrollbarOptions {
	readonly arrowSize: number;
	readonly vertical: ScrollbarVisibility;
	readonly horizontal: ScrollbarVisibility;
	readonly useShadows: boolean;
	readonly verticalHasArrows: boolean;
	readonly horizontalHasArrows: boolean;
	readonly handleMouseWheel: boolean;
	readonly horizontalScrollbarSize: number;
	readonly horizontalSliderSize: number;
	readonly verticalScrollbarSize: number;
	readonly verticalSliderSize: number;
	readonly mouseWheelScrollSensitivity: number;
	readonly fastScrollSensitivity: number;
	readonly fastScrollKey: string | undefined;
=======
	public abstract compute(env: IEnvironmentalOptions, options: IComputedEditorOptions, value: V): V;
>>>>>>> 0f1bd772
}

class SimpleEditorOption<K1 extends EditorOption, V> implements IEditorOption<K1, V> {

	public readonly id: K1;
	public readonly name: PossibleKeyName<V>;
	public readonly defaultValue: V;
	public readonly schema: IConfigurationPropertySchema | undefined;

	constructor(id: K1, name: PossibleKeyName<V>, defaultValue: V, schema?: IConfigurationPropertySchema) {
		this.id = id;
		this.name = name;
		this.defaultValue = defaultValue;
		this.schema = schema;
	}

	public validate(input: any): V {
		if (typeof input === 'undefined') {
			return this.defaultValue;
		}
		return input as any;
	}

	public compute(env: IEnvironmentalOptions, options: IComputedEditorOptions, value: V): V {
		return value;
	}
}

class EditorBooleanOption<K1 extends EditorOption> extends SimpleEditorOption<K1, boolean> {

	public static boolean(value: any, defaultValue: boolean): boolean {
		if (typeof value === 'undefined') {
			return defaultValue;
		}
		if (value === 'false') {
			// treat the string 'false' as false
			return false;
		}
		return Boolean(value);
	}

	constructor(id: K1, name: PossibleKeyName<boolean>, defaultValue: boolean, schema: IConfigurationPropertySchema | undefined = undefined) {
		if (typeof schema !== 'undefined') {
			schema.type = 'boolean';
			schema.default = defaultValue;
		}
		super(id, name, defaultValue, schema);
	}

	public validate(input: any): boolean {
		return EditorBooleanOption.boolean(input, this.defaultValue);
	}
}

class EditorIntOption<K1 extends EditorOption> extends SimpleEditorOption<K1, number> {

	public static clampedInt(value: any, defaultValue: number, minimum: number, maximum: number): number {
		let r: number;
		if (typeof value === 'undefined') {
			r = defaultValue;
		} else {
			r = parseInt(value, 10);
			if (isNaN(r)) {
				r = defaultValue;
			}
		}
		r = Math.max(minimum, r);
		r = Math.min(maximum, r);
		return r | 0;
	}

	public readonly minimum: number;
	public readonly maximum: number;

	constructor(id: K1, name: PossibleKeyName<number>, defaultValue: number, minimum: number, maximum: number, schema: IConfigurationPropertySchema | undefined = undefined) {
		if (typeof schema !== 'undefined') {
			schema.type = 'integer';
			schema.default = defaultValue;
			schema.minimum = minimum;
			schema.maximum = maximum;
		}
		super(id, name, defaultValue, schema);
		this.minimum = minimum;
		this.maximum = maximum;
	}

	public validate(input: any): number {
		return EditorIntOption.clampedInt(input, this.defaultValue, this.minimum, this.maximum);
	}
}

class EditorFloatOption<K1 extends EditorOption> extends SimpleEditorOption<K1, number> {

	public static clamp(n: number, min: number, max: number): number {
		if (n < min) {
			return min;
		}
		if (n > max) {
			return max;
		}
		return n;
	}

	public static float(value: any, defaultValue: number): number {
		if (typeof value === 'number') {
			return value;
		}
		if (typeof value === 'undefined') {
			return defaultValue;
		}
		const r = parseFloat(value);
		return (isNaN(r) ? defaultValue : r);
	}

	public readonly validationFn: (value: number) => number;

	constructor(id: K1, name: PossibleKeyName<number>, defaultValue: number, validationFn: (value: number) => number, schema?: IConfigurationPropertySchema) {
		if (typeof schema !== 'undefined') {
			schema.type = 'number';
			schema.default = defaultValue;
		}
		super(id, name, defaultValue, schema);
		this.validationFn = validationFn;
	}

	public validate(input: any): number {
		return this.validationFn(EditorFloatOption.float(input, this.defaultValue));
	}
}

class EditorStringOption<K1 extends EditorOption> extends SimpleEditorOption<K1, string> {

	public static string(value: any, defaultValue: string): string {
		if (typeof value !== 'string') {
			return defaultValue;
		}
		return value;
	}

<<<<<<< HEAD
	/**
	 * @internal
	 */
	private static _equalsScrollbarOptions(a: InternalEditorScrollbarOptions, b: InternalEditorScrollbarOptions): boolean {
		return (
			a.arrowSize === b.arrowSize
			&& a.vertical === b.vertical
			&& a.horizontal === b.horizontal
			&& a.useShadows === b.useShadows
			&& a.verticalHasArrows === b.verticalHasArrows
			&& a.horizontalHasArrows === b.horizontalHasArrows
			&& a.handleMouseWheel === b.handleMouseWheel
			&& a.horizontalScrollbarSize === b.horizontalScrollbarSize
			&& a.horizontalSliderSize === b.horizontalSliderSize
			&& a.verticalScrollbarSize === b.verticalScrollbarSize
			&& a.verticalSliderSize === b.verticalSliderSize
			&& a.mouseWheelScrollSensitivity === b.mouseWheelScrollSensitivity
			&& a.fastScrollSensitivity === b.fastScrollSensitivity
			&& a.fastScrollKey === b.fastScrollKey
		);
=======
	constructor(id: K1, name: PossibleKeyName<string>, defaultValue: string, schema: IConfigurationPropertySchema | undefined = undefined) {
		if (typeof schema !== 'undefined') {
			schema.type = 'string';
			schema.default = defaultValue;
		}
		super(id, name, defaultValue, schema);
>>>>>>> 0f1bd772
	}

	public validate(input: any): string {
		return EditorStringOption.string(input, this.defaultValue);
	}
}

class EditorStringEnumOption<K1 extends EditorOption, V extends string> extends SimpleEditorOption<K1, V> {

	public static stringSet<T>(value: T | undefined, defaultValue: T, allowedValues: ReadonlyArray<T>): T {
		if (typeof value !== 'string') {
			return defaultValue;
		}
		if (allowedValues.indexOf(value) === -1) {
			return defaultValue;
		}
		return value;
	}

	private readonly _allowedValues: ReadonlyArray<V>;

	constructor(id: K1, name: PossibleKeyName<V>, defaultValue: V, allowedValues: ReadonlyArray<V>, schema: IConfigurationPropertySchema | undefined = undefined) {
		if (typeof schema !== 'undefined') {
			schema.type = 'string';
			schema.enum = <any>allowedValues;
			schema.default = defaultValue;
		}
		super(id, name, defaultValue, schema);
		this._allowedValues = allowedValues;
	}

	public validate(input: any): V {
		return EditorStringEnumOption.stringSet<V>(input, this.defaultValue, this._allowedValues);
	}
}

class EditorEnumOption<K1 extends EditorOption, T extends string, V> extends BaseEditorOption<K1, V> {

	private readonly _allowedValues: T[];
	private readonly _convert: (value: T) => V;

	constructor(id: K1, name: PossibleKeyName<T>, defaultValue: V, defaultStringValue: string, allowedValues: T[], convert: (value: T) => V, schema: IConfigurationPropertySchema | undefined = undefined) {
		if (typeof schema !== 'undefined') {
			schema.type = 'string';
			schema.enum = allowedValues;
			schema.default = defaultValue;
		}
		super(id, name, defaultValue, schema);
		this._allowedValues = allowedValues;
		this._convert = convert;
	}

	public validate(input: any): V {
		if (typeof input !== 'string') {
			return this.defaultValue;
		}
		if (this._allowedValues.indexOf(<T>input) === -1) {
			return this.defaultValue;
		}
		return this._convert(<any>input);
	}
}

//#endregion

//#region accessibilitySupport

class EditorAccessibilitySupport extends BaseEditorOption<EditorOption.accessibilitySupport, AccessibilitySupport> {

	constructor() {
		super(
			EditorOption.accessibilitySupport, 'accessibilitySupport', AccessibilitySupport.Unknown,
			{
				type: 'string',
				enum: ['auto', 'on', 'off'],
				enumDescriptions: [
					nls.localize('accessibilitySupport.auto', "The editor will use platform APIs to detect when a Screen Reader is attached."),
					nls.localize('accessibilitySupport.on', "The editor will be permanently optimized for usage with a Screen Reader."),
					nls.localize('accessibilitySupport.off', "The editor will never be optimized for usage with a Screen Reader."),
				],
				default: 'auto',
				description: nls.localize('accessibilitySupport', "Controls whether the editor should run in a mode where it is optimized for screen readers.")
			}
		);
	}

	public validate(input: any): AccessibilitySupport {
		switch (input) {
			case 'auto': return AccessibilitySupport.Unknown;
			case 'off': return AccessibilitySupport.Disabled;
			case 'on': return AccessibilitySupport.Enabled;
		}
		return this.defaultValue;
	}

	public compute(env: IEnvironmentalOptions, options: IComputedEditorOptions, value: AccessibilitySupport): AccessibilitySupport {
		if (value === AccessibilitySupport.Unknown) {
			// The editor reads the `accessibilitySupport` from the environment
			return env.accessibilitySupport;
		}
		return value;
	}
}

//#endregion

//#region cursorBlinking

/**
 * The kind of animation in which the editor's cursor should be rendered.
 */
export const enum TextEditorCursorBlinkingStyle {
	/**
	 * Hidden
	 */
	Hidden = 0,
	/**
	 * Blinking
	 */
	Blink = 1,
	/**
	 * Blinking with smooth fading
	 */
	Smooth = 2,
	/**
	 * Blinking with prolonged filled state and smooth fading
	 */
	Phase = 3,
	/**
	 * Expand collapse animation on the y axis
	 */
	Expand = 4,
	/**
	 * No-Blinking
	 */
	Solid = 5
}

function _cursorBlinkingStyleFromString(cursorBlinkingStyle: 'blink' | 'smooth' | 'phase' | 'expand' | 'solid'): TextEditorCursorBlinkingStyle {
	switch (cursorBlinkingStyle) {
		case 'blink': return TextEditorCursorBlinkingStyle.Blink;
		case 'smooth': return TextEditorCursorBlinkingStyle.Smooth;
		case 'phase': return TextEditorCursorBlinkingStyle.Phase;
		case 'expand': return TextEditorCursorBlinkingStyle.Expand;
		case 'solid': return TextEditorCursorBlinkingStyle.Solid;
	}
}

//#endregion

//#region cursorStyle

/**
 * The style in which the editor's cursor should be rendered.
 */
export enum TextEditorCursorStyle {
	/**
	 * As a vertical line (sitting between two characters).
	 */
	Line = 1,
	/**
	 * As a block (sitting on top of a character).
	 */
	Block = 2,
	/**
	 * As a horizontal line (sitting under a character).
	 */
	Underline = 3,
	/**
	 * As a thin vertical line (sitting between two characters).
	 */
	LineThin = 4,
	/**
	 * As an outlined block (sitting on top of a character).
	 */
	BlockOutline = 5,
	/**
	 * As a thin horizontal line (sitting under a character).
	 */
	UnderlineThin = 6
}

/**
 * @internal
 */
export function cursorStyleToString(cursorStyle: TextEditorCursorStyle): 'line' | 'block' | 'underline' | 'line-thin' | 'block-outline' | 'underline-thin' {
	switch (cursorStyle) {
		case TextEditorCursorStyle.Line: return 'line';
		case TextEditorCursorStyle.Block: return 'block';
		case TextEditorCursorStyle.Underline: return 'underline';
		case TextEditorCursorStyle.LineThin: return 'line-thin';
		case TextEditorCursorStyle.BlockOutline: return 'block-outline';
		case TextEditorCursorStyle.UnderlineThin: return 'underline-thin';
	}
}

function _cursorStyleFromString(cursorStyle: 'line' | 'block' | 'underline' | 'line-thin' | 'block-outline' | 'underline-thin'): TextEditorCursorStyle {
	switch (cursorStyle) {
		case 'line': return TextEditorCursorStyle.Line;
		case 'block': return TextEditorCursorStyle.Block;
		case 'underline': return TextEditorCursorStyle.Underline;
		case 'line-thin': return TextEditorCursorStyle.LineThin;
		case 'block-outline': return TextEditorCursorStyle.BlockOutline;
		case 'underline-thin': return TextEditorCursorStyle.UnderlineThin;
	}
}

//#endregion

//#region editorClassName

class EditorClassName extends ComputedEditorOption<EditorOption.editorClassName, string> {

	constructor() {
		super(EditorOption.editorClassName, [EditorOption.mouseStyle, EditorOption.fontLigatures, EditorOption.extraEditorClassName]);
	}

	public compute(env: IEnvironmentalOptions, options: IComputedEditorOptions, _: string): string {
		let className = 'monaco-editor';
		if (options.get(EditorOption.extraEditorClassName)) {
			className += ' ' + options.get(EditorOption.extraEditorClassName);
		}
		if (env.extraEditorClassName) {
			className += ' ' + env.extraEditorClassName;
		}
		if (options.get(EditorOption.fontLigatures)) {
			className += ' enable-ligatures';
		}
		if (options.get(EditorOption.mouseStyle) === 'default') {
			className += ' mouse-default';
		} else if (options.get(EditorOption.mouseStyle) === 'copy') {
			className += ' mouse-copy';
		}
		return className;
	}
}

//#endregion

//#region emptySelectionClipboard

class EditorEmptySelectionClipboard extends EditorBooleanOption<EditorOption.emptySelectionClipboard> {

	constructor() {
		super(
			EditorOption.emptySelectionClipboard, 'emptySelectionClipboard', true,
			{ description: nls.localize('emptySelectionClipboard', "Controls whether copying without a selection copies the current line.") }
		);
	}

	public compute(env: IEnvironmentalOptions, options: IComputedEditorOptions, value: boolean): boolean {
		return value && env.emptySelectionClipboard;
	}
}

//#endregion

//#region find

/**
 * Configuration options for editor find widget
 */
export interface IEditorFindOptions {
	/**
	 * Controls if we seed search string in the Find Widget with editor selection.
	 */
	seedSearchStringFromSelection?: boolean;
	/**
	 * Controls if Find in Selection flag is turned on when multiple lines of text are selected in the editor.
	 */
	autoFindInSelection?: boolean;
	/*
	 * Controls whether the Find Widget should add extra lines on top of the editor.
	 */
	addExtraSpaceOnTop?: boolean;
	/**
	 * @internal
	 * Controls if the Find Widget should read or modify the shared find clipboard on macOS
	 */
	globalFindClipboard?: boolean;
}

export type EditorFindOptions = Readonly<Required<IEditorFindOptions>>;

class EditorFind extends BaseEditorOption<EditorOption.find, EditorFindOptions> {

	constructor() {
		const defaults: EditorFindOptions = {
			seedSearchStringFromSelection: true,
			autoFindInSelection: false,
			globalFindClipboard: false,
			addExtraSpaceOnTop: true
		};
		super(
			EditorOption.find, 'find', defaults,
			{
				'editor.find.seedSearchStringFromSelection': {
					type: 'boolean',
					default: defaults.seedSearchStringFromSelection,
					description: nls.localize('find.seedSearchStringFromSelection', "Controls whether the search string in the Find Widget is seeded from the editor selection.")
				},
				'editor.find.autoFindInSelection': {
					type: 'boolean',
					default: defaults.autoFindInSelection,
					description: nls.localize('find.autoFindInSelection', "Controls whether the find operation is carried out on selected text or the entire file in the editor.")
				},
				'editor.find.globalFindClipboard': {
					type: 'boolean',
					default: defaults.globalFindClipboard,
					description: nls.localize('find.globalFindClipboard', "Controls whether the Find Widget should read or modify the shared find clipboard on macOS."),
					included: platform.isMacintosh
				},
				'editor.find.addExtraSpaceOnTop': {
					type: 'boolean',
					default: defaults.addExtraSpaceOnTop,
					description: nls.localize('find.addExtraSpaceOnTop', "Controls whether the Find Widget should add extra lines on top of the editor. When true, you can scroll beyond the first line when the Find Widget is visible.")
				}
			}
		);
	}

	public validate(_input: any): EditorFindOptions {
		if (typeof _input !== 'object') {
			return this.defaultValue;
		}
		const input = _input as IEditorFindOptions;
		return {
			seedSearchStringFromSelection: EditorBooleanOption.boolean(input.seedSearchStringFromSelection, this.defaultValue.seedSearchStringFromSelection),
			autoFindInSelection: EditorBooleanOption.boolean(input.autoFindInSelection, this.defaultValue.autoFindInSelection),
			globalFindClipboard: EditorBooleanOption.boolean(input.globalFindClipboard, this.defaultValue.globalFindClipboard),
			addExtraSpaceOnTop: EditorBooleanOption.boolean(input.addExtraSpaceOnTop, this.defaultValue.addExtraSpaceOnTop)
		};
	}
}

//#endregion

//#region fontInfo

class EditorFontInfo extends ComputedEditorOption<EditorOption.fontInfo, FontInfo> {

	constructor() {
		super(EditorOption.fontInfo);
	}

	public compute(env: IEnvironmentalOptions, options: IComputedEditorOptions, _: FontInfo): FontInfo {
		return env.fontInfo;
	}
}

//#endregion

//#region fontSize

class EditorFontSize extends SimpleEditorOption<EditorOption.fontSize, number> {

	constructor() {
		super(
			EditorOption.fontSize, 'fontSize', EDITOR_FONT_DEFAULTS.fontSize,
			{
				type: 'number',
				default: EDITOR_FONT_DEFAULTS.fontSize,
				description: nls.localize('fontSize', "Controls the font size in pixels.")
			}
		);
	}

	public validate(input: any): number {
		let r = EditorFloatOption.float(input, this.defaultValue);
		if (r === 0) {
			return EDITOR_FONT_DEFAULTS.fontSize;
		}
		return EditorFloatOption.clamp(r, 8, 100);
	}
	public compute(env: IEnvironmentalOptions, options: IComputedEditorOptions, value: number): number {
		// The final fontSize respects the editor zoom level.
		// So take the result from env.fontInfo
		return env.fontInfo.fontSize;
	}
}

//#endregion

//#region gotoLocation

/**
 * Configuration options for go to location
 */
export interface IGotoLocationOptions {
	/**
	 * Control how goto-command work when having multiple results.
	 */
	multiple?: 'peek' | 'gotoAndPeek' | 'goto';
}

export type GoToLocationOptions = Readonly<Required<IGotoLocationOptions>>;

class EditorGoToLocation extends BaseEditorOption<EditorOption.gotoLocation, GoToLocationOptions> {

	constructor() {
		const defaults: GoToLocationOptions = { multiple: 'peek' };
		super(
			EditorOption.gotoLocation, 'gotoLocation', defaults,
			{
				'editor.gotoLocation.multiple': {
					description: nls.localize('editor.gotoLocation.multiple', "Controls the behavior of 'Go To' commands, like Go To Definition, when multiple target locations exist."),
					type: 'string',
					enum: ['peek', 'gotoAndPeek', 'goto'],
					default: defaults.multiple,
					enumDescriptions: [
						nls.localize('editor.gotoLocation.multiple.peek', 'Show peek view of the results (default)'),
						nls.localize('editor.gotoLocation.multiple.gotoAndPeek', 'Go to the primary result and show a peek view'),
						nls.localize('editor.gotoLocation.multiple.goto', 'Go to the primary result and enable peek-less navigation to others')
					]
				},
			}
		);
	}

	public validate(_input: any): GoToLocationOptions {
		if (typeof _input !== 'object') {
			return this.defaultValue;
		}
		const input = _input as IGotoLocationOptions;
		return {
			multiple: EditorStringEnumOption.stringSet<'peek' | 'gotoAndPeek' | 'goto'>(input.multiple, this.defaultValue.multiple, ['peek', 'gotoAndPeek', 'goto'])
		};
	}
}

//#endregion

//#region hover

/**
 * Configuration options for editor hover
 */
export interface IEditorHoverOptions {
	/**
	 * Enable the hover.
	 * Defaults to true.
	 */
	enabled?: boolean;
	/**
	 * Delay for showing the hover.
	 * Defaults to 300.
	 */
	delay?: number;
	/**
	 * Is the hover sticky such that it can be clicked and its contents selected?
	 * Defaults to true.
	 */
	sticky?: boolean;
}

export type EditorHoverOptions = Readonly<Required<IEditorHoverOptions>>;

class EditorHover extends BaseEditorOption<EditorOption.hover, EditorHoverOptions> {

	constructor() {
		const defaults: EditorHoverOptions = {
			enabled: true,
			delay: 300,
			sticky: true
		};
		super(
			EditorOption.hover, 'hover', defaults,
			{
				'editor.hover.enabled': {
					type: 'boolean',
					default: defaults.enabled,
					description: nls.localize('hover.enabled', "Controls whether the hover is shown.")
				},
				'editor.hover.delay': {
					type: 'number',
					default: defaults.delay,
					description: nls.localize('hover.delay', "Controls the delay in milliseconds after which the hover is shown.")
				},
				'editor.hover.sticky': {
					type: 'boolean',
					default: defaults.sticky,
					description: nls.localize('hover.sticky', "Controls whether the hover should remain visible when mouse is moved over it.")
				},
			}
		);
	}

	public validate(_input: any): EditorHoverOptions {
		if (typeof _input !== 'object') {
			return this.defaultValue;
		}
		const input = _input as IEditorHoverOptions;
		return {
			enabled: EditorBooleanOption.boolean(input.enabled, this.defaultValue.enabled),
			delay: EditorIntOption.clampedInt(input.delay, this.defaultValue.delay, 0, 10000),
			sticky: EditorBooleanOption.boolean(input.sticky, this.defaultValue.sticky)
		};
	}
}

//#endregion

//#region layoutInfo

/**
 * A description for the overview ruler position.
 */
export interface OverviewRulerPosition {
	/**
	 * Width of the overview ruler
	 */
	readonly width: number;
	/**
	 * Height of the overview ruler
	 */
	readonly height: number;
	/**
	 * Top position for the overview ruler
	 */
	readonly top: number;
	/**
	 * Right position for the overview ruler
	 */
	readonly right: number;
}

export const enum RenderMinimap {
	None = 0,
	Small = 1,
	Large = 2,
	SmallBlocks = 3,
	LargeBlocks = 4,
}

/**
 * The internal layout details of the editor.
 */
export interface EditorLayoutInfo {

	/**
	 * Full editor width.
	 */
	readonly width: number;
	/**
	 * Full editor height.
	 */
	readonly height: number;

	/**
	 * Left position for the glyph margin.
	 */
	readonly glyphMarginLeft: number;
	/**
	 * The width of the glyph margin.
	 */
	readonly glyphMarginWidth: number;
	/**
	 * The height of the glyph margin.
	 */
	readonly glyphMarginHeight: number;

	/**
	 * Left position for the line numbers.
	 */
	readonly lineNumbersLeft: number;
	/**
	 * The width of the line numbers.
	 */
	readonly lineNumbersWidth: number;
	/**
	 * The height of the line numbers.
	 */
	readonly lineNumbersHeight: number;

	/**
	 * Left position for the line decorations.
	 */
	readonly decorationsLeft: number;
	/**
	 * The width of the line decorations.
	 */
	readonly decorationsWidth: number;
	/**
	 * The height of the line decorations.
	 */
	readonly decorationsHeight: number;

	/**
	 * Left position for the content (actual text)
	 */
	readonly contentLeft: number;
	/**
	 * The width of the content (actual text)
	 */
	readonly contentWidth: number;
	/**
	 * The height of the content (actual height)
	 */
	readonly contentHeight: number;

	/**
	 * The position for the minimap
	 */
	readonly minimapLeft: number;
	/**
	 * The width of the minimap
	 */
	readonly minimapWidth: number;

	/**
	 * Minimap render type
	 */
	readonly renderMinimap: RenderMinimap;

	/**
	 * The number of columns (of typical characters) fitting on a viewport line.
	 */
	readonly viewportColumn: number;

	/**
	 * The width of the vertical scrollbar.
	 */
	readonly verticalScrollbarWidth: number;
	/**
	 * The height of the horizontal scrollbar.
	 */
	readonly horizontalScrollbarHeight: number;

	/**
	 * The position of the overview ruler.
	 */
	readonly overviewRuler: OverviewRulerPosition;
}

/**
 * @internal
 */
export interface EditorLayoutInfoComputerEnv {
	outerWidth: number;
	outerHeight: number;
	lineHeight: number;
	lineNumbersDigitCount: number;
	typicalHalfwidthCharacterWidth: number;
	maxDigitWidth: number;
	pixelRatio: number;
}

/**
 * @internal
 */
export class EditorLayoutInfoComputer extends ComputedEditorOption<EditorOption.layoutInfo, EditorLayoutInfo> {

	constructor() {
		super(
			EditorOption.layoutInfo,
			[EditorOption.glyphMargin, EditorOption.lineDecorationsWidth, EditorOption.folding, EditorOption.minimap, EditorOption.scrollbar, EditorOption.lineNumbers]
		);
	}

	public compute(env: IEnvironmentalOptions, options: IComputedEditorOptions, _: EditorLayoutInfo): EditorLayoutInfo {
		return EditorLayoutInfoComputer.computeLayout(options, {
			outerWidth: env.outerWidth,
			outerHeight: env.outerHeight,
			lineHeight: env.fontInfo.lineHeight,
			lineNumbersDigitCount: env.lineNumbersDigitCount,
			typicalHalfwidthCharacterWidth: env.fontInfo.typicalHalfwidthCharacterWidth,
			maxDigitWidth: env.fontInfo.maxDigitWidth,
			pixelRatio: env.pixelRatio
		});
	}

	public static computeLayout(options: IComputedEditorOptions, env: EditorLayoutInfoComputerEnv): EditorLayoutInfo {
		const outerWidth = env.outerWidth | 0;
		const outerHeight = env.outerHeight | 0;
		const lineHeight = env.lineHeight | 0;
		const lineNumbersDigitCount = env.lineNumbersDigitCount | 0;
		const typicalHalfwidthCharacterWidth = env.typicalHalfwidthCharacterWidth;
		const maxDigitWidth = env.maxDigitWidth;
		const pixelRatio = env.pixelRatio;

		const showGlyphMargin = options.get(EditorOption.glyphMargin);
		const showLineNumbers = (options.get(EditorOption.lineNumbers).renderType !== RenderLineNumbersType.Off);
		const lineNumbersMinChars = options.get(EditorOption.lineNumbersMinChars) | 0;
		const minimap = options.get(EditorOption.minimap);
		const minimapEnabled = minimap.enabled;
		const minimapSide = minimap.side;
		const minimapRenderCharacters = minimap.renderCharacters;
		const minimapMaxColumn = minimap.maxColumn | 0;

		const scrollbar = options.get(EditorOption.scrollbar);
		const verticalScrollbarWidth = scrollbar.verticalScrollbarSize | 0;
		const verticalScrollbarHasArrows = scrollbar.verticalHasArrows;
		const scrollbarArrowSize = scrollbar.arrowSize | 0;
		const horizontalScrollbarHeight = scrollbar.horizontalScrollbarSize | 0;

		const rawLineDecorationsWidth = options.get(EditorOption.lineDecorationsWidth);
		const folding = options.get(EditorOption.folding);

		let lineDecorationsWidth: number;
		if (typeof rawLineDecorationsWidth === 'string' && /^\d+(\.\d+)?ch$/.test(rawLineDecorationsWidth)) {
			const multiple = parseFloat(rawLineDecorationsWidth.substr(0, rawLineDecorationsWidth.length - 2));
			lineDecorationsWidth = EditorIntOption.clampedInt(multiple * typicalHalfwidthCharacterWidth, 0, 0, 1000);
		} else {
			lineDecorationsWidth = EditorIntOption.clampedInt(rawLineDecorationsWidth, 0, 0, 1000);
		}
		if (folding) {
			lineDecorationsWidth += 16;
		}

		let lineNumbersWidth = 0;
		if (showLineNumbers) {
			const digitCount = Math.max(lineNumbersDigitCount, lineNumbersMinChars);
			lineNumbersWidth = Math.round(digitCount * maxDigitWidth);
		}

		let glyphMarginWidth = 0;
		if (showGlyphMargin) {
			glyphMarginWidth = lineHeight;
		}

		let glyphMarginLeft = 0;
		let lineNumbersLeft = glyphMarginLeft + glyphMarginWidth;
		let decorationsLeft = lineNumbersLeft + lineNumbersWidth;
		let contentLeft = decorationsLeft + lineDecorationsWidth;

		const remainingWidth = outerWidth - glyphMarginWidth - lineNumbersWidth - lineDecorationsWidth;

		let renderMinimap: RenderMinimap;
		let minimapLeft: number;
		let minimapWidth: number;
		let contentWidth: number;
		if (!minimapEnabled) {
			minimapLeft = 0;
			minimapWidth = 0;
			renderMinimap = RenderMinimap.None;
			contentWidth = remainingWidth;
		} else {
			let minimapCharWidth: number;
			if (pixelRatio >= 2) {
				renderMinimap = minimapRenderCharacters ? RenderMinimap.Large : RenderMinimap.LargeBlocks;
				minimapCharWidth = 2 / pixelRatio;
			} else {
				renderMinimap = minimapRenderCharacters ? RenderMinimap.Small : RenderMinimap.SmallBlocks;
				minimapCharWidth = 1 / pixelRatio;
			}

			// Given:
			// (leaving 2px for the cursor to have space after the last character)
			// viewportColumn = (contentWidth - verticalScrollbarWidth - 2) / typicalHalfwidthCharacterWidth
			// minimapWidth = viewportColumn * minimapCharWidth
			// contentWidth = remainingWidth - minimapWidth
			// What are good values for contentWidth and minimapWidth ?

			// minimapWidth = ((contentWidth - verticalScrollbarWidth - 2) / typicalHalfwidthCharacterWidth) * minimapCharWidth
			// typicalHalfwidthCharacterWidth * minimapWidth = (contentWidth - verticalScrollbarWidth - 2) * minimapCharWidth
			// typicalHalfwidthCharacterWidth * minimapWidth = (remainingWidth - minimapWidth - verticalScrollbarWidth - 2) * minimapCharWidth
			// (typicalHalfwidthCharacterWidth + minimapCharWidth) * minimapWidth = (remainingWidth - verticalScrollbarWidth - 2) * minimapCharWidth
			// minimapWidth = ((remainingWidth - verticalScrollbarWidth - 2) * minimapCharWidth) / (typicalHalfwidthCharacterWidth + minimapCharWidth)

			minimapWidth = Math.max(0, Math.floor(((remainingWidth - verticalScrollbarWidth - 2) * minimapCharWidth) / (typicalHalfwidthCharacterWidth + minimapCharWidth)));
			let minimapColumns = minimapWidth / minimapCharWidth;
			if (minimapColumns > minimapMaxColumn) {
				minimapWidth = Math.floor(minimapMaxColumn * minimapCharWidth);
			}
			contentWidth = remainingWidth - minimapWidth;

			if (minimapSide === 'left') {
				minimapLeft = 0;
				glyphMarginLeft += minimapWidth;
				lineNumbersLeft += minimapWidth;
				decorationsLeft += minimapWidth;
				contentLeft += minimapWidth;
			} else {
				minimapLeft = outerWidth - minimapWidth - verticalScrollbarWidth;
			}
		}

		// (leaving 2px for the cursor to have space after the last character)
		const viewportColumn = Math.max(1, Math.floor((contentWidth - verticalScrollbarWidth - 2) / typicalHalfwidthCharacterWidth));

		const verticalArrowSize = (verticalScrollbarHasArrows ? scrollbarArrowSize : 0);

		return {
			width: outerWidth,
			height: outerHeight,

			glyphMarginLeft: glyphMarginLeft,
			glyphMarginWidth: glyphMarginWidth,
			glyphMarginHeight: outerHeight,

			lineNumbersLeft: lineNumbersLeft,
			lineNumbersWidth: lineNumbersWidth,
			lineNumbersHeight: outerHeight,

			decorationsLeft: decorationsLeft,
			decorationsWidth: lineDecorationsWidth,
			decorationsHeight: outerHeight,

			contentLeft: contentLeft,
			contentWidth: contentWidth,
			contentHeight: outerHeight,

			renderMinimap: renderMinimap,
			minimapLeft: minimapLeft,
			minimapWidth: minimapWidth,

			viewportColumn: viewportColumn,

			verticalScrollbarWidth: verticalScrollbarWidth,
			horizontalScrollbarHeight: horizontalScrollbarHeight,

			overviewRuler: {
				top: verticalArrowSize,
				width: verticalScrollbarWidth,
				height: (outerHeight - 2 * verticalArrowSize),
				right: 0
			}
		};
	}
}

//#endregion

//#region lightbulb

/**
 * Configuration options for editor lightbulb
 */
export interface IEditorLightbulbOptions {
	/**
	 * Enable the lightbulb code action.
	 * Defaults to true.
	 */
	enabled?: boolean;
}

export type EditorLightbulbOptions = Readonly<Required<IEditorLightbulbOptions>>;

class EditorLightbulb extends BaseEditorOption<EditorOption.lightbulb, EditorLightbulbOptions> {

	constructor() {
		const defaults: EditorLightbulbOptions = { enabled: true };
		super(
			EditorOption.lightbulb, 'lightbulb', defaults,
			{
				'editor.lightbulb.enabled': {
					type: 'boolean',
					default: defaults.enabled,
					description: nls.localize('codeActions', "Enables the code action lightbulb in the editor.")
				},
			}
		);
	}

	public validate(_input: any): EditorLightbulbOptions {
		if (typeof _input !== 'object') {
			return this.defaultValue;
		}
		const input = _input as IEditorLightbulbOptions;
		return {
			enabled: EditorBooleanOption.boolean(input.enabled, this.defaultValue.enabled)
		};
	}
}

//#endregion

//#region lineHeight

class EditorLineHeight extends EditorIntOption<EditorOption.lineHeight> {

	constructor() {
		super(
			EditorOption.lineHeight, 'lineHeight',
			EDITOR_FONT_DEFAULTS.lineHeight, 0, 150,
			{ description: nls.localize('lineHeight', "Controls the line height. Use 0 to compute the line height from the font size.") }
		);
	}

	public compute(env: IEnvironmentalOptions, options: IComputedEditorOptions, value: number): number {
		// The lineHeight is computed from the fontSize if it is 0.
		// Moreover, the final lineHeight respects the editor zoom level.
		// So take the result from env.fontInfo
		return env.fontInfo.lineHeight;
	}
}

//#endregion

//#region minimap

/**
 * Configuration options for editor minimap
 */
export interface IEditorMinimapOptions {
	/**
	 * Enable the rendering of the minimap.
	 * Defaults to true.
	 */
	enabled?: boolean;
	/**
	 * Control the side of the minimap in editor.
	 * Defaults to 'right'.
	 */
	side?: 'right' | 'left';
	/**
	 * Control the rendering of the minimap slider.
	 * Defaults to 'mouseover'.
	 */
	showSlider?: 'always' | 'mouseover';
	/**
	 * Render the actual text on a line (as opposed to color blocks).
	 * Defaults to true.
	 */
	renderCharacters?: boolean;
	/**
	 * Limit the width of the minimap to render at most a certain number of columns.
	 * Defaults to 120.
	 */
	maxColumn?: number;
}

export type EditorMinimapOptions = Readonly<Required<IEditorMinimapOptions>>;

class EditorMinimap extends BaseEditorOption<EditorOption.minimap, EditorMinimapOptions> {

	constructor() {
		const defaults: EditorMinimapOptions = {
			enabled: true,
			side: 'right',
			showSlider: 'mouseover',
			renderCharacters: true,
			maxColumn: 120,
		};
		super(
			EditorOption.minimap, 'minimap', defaults,
			{
				'editor.minimap.enabled': {
					type: 'boolean',
					default: defaults.enabled,
					description: nls.localize('minimap.enabled', "Controls whether the minimap is shown.")
				},
				'editor.minimap.side': {
					type: 'string',
					enum: ['left', 'right'],
					default: defaults.side,
					description: nls.localize('minimap.side', "Controls the side where to render the minimap.")
				},
				'editor.minimap.showSlider': {
					type: 'string',
					enum: ['always', 'mouseover'],
					default: defaults.showSlider,
					description: nls.localize('minimap.showSlider', "Controls whether the minimap slider is automatically hidden.")
				},
				'editor.minimap.renderCharacters': {
					type: 'boolean',
					default: defaults.renderCharacters,
					description: nls.localize('minimap.renderCharacters', "Render the actual characters on a line as opposed to color blocks.")
				},
				'editor.minimap.maxColumn': {
					type: 'number',
					default: defaults.maxColumn,
					description: nls.localize('minimap.maxColumn', "Limit the width of the minimap to render at most a certain number of columns.")
				},
			}
		);
	}

	public validate(_input: any): EditorMinimapOptions {
		if (typeof _input !== 'object') {
			return this.defaultValue;
		}
		const input = _input as IEditorMinimapOptions;
		return {
			enabled: EditorBooleanOption.boolean(input.enabled, this.defaultValue.enabled),
			side: EditorStringEnumOption.stringSet<'right' | 'left'>(input.side, this.defaultValue.side, ['right', 'left']),
			showSlider: EditorStringEnumOption.stringSet<'always' | 'mouseover'>(input.showSlider, this.defaultValue.showSlider, ['always', 'mouseover']),
			renderCharacters: EditorBooleanOption.boolean(input.renderCharacters, this.defaultValue.renderCharacters),
			maxColumn: EditorIntOption.clampedInt(input.maxColumn, this.defaultValue.maxColumn, 1, 10000),
		};
	}
}

<<<<<<< HEAD
	private static _sanitizeScrollbarOpts(opts: IEditorScrollbarOptions | undefined, defaults: InternalEditorScrollbarOptions, mouseWheelScrollSensitivity: number, fastScrollSensitivity: number, fastScrollKey: string | undefined): InternalEditorScrollbarOptions {
		if (typeof opts !== 'object') {
			return defaults;
		}
		const horizontalScrollbarSize = _clampedInt(opts.horizontalScrollbarSize, defaults.horizontalScrollbarSize, 0, 1000);
		const verticalScrollbarSize = _clampedInt(opts.verticalScrollbarSize, defaults.verticalScrollbarSize, 0, 1000);
		return {
			vertical: _scrollbarVisibilityFromString(opts.vertical, defaults.vertical),
			horizontal: _scrollbarVisibilityFromString(opts.horizontal, defaults.horizontal),
=======
//#endregion
>>>>>>> 0f1bd772

//#region multiCursorModifier

function _multiCursorModifierFromString(multiCursorModifier: 'ctrlCmd' | 'alt'): 'altKey' | 'metaKey' | 'ctrlKey' {
	if (multiCursorModifier === 'ctrlCmd') {
		return (platform.isMacintosh ? 'metaKey' : 'ctrlKey');
	}
	return 'altKey';
}

//#endregion

//#region parameterHints

<<<<<<< HEAD
			handleMouseWheel: _boolean(opts.handleMouseWheel, defaults.handleMouseWheel),
			mouseWheelScrollSensitivity: mouseWheelScrollSensitivity,
			fastScrollSensitivity: fastScrollSensitivity,
			fastScrollKey: fastScrollKey,
		};
	}
=======
/**
 * Configuration options for parameter hints
 */
export interface IEditorParameterHintOptions {
	/**
	 * Enable parameter hints.
	 * Defaults to true.
	 */
	enabled?: boolean;
	/**
	 * Enable cycling of parameter hints.
	 * Defaults to false.
	 */
	cycle?: boolean;
}
>>>>>>> 0f1bd772

export type InternalParameterHintOptions = Readonly<Required<IEditorParameterHintOptions>>;

class EditorParameterHints extends BaseEditorOption<EditorOption.parameterHints, InternalParameterHintOptions> {

	constructor() {
		const defaults: InternalParameterHintOptions = {
			enabled: true,
			cycle: false
		};
		super(
			EditorOption.parameterHints, 'parameterHints', defaults,
			{
				'editor.parameterHints.enabled': {
					type: 'boolean',
					default: defaults.enabled,
					description: nls.localize('parameterHints.enabled', "Enables a pop-up that shows parameter documentation and type information as you type.")
				},
				'editor.parameterHints.cycle': {
					type: 'boolean',
					default: defaults.cycle,
					description: nls.localize('parameterHints.cycle', "Controls whether the parameter hints menu cycles or closes when reaching the end of the list.")
				},
			}
		);
	}

	public validate(_input: any): InternalParameterHintOptions {
		if (typeof _input !== 'object') {
			return this.defaultValue;
		}
		const input = _input as IEditorParameterHintOptions;
		return {
			enabled: EditorBooleanOption.boolean(input.enabled, this.defaultValue.enabled),
			cycle: EditorBooleanOption.boolean(input.cycle, this.defaultValue.cycle)
		};
	}
}

//#endregion

//#region pixelRatio

class EditorPixelRatio extends ComputedEditorOption<EditorOption.pixelRatio, number> {

	constructor() {
		super(EditorOption.pixelRatio);
	}

	public compute(env: IEnvironmentalOptions, options: IComputedEditorOptions, _: number): number {
		return env.pixelRatio;
	}
}

//#endregion

//#region quickSuggestions

/**
 * Configuration options for quick suggestions
 */
export interface IQuickSuggestionsOptions {
	other: boolean;
	comments: boolean;
	strings: boolean;
}

export type ValidQuickSuggestionsOptions = boolean | Readonly<Required<IQuickSuggestionsOptions>>;

class EditorQuickSuggestions extends BaseEditorOption<EditorOption.quickSuggestions, ValidQuickSuggestionsOptions> {

	public readonly defaultValue: Readonly<Required<IQuickSuggestionsOptions>>;

	constructor() {
		const defaults: ValidQuickSuggestionsOptions = {
			other: true,
			comments: false,
			strings: false
		};
		super(
			EditorOption.quickSuggestions, 'quickSuggestions', defaults,
			{
				anyOf: [
					{
						type: 'boolean',
					},
					{
						type: 'object',
						properties: {
							strings: {
								type: 'boolean',
								default: defaults.strings,
								description: nls.localize('quickSuggestions.strings', "Enable quick suggestions inside strings.")
							},
							comments: {
								type: 'boolean',
								default: defaults.comments,
								description: nls.localize('quickSuggestions.comments', "Enable quick suggestions inside comments.")
							},
							other: {
								type: 'boolean',
								default: defaults.other,
								description: nls.localize('quickSuggestions.other', "Enable quick suggestions outside of strings and comments.")
							},
						}
					}
				],
				default: defaults,
				description: nls.localize('quickSuggestions', "Controls whether suggestions should automatically show up while typing.")
			}
		);
	}

	public validate(_input: any): ValidQuickSuggestionsOptions {
		if (typeof _input === 'boolean') {
			return _input;
		}
		if (typeof _input === 'object') {
			const input = _input as IQuickSuggestionsOptions;
			return {
				other: EditorBooleanOption.boolean(input.other, this.defaultValue.other),
				comments: EditorBooleanOption.boolean(input.comments, this.defaultValue.comments),
				strings: EditorBooleanOption.boolean(input.strings, this.defaultValue.strings),
			};
		}
		return this.defaultValue;
	}
}

//#endregion

//#region renderLineNumbers

export type LineNumbersType = 'on' | 'off' | 'relative' | 'interval' | ((lineNumber: number) => string);

export const enum RenderLineNumbersType {
	Off = 0,
	On = 1,
	Relative = 2,
	Interval = 3,
	Custom = 4
}

export interface InternalEditorRenderLineNumbersOptions {
	readonly renderType: RenderLineNumbersType;
	readonly renderFn: ((lineNumber: number) => string) | null;
}

class EditorRenderLineNumbersOption extends BaseEditorOption<EditorOption.lineNumbers, InternalEditorRenderLineNumbersOptions> {

	constructor() {
		super(
			EditorOption.lineNumbers, 'lineNumbers', { renderType: RenderLineNumbersType.On, renderFn: null },
			{
				type: 'string',
				enum: ['off', 'on', 'relative', 'interval'],
				enumDescriptions: [
					nls.localize('lineNumbers.off', "Line numbers are not rendered."),
					nls.localize('lineNumbers.on', "Line numbers are rendered as absolute number."),
					nls.localize('lineNumbers.relative', "Line numbers are rendered as distance in lines to cursor position."),
					nls.localize('lineNumbers.interval', "Line numbers are rendered every 10 lines.")
				],
				default: 'on',
				description: nls.localize('lineNumbers', "Controls the display of line numbers.")
			}
		);
	}

	public validate(lineNumbers: any): InternalEditorRenderLineNumbersOptions {
		let renderType: RenderLineNumbersType = this.defaultValue.renderType;
		let renderFn: ((lineNumber: number) => string) | null = this.defaultValue.renderFn;

		if (typeof lineNumbers !== 'undefined') {
			if (typeof lineNumbers === 'function') {
				renderType = RenderLineNumbersType.Custom;
				renderFn = lineNumbers;
			} else if (lineNumbers === 'interval') {
				renderType = RenderLineNumbersType.Interval;
			} else if (lineNumbers === 'relative') {
				renderType = RenderLineNumbersType.Relative;
			} else if (lineNumbers === 'on') {
				renderType = RenderLineNumbersType.On;
			} else {
				renderType = RenderLineNumbersType.Off;
			}
		}

		return {
			renderType,
			renderFn
		};
	}
}

//#endregion

//#region rulers

class EditorRulers extends SimpleEditorOption<EditorOption.rulers, number[]> {

	constructor() {
		const defaults: number[] = [];
		super(
			EditorOption.rulers, 'rulers', defaults,
			{
				type: 'array',
				items: {
					type: 'number'
				},
				default: defaults,
				description: nls.localize('rulers', "Render vertical rulers after a certain number of monospace characters. Use multiple values for multiple rulers. No rulers are drawn if array is empty.")
			}
		);
	}

	public validate(input: any): number[] {
		if (Array.isArray(input)) {
			let rulers: number[] = [];
			for (let value of input) {
				rulers.push(EditorIntOption.clampedInt(value, 0, 0, 10000));
			}
			rulers.sort();
			return rulers;
		}
		return this.defaultValue;
	}
}

//#endregion

<<<<<<< HEAD
		let fastScrollSensitivity = _float(opts.fastScrollSensitivity, defaults.scrollbar.fastScrollSensitivity);
		if (fastScrollSensitivity <= 0) {
			fastScrollSensitivity = defaults.scrollbar.fastScrollSensitivity;
		}

		let fastScrollKey = opts.fastScrollKey;

		const scrollbar = this._sanitizeScrollbarOpts(opts.scrollbar, defaults.scrollbar, mouseWheelScrollSensitivity, fastScrollSensitivity, fastScrollKey);
		const minimap = this._sanitizeMinimapOpts(opts.minimap, defaults.minimap);
=======
//#region scrollbar
>>>>>>> 0f1bd772

/**
 * Configuration options for editor scrollbars
 */
export interface IEditorScrollbarOptions {
	/**
	 * The size of arrows (if displayed).
	 * Defaults to 11.
	 */
	arrowSize?: number;
	/**
	 * Render vertical scrollbar.
	 * Defaults to 'auto'.
	 */
	vertical?: 'auto' | 'visible' | 'hidden';
	/**
	 * Render horizontal scrollbar.
	 * Defaults to 'auto'.
	 */
	horizontal?: 'auto' | 'visible' | 'hidden';
	/**
	 * Cast horizontal and vertical shadows when the content is scrolled.
	 * Defaults to true.
	 */
	useShadows?: boolean;
	/**
	 * Render arrows at the top and bottom of the vertical scrollbar.
	 * Defaults to false.
	 */
	verticalHasArrows?: boolean;
	/**
	 * Render arrows at the left and right of the horizontal scrollbar.
	 * Defaults to false.
	 */
	horizontalHasArrows?: boolean;
	/**
	 * Listen to mouse wheel events and react to them by scrolling.
	 * Defaults to true.
	 */
	handleMouseWheel?: boolean;
	/**
	 * Height in pixels for the horizontal scrollbar.
	 * Defaults to 10 (px).
	 */
	horizontalScrollbarSize?: number;
	/**
	 * Width in pixels for the vertical scrollbar.
	 * Defaults to 10 (px).
	 */
	verticalScrollbarSize?: number;
	/**
	 * Width in pixels for the vertical slider.
	 * Defaults to `verticalScrollbarSize`.
	 */
	verticalSliderSize?: number;
	/**
	 * Height in pixels for the horizontal slider.
	 * Defaults to `horizontalScrollbarSize`.
	 */
	horizontalSliderSize?: number;
}

export interface InternalEditorScrollbarOptions {
	readonly arrowSize: number;
	readonly vertical: ScrollbarVisibility;
	readonly horizontal: ScrollbarVisibility;
	readonly useShadows: boolean;
	readonly verticalHasArrows: boolean;
	readonly horizontalHasArrows: boolean;
	readonly handleMouseWheel: boolean;
	readonly horizontalScrollbarSize: number;
	readonly horizontalSliderSize: number;
	readonly verticalScrollbarSize: number;
	readonly verticalSliderSize: number;
}

function _scrollbarVisibilityFromString(visibility: string | undefined, defaultValue: ScrollbarVisibility): ScrollbarVisibility {
	if (typeof visibility !== 'string') {
		return defaultValue;
	}
	switch (visibility) {
		case 'hidden': return ScrollbarVisibility.Hidden;
		case 'visible': return ScrollbarVisibility.Visible;
		default: return ScrollbarVisibility.Auto;
	}
}

class EditorScrollbar extends BaseEditorOption<EditorOption.scrollbar, InternalEditorScrollbarOptions> {

	constructor() {
		super(
			EditorOption.scrollbar, 'scrollbar',
			{
				vertical: ScrollbarVisibility.Auto,
				horizontal: ScrollbarVisibility.Auto,
				arrowSize: 11,
				useShadows: true,
				verticalHasArrows: false,
				horizontalHasArrows: false,
				horizontalScrollbarSize: 10,
				horizontalSliderSize: 10,
				verticalScrollbarSize: 14,
				verticalSliderSize: 14,
				handleMouseWheel: true,
			}
		);
	}

	public validate(_input: any): InternalEditorScrollbarOptions {
		if (typeof _input !== 'object') {
			return this.defaultValue;
		}
		const input = _input as IEditorScrollbarOptions;
		const horizontalScrollbarSize = EditorIntOption.clampedInt(input.horizontalScrollbarSize, this.defaultValue.horizontalScrollbarSize, 0, 1000);
		const verticalScrollbarSize = EditorIntOption.clampedInt(input.verticalScrollbarSize, this.defaultValue.verticalScrollbarSize, 0, 1000);
		return {
			arrowSize: EditorIntOption.clampedInt(input.arrowSize, this.defaultValue.arrowSize, 0, 1000),
			vertical: _scrollbarVisibilityFromString(input.vertical, this.defaultValue.vertical),
			horizontal: _scrollbarVisibilityFromString(input.horizontal, this.defaultValue.horizontal),
			useShadows: EditorBooleanOption.boolean(input.useShadows, this.defaultValue.useShadows),
			verticalHasArrows: EditorBooleanOption.boolean(input.verticalHasArrows, this.defaultValue.verticalHasArrows),
			horizontalHasArrows: EditorBooleanOption.boolean(input.horizontalHasArrows, this.defaultValue.horizontalHasArrows),
			handleMouseWheel: EditorBooleanOption.boolean(input.handleMouseWheel, this.defaultValue.handleMouseWheel),
			horizontalScrollbarSize: horizontalScrollbarSize,
			horizontalSliderSize: EditorIntOption.clampedInt(input.horizontalSliderSize, horizontalScrollbarSize, 0, 1000),
			verticalScrollbarSize: verticalScrollbarSize,
			verticalSliderSize: EditorIntOption.clampedInt(input.verticalSliderSize, verticalScrollbarSize, 0, 1000),
		};
	}
}

//#endregion

//#region suggest

/**
 * Configuration options for editor suggest widget
 */
export interface ISuggestOptions {
	/**
	 * Enable graceful matching. Defaults to true.
	 */
	filterGraceful?: boolean;
	/**
	 * Prevent quick suggestions when a snippet is active. Defaults to true.
	 */
	snippetsPreventQuickSuggestions?: boolean;
	/**
	 * Favours words that appear close to the cursor.
	 */
	localityBonus?: boolean;
	/**
	 * Enable using global storage for remembering suggestions.
	 */
	shareSuggestSelections?: boolean;
	/**
	 * Enable or disable icons in suggestions. Defaults to true.
	 */
	showIcons?: boolean;
	/**
	 * Max suggestions to show in suggestions. Defaults to 12.
	 */
	maxVisibleSuggestions?: number;
	/**
	 * Names of suggestion types to filter.
	 */
	filteredTypes?: Record<string, boolean>;
}

export type InternalSuggestOptions = Readonly<Required<ISuggestOptions>>;

class EditorSuggest extends BaseEditorOption<EditorOption.suggest, InternalSuggestOptions> {

	constructor() {
		const defaults: InternalSuggestOptions = {
			filterGraceful: true,
			snippetsPreventQuickSuggestions: true,
			localityBonus: false,
			shareSuggestSelections: false,
			showIcons: true,
			maxVisibleSuggestions: 12,
			filteredTypes: Object.create(null)
		};
		super(
			EditorOption.suggest, 'suggest', defaults,
			{
				'editor.suggest.filterGraceful': {
					type: 'boolean',
					default: defaults.filterGraceful,
					description: nls.localize('suggest.filterGraceful', "Controls whether filtering and sorting suggestions accounts for small typos.")
				},
				'editor.suggest.localityBonus': {
					type: 'boolean',
					default: defaults.localityBonus,
					description: nls.localize('suggest.localityBonus', "Controls whether sorting favours words that appear close to the cursor.")
				},
				'editor.suggest.shareSuggestSelections': {
					type: 'boolean',
					default: defaults.shareSuggestSelections,
					markdownDescription: nls.localize('suggest.shareSuggestSelections', "Controls whether remembered suggestion selections are shared between multiple workspaces and windows (needs `#editor.suggestSelection#`).")
				},
				'editor.suggest.snippetsPreventQuickSuggestions': {
					type: 'boolean',
					default: defaults.snippetsPreventQuickSuggestions,
					description: nls.localize('suggest.snippetsPreventQuickSuggestions', "Control whether an active snippet prevents quick suggestions.")
				},
				'editor.suggest.showIcons': {
					type: 'boolean',
					default: defaults.showIcons,
					description: nls.localize('suggest.showIcons', "Controls whether to show or hide icons in suggestions.")
				},
				'editor.suggest.maxVisibleSuggestions': {
					type: 'number',
					default: defaults.maxVisibleSuggestions,
					minimum: 1,
					maximum: 15,
					description: nls.localize('suggest.maxVisibleSuggestions', "Controls how many suggestions IntelliSense will show before showing a scrollbar (maximum 15).")
				},
				'editor.suggest.filteredTypes': {
					type: 'object',
					default: { keyword: true, snippet: true },
					markdownDescription: nls.localize('suggest.filtered', "Controls whether some suggestion types should be filtered from IntelliSense. A list of suggestion types can be found here: https://code.visualstudio.com/docs/editor/intellisense#_types-of-completions."),
					properties: {
						method: {
							type: 'boolean',
							default: true,
							markdownDescription: nls.localize('suggest.filtered.method', "When set to `false` IntelliSense never shows `method` suggestions.")
						},
						function: {
							type: 'boolean',
							default: true,
							markdownDescription: nls.localize('suggest.filtered.function', "When set to `false` IntelliSense never shows `function` suggestions.")
						},
						constructor: {
							type: 'boolean',
							default: true,
							markdownDescription: nls.localize('suggest.filtered.constructor', "When set to `false` IntelliSense never shows `constructor` suggestions.")
						},
						field: {
							type: 'boolean',
							default: true,
							markdownDescription: nls.localize('suggest.filtered.field', "When set to `false` IntelliSense never shows `field` suggestions.")
						},
						variable: {
							type: 'boolean',
							default: true,
							markdownDescription: nls.localize('suggest.filtered.variable', "When set to `false` IntelliSense never shows `variable` suggestions.")
						},
						class: {
							type: 'boolean',
							default: true,
							markdownDescription: nls.localize('suggest.filtered.class', "When set to `false` IntelliSense never shows `class` suggestions.")
						},
						struct: {
							type: 'boolean',
							default: true,
							markdownDescription: nls.localize('suggest.filtered.struct', "When set to `false` IntelliSense never shows `struct` suggestions.")
						},
						interface: {
							type: 'boolean',
							default: true,
							markdownDescription: nls.localize('suggest.filtered.interface', "When set to `false` IntelliSense never shows `interface` suggestions.")
						},
						module: {
							type: 'boolean',
							default: true,
							markdownDescription: nls.localize('suggest.filtered.module', "When set to `false` IntelliSense never shows `module` suggestions.")
						},
						property: {
							type: 'boolean',
							default: true,
							markdownDescription: nls.localize('suggest.filtered.property', "When set to `false` IntelliSense never shows `property` suggestions.")
						},
						event: {
							type: 'boolean',
							default: true,
							markdownDescription: nls.localize('suggest.filtered.event', "When set to `false` IntelliSense never shows `event` suggestions.")
						},
						operator: {
							type: 'boolean',
							default: true,
							markdownDescription: nls.localize('suggest.filtered.operator', "When set to `false` IntelliSense never shows `operator` suggestions.")
						},
						unit: {
							type: 'boolean',
							default: true,
							markdownDescription: nls.localize('suggest.filtered.unit', "When set to `false` IntelliSense never shows `unit` suggestions.")
						},
						value: {
							type: 'boolean',
							default: true,
							markdownDescription: nls.localize('suggest.filtered.value', "When set to `false` IntelliSense never shows `value` suggestions.")
						},
						constant: {
							type: 'boolean',
							default: true,
							markdownDescription: nls.localize('suggest.filtered.constant', "When set to `false` IntelliSense never shows `constant` suggestions.")
						},
						enum: {
							type: 'boolean',
							default: true,
							markdownDescription: nls.localize('suggest.filtered.enum', "When set to `false` IntelliSense never shows `enum` suggestions.")
						},
						enumMember: {
							type: 'boolean',
							default: true,
							markdownDescription: nls.localize('suggest.filtered.enumMember', "When set to `false` IntelliSense never shows `enumMember` suggestions.")
						},
						keyword: {
							type: 'boolean',
							default: true,
							markdownDescription: nls.localize('suggest.filtered.keyword', "When set to `false` IntelliSense never shows `keyword` suggestions.")
						},
						text: {
							type: 'boolean',
							default: true,
							markdownDescription: nls.localize('suggest.filtered.text', "When set to `false` IntelliSense never shows `text` suggestions.")
						},
						color: {
							type: 'boolean',
							default: true,
							markdownDescription: nls.localize('suggest.filtered.color', "When set to `false` IntelliSense never shows `color` suggestions.")
						},
						file: {
							type: 'boolean',
							default: true,
							markdownDescription: nls.localize('suggest.filtered.file', "When set to `false` IntelliSense never shows `file` suggestions.")
						},
						reference: {
							type: 'boolean',
							default: true,
							markdownDescription: nls.localize('suggest.filtered.reference', "When set to `false` IntelliSense never shows `reference` suggestions.")
						},
						customcolor: {
							type: 'boolean',
							default: true,
							markdownDescription: nls.localize('suggest.filtered.customcolor', "When set to `false` IntelliSense never shows `customcolor` suggestions.")
						},
						folder: {
							type: 'boolean',
							default: true,
							markdownDescription: nls.localize('suggest.filtered.folder', "When set to `false` IntelliSense never shows `folder` suggestions.")
						},
						typeParameter: {
							type: 'boolean',
							default: true,
							markdownDescription: nls.localize('suggest.filtered.typeParameter', "When set to `false` IntelliSense never shows `typeParameter` suggestions.")
						},
						snippet: {
							type: 'boolean',
							default: true,
							markdownDescription: nls.localize('suggest.filtered.snippet', "When set to `false` IntelliSense never shows `snippet` suggestions.")
						},
					}
				},
			}
		);
	}

	public validate(_input: any): InternalSuggestOptions {
		if (typeof _input !== 'object') {
			return this.defaultValue;
		}
		const input = _input as ISuggestOptions;
		return {
			filterGraceful: EditorBooleanOption.boolean(input.filterGraceful, this.defaultValue.filterGraceful),
			snippetsPreventQuickSuggestions: EditorBooleanOption.boolean(input.snippetsPreventQuickSuggestions, this.defaultValue.filterGraceful),
			localityBonus: EditorBooleanOption.boolean(input.localityBonus, this.defaultValue.localityBonus),
			shareSuggestSelections: EditorBooleanOption.boolean(input.shareSuggestSelections, this.defaultValue.shareSuggestSelections),
			showIcons: EditorBooleanOption.boolean(input.showIcons, this.defaultValue.showIcons),
			maxVisibleSuggestions: EditorIntOption.clampedInt(input.maxVisibleSuggestions, this.defaultValue.maxVisibleSuggestions, 1, 15),
			filteredTypes: isObject(input.filteredTypes) ? input.filteredTypes : Object.create(null)
		};
	}
}

//#endregion

//#region tabFocusMode

class EditorTabFocusMode extends ComputedEditorOption<EditorOption.tabFocusMode, boolean> {

	constructor() {
		super(EditorOption.tabFocusMode, [EditorOption.readOnly]);
	}

	public compute(env: IEnvironmentalOptions, options: IComputedEditorOptions, _: boolean): boolean {
		const readOnly = options.get(EditorOption.readOnly);
		return (readOnly ? true : env.tabFocusMode);
	}
}

//#endregion

//#region wrappingIndent

/**
 * Describes how to indent wrapped lines.
 */
export const enum WrappingIndent {
	/**
	 * No indentation => wrapped lines begin at column 1.
	 */
	None = 0,
	/**
	 * Same => wrapped lines get the same indentation as the parent.
	 */
	Same = 1,
	/**
	 * Indent => wrapped lines get +1 indentation toward the parent.
	 */
	Indent = 2,
	/**
	 * DeepIndent => wrapped lines get +2 indentation toward the parent.
	 */
	DeepIndent = 3
}

function _wrappingIndentFromString(wrappingIndent: 'none' | 'same' | 'indent' | 'deepIndent'): WrappingIndent {
	switch (wrappingIndent) {
		case 'none': return WrappingIndent.None;
		case 'same': return WrappingIndent.Same;
		case 'indent': return WrappingIndent.Indent;
		case 'deepIndent': return WrappingIndent.DeepIndent;
	}
}

//#endregion

//#region wrappingInfo

export interface EditorWrappingInfo {
	readonly isDominatedByLongLines: boolean;
	readonly isWordWrapMinified: boolean;
	readonly isViewportWrapping: boolean;
	readonly wrappingColumn: number;
}

class EditorWrappingInfoComputer extends ComputedEditorOption<EditorOption.wrappingInfo, EditorWrappingInfo> {

	constructor() {
		super(EditorOption.wrappingInfo, [EditorOption.wordWrap, EditorOption.wordWrapColumn, EditorOption.wordWrapMinified, EditorOption.layoutInfo, EditorOption.accessibilitySupport]);
	}

	public compute(env: IEnvironmentalOptions, options: IComputedEditorOptions, _: EditorWrappingInfo): EditorWrappingInfo {
		const wordWrap = options.get(EditorOption.wordWrap);
		const wordWrapColumn = options.get(EditorOption.wordWrapColumn);
		const wordWrapMinified = options.get(EditorOption.wordWrapMinified);
		const layoutInfo = options.get(EditorOption.layoutInfo);
		const accessibilitySupport = options.get(EditorOption.accessibilitySupport);

		let bareWrappingInfo: { isWordWrapMinified: boolean; isViewportWrapping: boolean; wrappingColumn: number; } | null = null;
		{
			if (accessibilitySupport === AccessibilitySupport.Enabled) {
				// See https://github.com/Microsoft/vscode/issues/27766
				// Never enable wrapping when a screen reader is attached
				// because arrow down etc. will not move the cursor in the way
				// a screen reader expects.
				bareWrappingInfo = {
					isWordWrapMinified: false,
					isViewportWrapping: false,
					wrappingColumn: -1
				};
			} else if (wordWrapMinified && env.isDominatedByLongLines) {
				// Force viewport width wrapping if model is dominated by long lines
				bareWrappingInfo = {
					isWordWrapMinified: true,
					isViewportWrapping: true,
					wrappingColumn: Math.max(1, layoutInfo.viewportColumn)
				};
			} else if (wordWrap === 'on') {
				bareWrappingInfo = {
					isWordWrapMinified: false,
					isViewportWrapping: true,
					wrappingColumn: Math.max(1, layoutInfo.viewportColumn)
				};
			} else if (wordWrap === 'bounded') {
				bareWrappingInfo = {
					isWordWrapMinified: false,
					isViewportWrapping: true,
					wrappingColumn: Math.min(Math.max(1, layoutInfo.viewportColumn), wordWrapColumn)
				};
			} else if (wordWrap === 'wordWrapColumn') {
				bareWrappingInfo = {
					isWordWrapMinified: false,
					isViewportWrapping: false,
					wrappingColumn: wordWrapColumn
				};
			} else {
				bareWrappingInfo = {
					isWordWrapMinified: false,
					isViewportWrapping: false,
					wrappingColumn: -1
				};
			}
		}

		return {
			isDominatedByLongLines: env.isDominatedByLongLines,
			isWordWrapMinified: bareWrappingInfo.isWordWrapMinified,
			isViewportWrapping: bareWrappingInfo.isViewportWrapping,
			wrappingColumn: bareWrappingInfo.wrappingColumn,
		};
	}
}

//#endregion

const DEFAULT_WINDOWS_FONT_FAMILY = 'Consolas, \'Courier New\', monospace';
const DEFAULT_MAC_FONT_FAMILY = 'Menlo, Monaco, \'Courier New\', monospace';
const DEFAULT_LINUX_FONT_FAMILY = '\'Droid Sans Mono\', \'monospace\', monospace, \'Droid Sans Fallback\'';

/**
 * @internal
 */
export const EDITOR_FONT_DEFAULTS = {
	fontFamily: (
		platform.isMacintosh ? DEFAULT_MAC_FONT_FAMILY : (platform.isLinux ? DEFAULT_LINUX_FONT_FAMILY : DEFAULT_WINDOWS_FONT_FAMILY)
	),
	fontWeight: 'normal',
	fontSize: (
		platform.isMacintosh ? 12 : 14
	),
	lineHeight: 0,
	letterSpacing: 0,
};

/**
 * @internal
 */
export const EDITOR_MODEL_DEFAULTS = {
	tabSize: 4,
	indentSize: 4,
	insertSpaces: true,
	detectIndentation: true,
	trimAutoWhitespace: true,
	largeFileOptimizations: true
};

/**
 * @internal
 */
<<<<<<< HEAD
export const EDITOR_DEFAULTS: IValidatedEditorOptions = {
	inDiffEditor: false,
	wordSeparators: USUAL_WORD_SEPARATORS,
	lineNumbersMinChars: 5,
	lineDecorationsWidth: 10,
	readOnly: false,
	mouseStyle: 'text',
	disableLayerHinting: false,
	automaticLayout: false,
	wordWrap: 'off',
	wordWrapColumn: 80,
	wordWrapMinified: true,
	wrappingIndent: WrappingIndent.Same,
	wordWrapBreakBeforeCharacters: '([{‘“〈《「『【〔（［｛｢£¥＄￡￥+＋',
	wordWrapBreakAfterCharacters: ' \t})]?|/&,;¢°′″‰℃、。｡､￠，．：；？！％・･ゝゞヽヾーァィゥェォッャュョヮヵヶぁぃぅぇぉっゃゅょゎゕゖㇰㇱㇲㇳㇴㇵㇶㇷㇸㇹㇺㇻㇼㇽㇾㇿ々〻ｧｨｩｪｫｬｭｮｯｰ”〉》」』】〕）］｝｣',
	wordWrapBreakObtrusiveCharacters: '.',
	autoClosingBrackets: 'languageDefined',
	autoClosingQuotes: 'languageDefined',
	autoSurround: 'languageDefined',
	autoIndent: true,
	dragAndDrop: true,
	emptySelectionClipboard: true,
	copyWithSyntaxHighlighting: true,
	useTabStops: true,
	multiCursorModifier: 'altKey',
	multiCursorMergeOverlapping: true,
	accessibilitySupport: 'auto',
	showUnused: true,

	viewInfo: {
		extraEditorClassName: '',
		disableMonospaceOptimizations: false,
		rulers: [],
		ariaLabel: nls.localize('editorViewAccessibleLabel', "Editor content"),
		renderLineNumbers: RenderLineNumbersType.On,
		renderCustomLineNumbers: null,
		renderFinalNewline: true,
		selectOnLineNumbers: true,
		glyphMargin: true,
		revealHorizontalRightPadding: 30,
		roundedSelection: true,
		overviewRulerLanes: 2,
		overviewRulerBorder: true,
		cursorBlinking: TextEditorCursorBlinkingStyle.Blink,
		mouseWheelZoom: false,
		cursorSmoothCaretAnimation: false,
		cursorStyle: TextEditorCursorStyle.Line,
		cursorWidth: 0,
		hideCursorInOverviewRuler: false,
		scrollBeyondLastLine: true,
		scrollBeyondLastColumn: 5,
		smoothScrolling: false,
		stopRenderingLineAfter: 10000,
		renderWhitespace: 'none',
		renderControlCharacters: false,
		fontLigatures: false,
		renderIndentGuides: true,
		highlightActiveIndentGuide: true,
		renderLineHighlight: 'line',
		scrollbar: {
			vertical: ScrollbarVisibility.Auto,
			horizontal: ScrollbarVisibility.Auto,
			arrowSize: 11,
			useShadows: true,
			verticalHasArrows: false,
			horizontalHasArrows: false,
			horizontalScrollbarSize: 10,
			horizontalSliderSize: 10,
			verticalScrollbarSize: 14,
			verticalSliderSize: 14,
			handleMouseWheel: true,
			mouseWheelScrollSensitivity: 1,
			fastScrollSensitivity: 5,
			fastScrollKey: 'alt',
		},
		minimap: {
			enabled: true,
			side: 'right',
			showSlider: 'mouseover',
			renderCharacters: true,
			maxColumn: 120
		},
		fixedOverflowWidgets: false,
	},

	contribInfo: {
		selectionClipboard: true,
		hover: {
			enabled: true,
			delay: 300,
			sticky: true
		},
		links: true,
		contextmenu: true,
		quickSuggestions: { other: true, comments: false, strings: false },
		quickSuggestionsDelay: 10,
		parameterHints: {
			enabled: true,
			cycle: false
		},
		formatOnType: false,
		formatOnPaste: false,
		suggestOnTriggerCharacters: true,
		acceptSuggestionOnEnter: 'on',
		acceptSuggestionOnCommitCharacter: true,
		wordBasedSuggestions: true,
		suggestSelection: 'recentlyUsed',
		suggestFontSize: 0,
		suggestLineHeight: 0,
		tabCompletion: 'off',
		suggest: {
			filterGraceful: true,
			snippets: 'inline',
			snippetsPreventQuickSuggestions: true,
			localityBonus: false,
			shareSuggestSelections: false,
			showIcons: true,
			maxVisibleSuggestions: 12,
			filteredTypes: Object.create(null)
		},
		gotoLocation: {
			multiple: 'peek'
		},
		selectionHighlight: true,
		occurrencesHighlight: true,
		codeLens: true,
		folding: true,
		foldingStrategy: 'auto',
		showFoldingControls: 'mouseover',
		matchBrackets: true,
		find: {
			seedSearchStringFromSelection: true,
			autoFindInSelection: false,
			globalFindClipboard: false,
			addExtraSpaceOnTop: true
		},
		colorDecorators: true,
		lightbulbEnabled: true,
		codeActionsOnSave: {},
		codeActionsOnSaveTimeout: 750
	},
};
=======
export const editorOptionsRegistry: IEditorOption<EditorOption, any>[] = [];

function register<K1 extends EditorOption, V>(option: IEditorOption<K1, V>): IEditorOption<K1, V> {
	editorOptionsRegistry[option.id] = option;
	return option;
}

/**
 * @internal
 */
export const enum EditorOption {
	acceptSuggestionOnCommitCharacter,
	acceptSuggestionOnEnter,
	accessibilitySupport,
	ariaLabel,
	autoClosingBrackets,
	autoClosingOvertype,
	autoClosingQuotes,
	autoIndent,
	automaticLayout,
	autoSurround,
	codeLens,
	colorDecorators,
	contextmenu,
	copyWithSyntaxHighlighting,
	cursorBlinking,
	cursorSmoothCaretAnimation,
	cursorStyle,
	cursorSurroundingLines,
	cursorWidth,
	disableLayerHinting,
	disableMonospaceOptimizations,
	dragAndDrop,
	emptySelectionClipboard,
	extraEditorClassName,
	fastScrollSensitivity,
	find,
	fixedOverflowWidgets,
	folding,
	foldingStrategy,
	fontFamily,
	fontInfo,
	fontLigatures,
	fontSize,
	fontWeight,
	formatOnPaste,
	formatOnType,
	glyphMargin,
	gotoLocation,
	hideCursorInOverviewRuler,
	highlightActiveIndentGuide,
	hover,
	inDiffEditor,
	letterSpacing,
	lightbulb,
	lineDecorationsWidth,
	lineHeight,
	lineNumbers,
	lineNumbersMinChars,
	links,
	matchBrackets,
	minimap,
	mouseStyle,
	mouseWheelScrollSensitivity,
	mouseWheelZoom,
	multiCursorMergeOverlapping,
	multiCursorModifier,
	occurrencesHighlight,
	overviewRulerBorder,
	overviewRulerLanes,
	parameterHints,
	quickSuggestions,
	quickSuggestionsDelay,
	readOnly,
	renderControlCharacters,
	renderIndentGuides,
	renderFinalNewline,
	renderLineHighlight,
	renderWhitespace,
	revealHorizontalRightPadding,
	roundedSelection,
	rulers,
	scrollbar,
	scrollBeyondLastColumn,
	scrollBeyondLastLine,
	selectionClipboard,
	selectionHighlight,
	selectOnLineNumbers,
	showFoldingControls,
	showUnused,
	snippetSuggestions,
	smoothScrolling,
	stopRenderingLineAfter,
	suggest,
	suggestFontSize,
	suggestLineHeight,
	suggestOnTriggerCharacters,
	suggestSelection,
	tabCompletion,
	useTabStops,
	wordSeparators,
	wordWrap,
	wordWrapBreakAfterCharacters,
	wordWrapBreakBeforeCharacters,
	wordWrapBreakObtrusiveCharacters,
	wordWrapColumn,
	wordWrapMinified,
	wrappingIndent,

	// Leave these at the end (because they have dependencies!)
	editorClassName,
	pixelRatio,
	tabFocusMode,
	layoutInfo,
	wrappingInfo,
}

/**
 * @internal
 */
export const EditorOptions = {
	acceptSuggestionOnCommitCharacter: register(new EditorBooleanOption(
		EditorOption.acceptSuggestionOnCommitCharacter, 'acceptSuggestionOnCommitCharacter', true,
		{ markdownDescription: nls.localize('acceptSuggestionOnCommitCharacter', "Controls whether suggestions should be accepted on commit characters. For example, in JavaScript, the semi-colon (`;`) can be a commit character that accepts a suggestion and types that character.") }
	)),
	acceptSuggestionOnEnter: register(new EditorStringEnumOption(
		EditorOption.acceptSuggestionOnEnter, 'acceptSuggestionOnEnter',
		'on' as 'on' | 'smart' | 'off',
		['on', 'smart', 'off'] as const,
		{
			markdownEnumDescriptions: [
				'',
				nls.localize('acceptSuggestionOnEnterSmart', "Only accept a suggestion with `Enter` when it makes a textual change."),
				''
			],
			markdownDescription: nls.localize('acceptSuggestionOnEnter', "Controls whether suggestions should be accepted on `Enter`, in addition to `Tab`. Helps to avoid ambiguity between inserting new lines or accepting suggestions.")
		}
	)),
	accessibilitySupport: register(new EditorAccessibilitySupport()),
	ariaLabel: register(new EditorStringOption(
		EditorOption.ariaLabel, 'ariaLabel', nls.localize('editorViewAccessibleLabel', "Editor content")
	)),
	autoClosingBrackets: register(new EditorStringEnumOption(
		EditorOption.autoClosingBrackets, 'autoClosingBrackets',
		'languageDefined' as 'always' | 'languageDefined' | 'beforeWhitespace' | 'never',
		['always', 'languageDefined', 'beforeWhitespace', 'never'] as const,
		{
			enumDescriptions: [
				'',
				nls.localize('editor.autoClosingBrackets.languageDefined', "Use language configurations to determine when to autoclose brackets."),
				nls.localize('editor.autoClosingBrackets.beforeWhitespace', "Autoclose brackets only when the cursor is to the left of whitespace."),
				'',
			],
			description: nls.localize('autoClosingBrackets', "Controls whether the editor should automatically close brackets after the user adds an opening bracket.")
		}
	)),
	autoClosingOvertype: register(new EditorStringEnumOption(
		EditorOption.autoClosingOvertype, 'autoClosingOvertype',
		'auto' as 'always' | 'auto' | 'never',
		['always', 'auto', 'never'] as const,
		{
			enumDescriptions: [
				'',
				nls.localize('editor.autoClosingOvertype.auto', "Type over closing quotes or brackets only if they were automatically inserted."),
				'',
			],
			description: nls.localize('autoClosingOvertype', "Controls whether the editor should type over closing quotes or brackets.")
		}
	)),
	autoClosingQuotes: register(new EditorStringEnumOption(
		EditorOption.autoClosingQuotes, 'autoClosingQuotes',
		'languageDefined' as 'always' | 'languageDefined' | 'beforeWhitespace' | 'never',
		['always', 'languageDefined', 'beforeWhitespace', 'never'] as const,
		{
			enumDescriptions: [
				'',
				nls.localize('editor.autoClosingQuotes.languageDefined', "Use language configurations to determine when to autoclose quotes."),
				nls.localize('editor.autoClosingQuotes.beforeWhitespace', "Autoclose quotes only when the cursor is to the left of whitespace."),
				'',
			],
			description: nls.localize('autoClosingQuotes', "Controls whether the editor should automatically close quotes after the user adds an opening quote.")
		}
	)),
	autoIndent: register(new EditorBooleanOption(
		EditorOption.autoIndent, 'autoIndent', true,
		{ description: nls.localize('autoIndent', "Controls whether the editor should automatically adjust the indentation when users type, paste or move lines. Extensions with indentation rules of the language must be available.") }
	)),
	automaticLayout: register(new EditorBooleanOption(
		EditorOption.automaticLayout, 'automaticLayout', false,
	)),
	autoSurround: register(new EditorStringEnumOption(
		EditorOption.autoSurround, 'autoSurround',
		'languageDefined' as 'languageDefined' | 'quotes' | 'brackets' | 'never',
		['languageDefined', 'quotes', 'brackets', 'never'] as const,
		{
			enumDescriptions: [
				nls.localize('editor.autoSurround.languageDefined', "Use language configurations to determine when to automatically surround selections."),
				nls.localize('editor.autoSurround.quotes', "Surround with quotes but not brackets."),
				nls.localize('editor.autoSurround.brackets', "Surround with brackets but not quotes."),
				''
			],
			description: nls.localize('autoSurround', "Controls whether the editor should automatically surround selections.")
		}
	)),
	codeLens: register(new EditorBooleanOption(
		EditorOption.codeLens, 'codeLens', true,
		{ description: nls.localize('codeLens', "Controls whether the editor shows CodeLens.") }
	)),
	colorDecorators: register(new EditorBooleanOption(
		EditorOption.colorDecorators, 'colorDecorators', true,
		{ description: nls.localize('colorDecorators', "Controls whether the editor should render the inline color decorators and color picker.") }
	)),
	contextmenu: register(new EditorBooleanOption(
		EditorOption.contextmenu, 'contextmenu', true,
	)),
	copyWithSyntaxHighlighting: register(new EditorBooleanOption(
		EditorOption.copyWithSyntaxHighlighting, 'copyWithSyntaxHighlighting', true,
		{ description: nls.localize('copyWithSyntaxHighlighting', "Controls whether syntax highlighting should be copied into the clipboard.") }
	)),
	cursorBlinking: register(new EditorEnumOption(
		EditorOption.cursorBlinking, 'cursorBlinking',
		TextEditorCursorBlinkingStyle.Blink, 'blink',
		['blink', 'smooth', 'phase', 'expand', 'solid'],
		_cursorBlinkingStyleFromString,
		{ description: nls.localize('cursorBlinking', "Control the cursor animation style.") }
	)),
	cursorSmoothCaretAnimation: register(new EditorBooleanOption(
		EditorOption.cursorSmoothCaretAnimation, 'cursorSmoothCaretAnimation', false,
		{ description: nls.localize('cursorSmoothCaretAnimation', "Controls whether the smooth caret animation should be enabled.") }
	)),
	cursorStyle: register(new EditorEnumOption(
		EditorOption.cursorStyle, 'cursorStyle',
		TextEditorCursorStyle.Line, 'line',
		['line', 'block', 'underline', 'line-thin', 'block-outline', 'underline-thin'],
		_cursorStyleFromString,
		{ description: nls.localize('cursorStyle', "Controls the cursor style.") }
	)),
	cursorSurroundingLines: register(new EditorIntOption(
		EditorOption.cursorSurroundingLines, 'cursorSurroundingLines',
		0, 0, Constants.MAX_SAFE_SMALL_INTEGER,
		{ description: nls.localize('cursorSurroundingLines', "Controls the minimal number of visible leading and trailing lines surrounding the cursor. Known as 'scrollOff' or `scrollOffset` in some other editors.") }
	)),
	cursorWidth: register(new EditorIntOption(
		EditorOption.cursorWidth, 'cursorWidth',
		0, 0, Constants.MAX_SAFE_SMALL_INTEGER,
		{ markdownDescription: nls.localize('cursorWidth', "Controls the width of the cursor when `#editor.cursorStyle#` is set to `line`.") }
	)),
	disableLayerHinting: register(new EditorBooleanOption(
		EditorOption.disableLayerHinting, 'disableLayerHinting', false,
	)),
	disableMonospaceOptimizations: register(new EditorBooleanOption(
		EditorOption.disableMonospaceOptimizations, 'disableMonospaceOptimizations', false
	)),
	dragAndDrop: register(new EditorBooleanOption(
		EditorOption.dragAndDrop, 'dragAndDrop', true,
		{ description: nls.localize('dragAndDrop', "Controls whether the editor should allow moving selections via drag and drop.") }
	)),
	emptySelectionClipboard: register(new EditorEmptySelectionClipboard()),
	extraEditorClassName: register(new EditorStringOption(
		EditorOption.extraEditorClassName, 'extraEditorClassName', '',
	)),
	fastScrollSensitivity: register(new EditorFloatOption(
		EditorOption.fastScrollSensitivity, 'fastScrollSensitivity',
		5, x => (x <= 0 ? 5 : x),
		{ markdownDescription: nls.localize('fastScrollSensitivity', "Scrolling speed multiplier when pressing `Alt`.") }
	)),
	find: register(new EditorFind()),
	fixedOverflowWidgets: register(new EditorBooleanOption(
		EditorOption.fixedOverflowWidgets, 'fixedOverflowWidgets', false,
	)),
	folding: register(new EditorBooleanOption(
		EditorOption.folding, 'folding', true,
		{ description: nls.localize('folding', "Controls whether the editor has code folding enabled.") }
	)),
	foldingStrategy: register(new EditorStringEnumOption(
		EditorOption.foldingStrategy, 'foldingStrategy',
		'auto' as 'auto' | 'indentation',
		['auto', 'indentation'] as const,
		{ markdownDescription: nls.localize('foldingStrategy', "Controls the strategy for computing folding ranges. `auto` uses a language specific folding strategy, if available. `indentation` uses the indentation based folding strategy.") }
	)),
	fontFamily: register(new EditorStringOption(
		EditorOption.fontFamily, 'fontFamily', EDITOR_FONT_DEFAULTS.fontFamily,
		{ description: nls.localize('fontFamily', "Controls the font family.") }
	)),
	fontInfo: register(new EditorFontInfo()),
	fontLigatures: register(new EditorBooleanOption(
		EditorOption.fontLigatures, 'fontLigatures', false,
		{ description: nls.localize('fontLigatures', "Enables/Disables font ligatures.") }
	)),
	fontSize: register(new EditorFontSize()),
	fontWeight: register(new EditorStringOption(
		EditorOption.fontWeight, 'fontWeight', EDITOR_FONT_DEFAULTS.fontWeight,
		{
			enum: ['normal', 'bold', '100', '200', '300', '400', '500', '600', '700', '800', '900'],
			description: nls.localize('fontWeight', "Controls the font weight.")
		}
	)),
	formatOnPaste: register(new EditorBooleanOption(
		EditorOption.formatOnPaste, 'formatOnPaste', false,
		{ description: nls.localize('formatOnPaste', "Controls whether the editor should automatically format the pasted content. A formatter must be available and the formatter should be able to format a range in a document.") }
	)),
	formatOnType: register(new EditorBooleanOption(
		EditorOption.formatOnType, 'formatOnType', false,
		{ description: nls.localize('formatOnType', "Controls whether the editor should automatically format the line after typing.") }
	)),
	glyphMargin: register(new EditorBooleanOption(
		EditorOption.glyphMargin, 'glyphMargin', true,
		{ description: nls.localize('glyphMargin', "Controls whether the editor should render the vertical glyph margin. Glyph margin is mostly used for debugging.") }
	)),
	gotoLocation: register(new EditorGoToLocation()),
	hideCursorInOverviewRuler: register(new EditorBooleanOption(
		EditorOption.hideCursorInOverviewRuler, 'hideCursorInOverviewRuler', false,
		{ description: nls.localize('hideCursorInOverviewRuler', "Controls whether the cursor should be hidden in the overview ruler.") }
	)),
	highlightActiveIndentGuide: register(new EditorBooleanOption(
		EditorOption.highlightActiveIndentGuide, 'highlightActiveIndentGuide', true,
		{ description: nls.localize('highlightActiveIndentGuide', "Controls whether the editor should highlight the active indent guide.") }
	)),
	hover: register(new EditorHover()),
	inDiffEditor: register(new EditorBooleanOption(
		EditorOption.inDiffEditor, 'inDiffEditor', false,
	)),
	letterSpacing: register(new EditorFloatOption(
		EditorOption.letterSpacing, 'letterSpacing',
		EDITOR_FONT_DEFAULTS.letterSpacing, x => EditorFloatOption.clamp(x, -5, 20),
		{ description: nls.localize('letterSpacing', "Controls the letter spacing in pixels.") }
	)),
	lightbulb: register(new EditorLightbulb()),
	lineDecorationsWidth: register(new SimpleEditorOption(EditorOption.lineDecorationsWidth, 'lineDecorationsWidth', 10 as number | string)),
	lineHeight: register(new EditorLineHeight()),
	lineNumbers: register(new EditorRenderLineNumbersOption()),
	lineNumbersMinChars: register(new EditorIntOption(
		EditorOption.lineNumbersMinChars, 'lineNumbersMinChars',
		5, 1, 10
	)),
	links: register(new EditorBooleanOption(
		EditorOption.links, 'links', true,
		{ description: nls.localize('links', "Controls whether the editor should detect links and make them clickable.") }
	)),
	matchBrackets: register(new EditorBooleanOption(
		EditorOption.matchBrackets, 'matchBrackets', true,
		{ description: nls.localize('matchBrackets', "Highlight matching brackets when one of them is selected.") }
	)),
	minimap: register(new EditorMinimap()),
	mouseStyle: register(new EditorStringEnumOption(
		EditorOption.mouseStyle, 'mouseStyle',
		'text' as 'text' | 'default' | 'copy',
		['text', 'default', 'copy'] as const,
	)),
	mouseWheelScrollSensitivity: register(new EditorFloatOption(
		EditorOption.mouseWheelScrollSensitivity, 'mouseWheelScrollSensitivity',
		1, x => (x === 0 ? 1 : x),
		{ markdownDescription: nls.localize('mouseWheelScrollSensitivity', "A multiplier to be used on the `deltaX` and `deltaY` of mouse wheel scroll events.") }
	)),
	mouseWheelZoom: register(new EditorBooleanOption(
		EditorOption.mouseWheelZoom, 'mouseWheelZoom', false,
		{ markdownDescription: nls.localize('mouseWheelZoom', "Zoom the font of the editor when using mouse wheel and holding `Ctrl`.") }
	)),
	multiCursorMergeOverlapping: register(new EditorBooleanOption(
		EditorOption.multiCursorMergeOverlapping, 'multiCursorMergeOverlapping', true,
		{ description: nls.localize('multiCursorMergeOverlapping', "Merge multiple cursors when they are overlapping.") }
	)),
	multiCursorModifier: register(new EditorEnumOption(
		EditorOption.multiCursorModifier, 'multiCursorModifier',
		'altKey', 'alt',
		['ctrlCmd', 'alt'],
		_multiCursorModifierFromString,
		{
			markdownEnumDescriptions: [
				nls.localize('multiCursorModifier.ctrlCmd', "Maps to `Control` on Windows and Linux and to `Command` on macOS."),
				nls.localize('multiCursorModifier.alt', "Maps to `Alt` on Windows and Linux and to `Option` on macOS.")
			],
			markdownDescription: nls.localize({
				key: 'multiCursorModifier',
				comment: [
					'- `ctrlCmd` refers to a value the setting can take and should not be localized.',
					'- `Control` and `Command` refer to the modifier keys Ctrl or Cmd on the keyboard and can be localized.'
				]
			}, "The modifier to be used to add multiple cursors with the mouse. The Go To Definition and Open Link mouse gestures will adapt such that they do not conflict with the multicursor modifier. [Read more](https://code.visualstudio.com/docs/editor/codebasics#_multicursor-modifier).")
		}
	)),
	occurrencesHighlight: register(new EditorBooleanOption(
		EditorOption.occurrencesHighlight, 'occurrencesHighlight', true,
		{ description: nls.localize('occurrencesHighlight', "Controls whether the editor should highlight semantic symbol occurrences.") }
	)),
	overviewRulerBorder: register(new EditorBooleanOption(
		EditorOption.overviewRulerBorder, 'overviewRulerBorder', true,
		{ description: nls.localize('overviewRulerBorder', "Controls whether a border should be drawn around the overview ruler.") }
	)),
	overviewRulerLanes: register(new EditorIntOption(
		EditorOption.overviewRulerLanes, 'overviewRulerLanes',
		3, 0, 3,
		{ description: nls.localize('overviewRulerLanes', "Controls the number of decorations that can show up at the same position in the overview ruler.") }
	)),
	parameterHints: register(new EditorParameterHints()),
	quickSuggestions: register(new EditorQuickSuggestions()),
	quickSuggestionsDelay: register(new EditorIntOption(
		EditorOption.quickSuggestionsDelay, 'quickSuggestionsDelay',
		10, 0, Constants.MAX_SAFE_SMALL_INTEGER,
		{ description: nls.localize('quickSuggestionsDelay', "Controls the delay in milliseconds after which quick suggestions will show up.") }
	)),
	readOnly: register(new EditorBooleanOption(
		EditorOption.readOnly, 'readOnly', false,
	)),
	renderControlCharacters: register(new EditorBooleanOption(
		EditorOption.renderControlCharacters, 'renderControlCharacters', false,
		{ description: nls.localize('renderControlCharacters', "Controls whether the editor should render control characters.") }
	)),
	renderIndentGuides: register(new EditorBooleanOption(
		EditorOption.renderIndentGuides, 'renderIndentGuides', true,
		{ description: nls.localize('renderIndentGuides', "Controls whether the editor should render indent guides.") }
	)),
	renderFinalNewline: register(new EditorBooleanOption(
		EditorOption.renderFinalNewline, 'renderFinalNewline', true,
		{ description: nls.localize('renderFinalNewline', "Render last line number when the file ends with a newline.") }
	)),
	renderLineHighlight: register(new EditorStringEnumOption(
		EditorOption.renderLineHighlight, 'renderLineHighlight',
		'line' as 'none' | 'gutter' | 'line' | 'all',
		['none', 'gutter', 'line', 'all'] as const,
		{
			enumDescriptions: [
				'',
				'',
				'',
				nls.localize('renderLineHighlight.all', "Highlights both the gutter and the current line."),
			],
			description: nls.localize('renderLineHighlight', "Controls how the editor should render the current line highlight.")
		}
	)),
	renderWhitespace: register(new EditorStringEnumOption(
		EditorOption.renderWhitespace, 'renderWhitespace',
		'none' as 'none' | 'boundary' | 'selection' | 'all',
		['none', 'boundary', 'selection', 'all'] as const,
		{
			enumDescriptions: [
				'',
				nls.localize('renderWhitespace.boundary', "Render whitespace characters except for single spaces between words."),
				nls.localize('renderWhitespace.selection', "Render whitespace characters only on selected text."),
				''
			],
			description: nls.localize('renderWhitespace', "Controls how the editor should render whitespace characters.")
		}
	)),
	revealHorizontalRightPadding: register(new EditorIntOption(
		EditorOption.revealHorizontalRightPadding, 'revealHorizontalRightPadding',
		30, 0, 1000,
	)),
	roundedSelection: register(new EditorBooleanOption(
		EditorOption.roundedSelection, 'roundedSelection', true,
		{ description: nls.localize('roundedSelection', "Controls whether selections should have rounded corners.") }
	)),
	rulers: register(new EditorRulers()),
	scrollbar: register(new EditorScrollbar()),
	scrollBeyondLastColumn: register(new EditorIntOption(
		EditorOption.scrollBeyondLastColumn, 'scrollBeyondLastColumn',
		5, 0, Constants.MAX_SAFE_SMALL_INTEGER,
		{ description: nls.localize('scrollBeyondLastColumn', "Controls the number of extra characters beyond which the editor will scroll horizontally.") }
	)),
	scrollBeyondLastLine: register(new EditorBooleanOption(
		EditorOption.scrollBeyondLastLine, 'scrollBeyondLastLine', true,
		{ description: nls.localize('scrollBeyondLastLine', "Controls whether the editor will scroll beyond the last line.") }
	)),
	selectionClipboard: register(new EditorBooleanOption(
		EditorOption.selectionClipboard, 'selectionClipboard', true,
		{
			description: nls.localize('selectionClipboard', "Controls whether the Linux primary clipboard should be supported."),
			included: platform.isLinux
		}
	)),
	selectionHighlight: register(new EditorBooleanOption(
		EditorOption.selectionHighlight, 'selectionHighlight', true,
		{ description: nls.localize('selectionHighlight', "Controls whether the editor should highlight matches similar to the selection.") }
	)),
	selectOnLineNumbers: register(new EditorBooleanOption(
		EditorOption.selectOnLineNumbers, 'selectOnLineNumbers', true,
	)),
	showFoldingControls: register(new EditorStringEnumOption(
		EditorOption.showFoldingControls, 'showFoldingControls',
		'mouseover' as 'always' | 'mouseover',
		['always', 'mouseover'] as const,
		{ description: nls.localize('showFoldingControls', "Controls whether the fold controls on the gutter are automatically hidden.") }
	)),
	showUnused: register(new EditorBooleanOption(
		EditorOption.showUnused, 'showUnused', true,
		{ description: nls.localize('showUnused', "Controls fading out of unused code.") }
	)),
	snippetSuggestions: register(new EditorStringEnumOption(
		EditorOption.snippetSuggestions, 'snippetSuggestions',
		'inline' as 'top' | 'bottom' | 'inline' | 'none',
		['top', 'bottom', 'inline', 'none'] as const,
		{
			enumDescriptions: [
				nls.localize('snippetSuggestions.top', "Show snippet suggestions on top of other suggestions."),
				nls.localize('snippetSuggestions.bottom', "Show snippet suggestions below other suggestions."),
				nls.localize('snippetSuggestions.inline', "Show snippets suggestions with other suggestions."),
				nls.localize('snippetSuggestions.none', "Do not show snippet suggestions."),
			],
			description: nls.localize('snippetSuggestions', "Controls whether snippets are shown with other suggestions and how they are sorted.")
		}
	)),
	smoothScrolling: register(new EditorBooleanOption(
		EditorOption.smoothScrolling, 'smoothScrolling', false,
		{ description: nls.localize('smoothScrolling', "Controls whether the editor will scroll using an animation.") }
	)),
	stopRenderingLineAfter: register(new EditorIntOption(
		EditorOption.stopRenderingLineAfter, 'stopRenderingLineAfter',
		10000, -1, Constants.MAX_SAFE_SMALL_INTEGER,
	)),
	suggest: register(new EditorSuggest()),
	suggestFontSize: register(new EditorIntOption(
		EditorOption.suggestFontSize, 'suggestFontSize',
		0, 0, 1000,
		{ markdownDescription: nls.localize('suggestFontSize', "Font size for the suggest widget. When set to `0`, the value of `#editor.fontSize#` is used.") }
	)),
	suggestLineHeight: register(new EditorIntOption(
		EditorOption.suggestLineHeight, 'suggestLineHeight',
		0, 0, 1000,
		{ markdownDescription: nls.localize('suggestLineHeight', "Line height for the suggest widget. When set to `0`, the value of `#editor.lineHeight#` is used.") }
	)),
	suggestOnTriggerCharacters: register(new EditorBooleanOption(
		EditorOption.suggestOnTriggerCharacters, 'suggestOnTriggerCharacters', true,
		{ description: nls.localize('suggestOnTriggerCharacters', "Controls whether suggestions should automatically show up when typing trigger characters.") }
	)),
	suggestSelection: register(new EditorStringEnumOption(
		EditorOption.suggestSelection, 'suggestSelection',
		'recentlyUsed' as 'first' | 'recentlyUsed' | 'recentlyUsedByPrefix',
		['first', 'recentlyUsed', 'recentlyUsedByPrefix'] as const,
		{
			markdownEnumDescriptions: [
				nls.localize('suggestSelection.first', "Always select the first suggestion."),
				nls.localize('suggestSelection.recentlyUsed', "Select recent suggestions unless further typing selects one, e.g. `console.| -> console.log` because `log` has been completed recently."),
				nls.localize('suggestSelection.recentlyUsedByPrefix', "Select suggestions based on previous prefixes that have completed those suggestions, e.g. `co -> console` and `con -> const`."),
			],
			description: nls.localize('suggestSelection', "Controls how suggestions are pre-selected when showing the suggest list.")
		}
	)),
	tabCompletion: register(new EditorStringEnumOption(
		EditorOption.tabCompletion, 'tabCompletion',
		'off' as 'on' | 'off' | 'onlySnippets',
		['on', 'off', 'onlySnippets'] as const,
		{
			enumDescriptions: [
				nls.localize('tabCompletion.on', "Tab complete will insert the best matching suggestion when pressing tab."),
				nls.localize('tabCompletion.off', "Disable tab completions."),
				nls.localize('tabCompletion.onlySnippets', "Tab complete snippets when their prefix match. Works best when 'quickSuggestions' aren't enabled."),
			],
			description: nls.localize('tabCompletion', "Enables tab completions.")
		}
	)),
	useTabStops: register(new EditorBooleanOption(
		EditorOption.useTabStops, 'useTabStops', true,
		{ description: nls.localize('useTabStops', "Inserting and deleting whitespace follows tab stops.") }
	)),
	wordSeparators: register(new EditorStringOption(
		EditorOption.wordSeparators, 'wordSeparators', USUAL_WORD_SEPARATORS,
		{ description: nls.localize('wordSeparators', "Characters that will be used as word separators when doing word related navigations or operations.") }
	)),
	wordWrap: register(new EditorStringEnumOption(
		EditorOption.wordWrap, 'wordWrap',
		'off' as 'off' | 'on' | 'wordWrapColumn' | 'bounded',
		['off', 'on', 'wordWrapColumn', 'bounded'] as const,
		{
			markdownEnumDescriptions: [
				nls.localize('wordWrap.off', "Lines will never wrap."),
				nls.localize('wordWrap.on', "Lines will wrap at the viewport width."),
				nls.localize({
					key: 'wordWrap.wordWrapColumn',
					comment: [
						'- `editor.wordWrapColumn` refers to a different setting and should not be localized.'
					]
				}, "Lines will wrap at `#editor.wordWrapColumn#`."),
				nls.localize({
					key: 'wordWrap.bounded',
					comment: [
						'- viewport means the edge of the visible window size.',
						'- `editor.wordWrapColumn` refers to a different setting and should not be localized.'
					]
				}, "Lines will wrap at the minimum of viewport and `#editor.wordWrapColumn#`."),
			],
			description: nls.localize({
				key: 'wordWrap',
				comment: [
					'- \'off\', \'on\', \'wordWrapColumn\' and \'bounded\' refer to values the setting can take and should not be localized.',
					'- `editor.wordWrapColumn` refers to a different setting and should not be localized.'
				]
			}, "Controls how lines should wrap.")
		}
	)),
	wordWrapBreakAfterCharacters: register(new EditorStringOption(
		EditorOption.wordWrapBreakAfterCharacters, 'wordWrapBreakAfterCharacters',
		' \t})]?|/&,;¢°′″‰℃、。｡､￠，．：；？！％・･ゝゞヽヾーァィゥェォッャュョヮヵヶぁぃぅぇぉっゃゅょゎゕゖㇰㇱㇲㇳㇴㇵㇶㇷㇸㇹㇺㇻㇼㇽㇾㇿ々〻ｧｨｩｪｫｬｭｮｯｰ”〉》」』】〕）］｝｣',
	)),
	wordWrapBreakBeforeCharacters: register(new EditorStringOption(
		EditorOption.wordWrapBreakBeforeCharacters, 'wordWrapBreakBeforeCharacters',
		'([{‘“〈《「『【〔（［｛｢£¥＄￡￥+＋'
	)),
	wordWrapBreakObtrusiveCharacters: register(new EditorStringOption(
		EditorOption.wordWrapBreakObtrusiveCharacters, 'wordWrapBreakObtrusiveCharacters',
		'.'
	)),
	wordWrapColumn: register(new EditorIntOption(
		EditorOption.wordWrapColumn, 'wordWrapColumn',
		80, 1, Constants.MAX_SAFE_SMALL_INTEGER,
		{
			markdownDescription: nls.localize({
				key: 'wordWrapColumn',
				comment: [
					'- `editor.wordWrap` refers to a different setting and should not be localized.',
					'- \'wordWrapColumn\' and \'bounded\' refer to values the different setting can take and should not be localized.'
				]
			}, "Controls the wrapping column of the editor when `#editor.wordWrap#` is `wordWrapColumn` or `bounded`.")
		}
	)),
	wordWrapMinified: register(new EditorBooleanOption(
		EditorOption.wordWrapMinified, 'wordWrapMinified', true,
	)),
	wrappingIndent: register(new EditorEnumOption(
		EditorOption.wrappingIndent, 'wrappingIndent',
		WrappingIndent.Same, 'same',
		['none', 'same', 'indent', 'deepIndent'],
		_wrappingIndentFromString,
		{
			enumDescriptions: [
				nls.localize('wrappingIndent.none', "No indentation. Wrapped lines begin at column 1."),
				nls.localize('wrappingIndent.same', "Wrapped lines get the same indentation as the parent."),
				nls.localize('wrappingIndent.indent', "Wrapped lines get +1 indentation toward the parent."),
				nls.localize('wrappingIndent.deepIndent', "Wrapped lines get +2 indentation toward the parent."),
			],
			description: nls.localize('wrappingIndent', "Controls the indentation of wrapped lines."),
		}
	)),

	// Leave these at the end (because they have dependencies!)
	editorClassName: register(new EditorClassName()),
	pixelRatio: register(new EditorPixelRatio()),
	tabFocusMode: register(new EditorTabFocusMode()),
	layoutInfo: register(new EditorLayoutInfoComputer()),
	wrappingInfo: register(new EditorWrappingInfoComputer()),
};

/**
 * @internal
 */
type EditorOptionsType = typeof EditorOptions;
/**
 * @internal
 */
type FindEditorOptionsKeyById<T extends EditorOption> = { [K in keyof EditorOptionsType]: EditorOptionsType[K]['id'] extends T ? K : never }[keyof EditorOptionsType];
/**
 * @internal
 */
type ComputedEditorOptionValue<T extends IEditorOption<any, any>> = T extends IEditorOption<any, infer R> ? R : never;
/**
 * @internal
 */
export type FindComputedEditorOptionValueById<T extends EditorOption> = NonNullable<ComputedEditorOptionValue<EditorOptionsType[FindEditorOptionsKeyById<T>]>>;
>>>>>>> 0f1bd772
<|MERGE_RESOLUTION|>--- conflicted
+++ resolved
@@ -297,7 +297,7 @@
 	 * FastScrolling key
 	 * Defaults to 'Alt'.
 	 */
-	fastScrollKey?: string | undefined;
+	fastScrollKey?: 'ctrl' | 'alt' | 'shift';
 	/**
 	 * The modifier to be used to add multiple cursors with the mouse.
 	 * Defaults to 'alt'
@@ -677,25 +677,7 @@
 		return this.defaultValue;
 	}
 
-<<<<<<< HEAD
-export interface InternalEditorScrollbarOptions {
-	readonly arrowSize: number;
-	readonly vertical: ScrollbarVisibility;
-	readonly horizontal: ScrollbarVisibility;
-	readonly useShadows: boolean;
-	readonly verticalHasArrows: boolean;
-	readonly horizontalHasArrows: boolean;
-	readonly handleMouseWheel: boolean;
-	readonly horizontalScrollbarSize: number;
-	readonly horizontalSliderSize: number;
-	readonly verticalScrollbarSize: number;
-	readonly verticalSliderSize: number;
-	readonly mouseWheelScrollSensitivity: number;
-	readonly fastScrollSensitivity: number;
-	readonly fastScrollKey: string | undefined;
-=======
 	public abstract compute(env: IEnvironmentalOptions, options: IComputedEditorOptions, value: V): V;
->>>>>>> 0f1bd772
 }
 
 class SimpleEditorOption<K1 extends EditorOption, V> implements IEditorOption<K1, V> {
@@ -835,35 +817,12 @@
 		return value;
 	}
 
-<<<<<<< HEAD
-	/**
-	 * @internal
-	 */
-	private static _equalsScrollbarOptions(a: InternalEditorScrollbarOptions, b: InternalEditorScrollbarOptions): boolean {
-		return (
-			a.arrowSize === b.arrowSize
-			&& a.vertical === b.vertical
-			&& a.horizontal === b.horizontal
-			&& a.useShadows === b.useShadows
-			&& a.verticalHasArrows === b.verticalHasArrows
-			&& a.horizontalHasArrows === b.horizontalHasArrows
-			&& a.handleMouseWheel === b.handleMouseWheel
-			&& a.horizontalScrollbarSize === b.horizontalScrollbarSize
-			&& a.horizontalSliderSize === b.horizontalSliderSize
-			&& a.verticalScrollbarSize === b.verticalScrollbarSize
-			&& a.verticalSliderSize === b.verticalSliderSize
-			&& a.mouseWheelScrollSensitivity === b.mouseWheelScrollSensitivity
-			&& a.fastScrollSensitivity === b.fastScrollSensitivity
-			&& a.fastScrollKey === b.fastScrollKey
-		);
-=======
 	constructor(id: K1, name: PossibleKeyName<string>, defaultValue: string, schema: IConfigurationPropertySchema | undefined = undefined) {
 		if (typeof schema !== 'undefined') {
 			schema.type = 'string';
 			schema.default = defaultValue;
 		}
 		super(id, name, defaultValue, schema);
->>>>>>> 0f1bd772
 	}
 
 	public validate(input: any): string {
@@ -1847,19 +1806,7 @@
 	}
 }
 
-<<<<<<< HEAD
-	private static _sanitizeScrollbarOpts(opts: IEditorScrollbarOptions | undefined, defaults: InternalEditorScrollbarOptions, mouseWheelScrollSensitivity: number, fastScrollSensitivity: number, fastScrollKey: string | undefined): InternalEditorScrollbarOptions {
-		if (typeof opts !== 'object') {
-			return defaults;
-		}
-		const horizontalScrollbarSize = _clampedInt(opts.horizontalScrollbarSize, defaults.horizontalScrollbarSize, 0, 1000);
-		const verticalScrollbarSize = _clampedInt(opts.verticalScrollbarSize, defaults.verticalScrollbarSize, 0, 1000);
-		return {
-			vertical: _scrollbarVisibilityFromString(opts.vertical, defaults.vertical),
-			horizontal: _scrollbarVisibilityFromString(opts.horizontal, defaults.horizontal),
-=======
 //#endregion
->>>>>>> 0f1bd772
 
 //#region multiCursorModifier
 
@@ -1874,14 +1821,6 @@
 
 //#region parameterHints
 
-<<<<<<< HEAD
-			handleMouseWheel: _boolean(opts.handleMouseWheel, defaults.handleMouseWheel),
-			mouseWheelScrollSensitivity: mouseWheelScrollSensitivity,
-			fastScrollSensitivity: fastScrollSensitivity,
-			fastScrollKey: fastScrollKey,
-		};
-	}
-=======
 /**
  * Configuration options for parameter hints
  */
@@ -1897,7 +1836,6 @@
 	 */
 	cycle?: boolean;
 }
->>>>>>> 0f1bd772
 
 export type InternalParameterHintOptions = Readonly<Required<IEditorParameterHintOptions>>;
 
@@ -2128,19 +2066,7 @@
 
 //#endregion
 
-<<<<<<< HEAD
-		let fastScrollSensitivity = _float(opts.fastScrollSensitivity, defaults.scrollbar.fastScrollSensitivity);
-		if (fastScrollSensitivity <= 0) {
-			fastScrollSensitivity = defaults.scrollbar.fastScrollSensitivity;
-		}
-
-		let fastScrollKey = opts.fastScrollKey;
-
-		const scrollbar = this._sanitizeScrollbarOpts(opts.scrollbar, defaults.scrollbar, mouseWheelScrollSensitivity, fastScrollSensitivity, fastScrollKey);
-		const minimap = this._sanitizeMinimapOpts(opts.minimap, defaults.minimap);
-=======
 //#region scrollbar
->>>>>>> 0f1bd772
 
 /**
  * Configuration options for editor scrollbars
@@ -2683,150 +2609,6 @@
 /**
  * @internal
  */
-<<<<<<< HEAD
-export const EDITOR_DEFAULTS: IValidatedEditorOptions = {
-	inDiffEditor: false,
-	wordSeparators: USUAL_WORD_SEPARATORS,
-	lineNumbersMinChars: 5,
-	lineDecorationsWidth: 10,
-	readOnly: false,
-	mouseStyle: 'text',
-	disableLayerHinting: false,
-	automaticLayout: false,
-	wordWrap: 'off',
-	wordWrapColumn: 80,
-	wordWrapMinified: true,
-	wrappingIndent: WrappingIndent.Same,
-	wordWrapBreakBeforeCharacters: '([{‘“〈《「『【〔（［｛｢£¥＄￡￥+＋',
-	wordWrapBreakAfterCharacters: ' \t})]?|/&,;¢°′″‰℃、。｡､￠，．：；？！％・･ゝゞヽヾーァィゥェォッャュョヮヵヶぁぃぅぇぉっゃゅょゎゕゖㇰㇱㇲㇳㇴㇵㇶㇷㇸㇹㇺㇻㇼㇽㇾㇿ々〻ｧｨｩｪｫｬｭｮｯｰ”〉》」』】〕）］｝｣',
-	wordWrapBreakObtrusiveCharacters: '.',
-	autoClosingBrackets: 'languageDefined',
-	autoClosingQuotes: 'languageDefined',
-	autoSurround: 'languageDefined',
-	autoIndent: true,
-	dragAndDrop: true,
-	emptySelectionClipboard: true,
-	copyWithSyntaxHighlighting: true,
-	useTabStops: true,
-	multiCursorModifier: 'altKey',
-	multiCursorMergeOverlapping: true,
-	accessibilitySupport: 'auto',
-	showUnused: true,
-
-	viewInfo: {
-		extraEditorClassName: '',
-		disableMonospaceOptimizations: false,
-		rulers: [],
-		ariaLabel: nls.localize('editorViewAccessibleLabel', "Editor content"),
-		renderLineNumbers: RenderLineNumbersType.On,
-		renderCustomLineNumbers: null,
-		renderFinalNewline: true,
-		selectOnLineNumbers: true,
-		glyphMargin: true,
-		revealHorizontalRightPadding: 30,
-		roundedSelection: true,
-		overviewRulerLanes: 2,
-		overviewRulerBorder: true,
-		cursorBlinking: TextEditorCursorBlinkingStyle.Blink,
-		mouseWheelZoom: false,
-		cursorSmoothCaretAnimation: false,
-		cursorStyle: TextEditorCursorStyle.Line,
-		cursorWidth: 0,
-		hideCursorInOverviewRuler: false,
-		scrollBeyondLastLine: true,
-		scrollBeyondLastColumn: 5,
-		smoothScrolling: false,
-		stopRenderingLineAfter: 10000,
-		renderWhitespace: 'none',
-		renderControlCharacters: false,
-		fontLigatures: false,
-		renderIndentGuides: true,
-		highlightActiveIndentGuide: true,
-		renderLineHighlight: 'line',
-		scrollbar: {
-			vertical: ScrollbarVisibility.Auto,
-			horizontal: ScrollbarVisibility.Auto,
-			arrowSize: 11,
-			useShadows: true,
-			verticalHasArrows: false,
-			horizontalHasArrows: false,
-			horizontalScrollbarSize: 10,
-			horizontalSliderSize: 10,
-			verticalScrollbarSize: 14,
-			verticalSliderSize: 14,
-			handleMouseWheel: true,
-			mouseWheelScrollSensitivity: 1,
-			fastScrollSensitivity: 5,
-			fastScrollKey: 'alt',
-		},
-		minimap: {
-			enabled: true,
-			side: 'right',
-			showSlider: 'mouseover',
-			renderCharacters: true,
-			maxColumn: 120
-		},
-		fixedOverflowWidgets: false,
-	},
-
-	contribInfo: {
-		selectionClipboard: true,
-		hover: {
-			enabled: true,
-			delay: 300,
-			sticky: true
-		},
-		links: true,
-		contextmenu: true,
-		quickSuggestions: { other: true, comments: false, strings: false },
-		quickSuggestionsDelay: 10,
-		parameterHints: {
-			enabled: true,
-			cycle: false
-		},
-		formatOnType: false,
-		formatOnPaste: false,
-		suggestOnTriggerCharacters: true,
-		acceptSuggestionOnEnter: 'on',
-		acceptSuggestionOnCommitCharacter: true,
-		wordBasedSuggestions: true,
-		suggestSelection: 'recentlyUsed',
-		suggestFontSize: 0,
-		suggestLineHeight: 0,
-		tabCompletion: 'off',
-		suggest: {
-			filterGraceful: true,
-			snippets: 'inline',
-			snippetsPreventQuickSuggestions: true,
-			localityBonus: false,
-			shareSuggestSelections: false,
-			showIcons: true,
-			maxVisibleSuggestions: 12,
-			filteredTypes: Object.create(null)
-		},
-		gotoLocation: {
-			multiple: 'peek'
-		},
-		selectionHighlight: true,
-		occurrencesHighlight: true,
-		codeLens: true,
-		folding: true,
-		foldingStrategy: 'auto',
-		showFoldingControls: 'mouseover',
-		matchBrackets: true,
-		find: {
-			seedSearchStringFromSelection: true,
-			autoFindInSelection: false,
-			globalFindClipboard: false,
-			addExtraSpaceOnTop: true
-		},
-		colorDecorators: true,
-		lightbulbEnabled: true,
-		codeActionsOnSave: {},
-		codeActionsOnSaveTimeout: 750
-	},
-};
-=======
 export const editorOptionsRegistry: IEditorOption<EditorOption, any>[] = [];
 
 function register<K1 extends EditorOption, V>(option: IEditorOption<K1, V>): IEditorOption<K1, V> {
@@ -2862,6 +2644,7 @@
 	dragAndDrop,
 	emptySelectionClipboard,
 	extraEditorClassName,
+	fastScrollKey,
 	fastScrollSensitivity,
 	find,
 	fixedOverflowWidgets,
@@ -3088,6 +2871,12 @@
 	extraEditorClassName: register(new EditorStringOption(
 		EditorOption.extraEditorClassName, 'extraEditorClassName', '',
 	)),
+	fastScrollKey: register(new EditorStringEnumOption(
+		EditorOption.fastScrollKey, 'fastScrollKey',
+		'alt' as 'ctrl' | 'alt' | 'shift',
+		['ctrl', 'alt', 'shift'] as const,
+		{ markdownDescription: nls.localize('fastScrollKey', "Key that activates `Fast Scroll` when pressed") }
+	)),
 	fastScrollSensitivity: register(new EditorFloatOption(
 		EditorOption.fastScrollSensitivity, 'fastScrollSensitivity',
 		5, x => (x <= 0 ? 5 : x),
@@ -3483,5 +3272,4 @@
 /**
  * @internal
  */
-export type FindComputedEditorOptionValueById<T extends EditorOption> = NonNullable<ComputedEditorOptionValue<EditorOptionsType[FindEditorOptionsKeyById<T>]>>;
->>>>>>> 0f1bd772
+export type FindComputedEditorOptionValueById<T extends EditorOption> = NonNullable<ComputedEditorOptionValue<EditorOptionsType[FindEditorOptionsKeyById<T>]>>;