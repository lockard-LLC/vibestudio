/*---------------------------------------------------------------------------------------------
 *  Copyright (c) Microsoft Corporation. All rights reserved.
 *  Licensed under the MIT License. See License.txt in the project root for license information.
 *--------------------------------------------------------------------------------------------*/

// THIS IS A GENERATED FILE. DO NOT EDIT DIRECTLY.


export enum AccessibilitySupport {
	/**
	 * This should be the browser case where it is not known if a screen reader is attached or no.
	 */
	Unknown = 0,
	Disabled = 1,
	Enabled = 2
}

export enum CodeActionTriggerType {
	Invoke = 1,
	Auto = 2
}

export enum CompletionItemInsertTextRule {
	None = 0,
	/**
	 * Adjust whitespace/indentation of multiline insert texts to
	 * match the current line indentation.
	 */
	KeepWhitespace = 1,
	/**
	 * `insertText` is a snippet.
	 */
	InsertAsSnippet = 4
}

export enum CompletionItemKind {
	Method = 0,
	Function = 1,
	Constructor = 2,
	Field = 3,
	Variable = 4,
	Class = 5,
	Struct = 6,
	Interface = 7,
	Module = 8,
	Property = 9,
	Event = 10,
	Operator = 11,
	Unit = 12,
	Value = 13,
	Constant = 14,
	Enum = 15,
	EnumMember = 16,
	Keyword = 17,
	Text = 18,
	Color = 19,
	File = 20,
	Reference = 21,
	Customcolor = 22,
	Folder = 23,
	TypeParameter = 24,
	User = 25,
	Issue = 26,
	Tool = 27,
	Snippet = 28
}

export enum CompletionItemTag {
	Deprecated = 1
}

/**
 * How a suggest provider was triggered.
 */
export enum CompletionTriggerKind {
	Invoke = 0,
	TriggerCharacter = 1,
	TriggerForIncompleteCompletions = 2
}

/**
 * A positioning preference for rendering content widgets.
 */
export enum ContentWidgetPositionPreference {
	/**
	 * Place the content widget exactly at a position
	 */
	EXACT = 0,
	/**
	 * Place the content widget above a position
	 */
	ABOVE = 1,
	/**
	 * Place the content widget below a position
	 */
	BELOW = 2
}

/**
 * Describes the reason the cursor has changed its position.
 */
export enum CursorChangeReason {
	/**
	 * Unknown or not set.
	 */
	NotSet = 0,
	/**
	 * A `model.setValue()` was called.
	 */
	ContentFlush = 1,
	/**
	 * The `model` has been changed outside of this cursor and the cursor recovers its position from associated markers.
	 */
	RecoverFromMarkers = 2,
	/**
	 * There was an explicit user gesture.
	 */
	Explicit = 3,
	/**
	 * There was a Paste.
	 */
	Paste = 4,
	/**
	 * There was an Undo.
	 */
	Undo = 5,
	/**
	 * There was a Redo.
	 */
	Redo = 6
}

/**
 * The default end of line to use when instantiating models.
 */
export enum DefaultEndOfLine {
	/**
	 * Use line feed (\n) as the end of line character.
	 */
	LF = 1,
	/**
	 * Use carriage return and line feed (\r\n) as the end of line character.
	 */
	CRLF = 2
}

/**
 * A document highlight kind.
 */
export enum DocumentHighlightKind {
	/**
	 * A textual occurrence.
	 */
	Text = 0,
	/**
	 * Read-access of a symbol, like reading a variable.
	 */
	Read = 1,
	/**
	 * Write-access of a symbol, like writing to a variable.
	 */
	Write = 2
}

/**
 * Configuration options for auto indentation in the editor
 */
export enum EditorAutoIndentStrategy {
	None = 0,
	Keep = 1,
	Brackets = 2,
	Advanced = 3,
	Full = 4
}

export enum EditorOption {
	acceptSuggestionOnCommitCharacter = 0,
	acceptSuggestionOnEnter = 1,
	accessibilitySupport = 2,
	accessibilityPageSize = 3,
	allowVariableLineHeights = 4,
	allowVariableFonts = 5,
	allowVariableFontsInAccessibilityMode = 6,
	ariaLabel = 7,
	ariaRequired = 8,
	autoClosingBrackets = 9,
	autoClosingComments = 10,
	screenReaderAnnounceInlineSuggestion = 11,
	autoClosingDelete = 12,
	autoClosingOvertype = 13,
	autoClosingQuotes = 14,
	autoIndent = 15,
	autoIndentOnPaste = 16,
	autoIndentOnPasteWithinString = 17,
	automaticLayout = 18,
	autoSurround = 19,
	bracketPairColorization = 20,
	guides = 21,
	codeLens = 22,
	codeLensFontFamily = 23,
	codeLensFontSize = 24,
	colorDecorators = 25,
	colorDecoratorsLimit = 26,
	columnSelection = 27,
	comments = 28,
	contextmenu = 29,
	copyWithSyntaxHighlighting = 30,
	cursorBlinking = 31,
	cursorSmoothCaretAnimation = 32,
	cursorStyle = 33,
	cursorSurroundingLines = 34,
	cursorSurroundingLinesStyle = 35,
	cursorWidth = 36,
	disableLayerHinting = 37,
	disableMonospaceOptimizations = 38,
	domReadOnly = 39,
	dragAndDrop = 40,
	dropIntoEditor = 41,
	editContext = 42,
	emptySelectionClipboard = 43,
	experimentalGpuAcceleration = 44,
	experimentalWhitespaceRendering = 45,
	extraEditorClassName = 46,
	fastScrollSensitivity = 47,
	find = 48,
	fixedOverflowWidgets = 49,
	folding = 50,
	foldingStrategy = 51,
	foldingHighlight = 52,
	foldingImportsByDefault = 53,
	foldingMaximumRegions = 54,
	unfoldOnClickAfterEndOfLine = 55,
	fontFamily = 56,
	fontInfo = 57,
	fontLigatures = 58,
	fontSize = 59,
	fontWeight = 60,
	fontVariations = 61,
	formatOnPaste = 62,
	formatOnType = 63,
	glyphMargin = 64,
	gotoLocation = 65,
	hideCursorInOverviewRuler = 66,
	hover = 67,
	inDiffEditor = 68,
	inlineSuggest = 69,
	letterSpacing = 70,
	lightbulb = 71,
	lineDecorationsWidth = 72,
	lineHeight = 73,
	lineNumbers = 74,
	lineNumbersMinChars = 75,
	linkedEditing = 76,
	links = 77,
	matchBrackets = 78,
	minimap = 79,
	mouseStyle = 80,
	mouseWheelScrollSensitivity = 81,
	mouseWheelZoom = 82,
	multiCursorMergeOverlapping = 83,
	multiCursorModifier = 84,
	multiCursorPaste = 85,
	multiCursorLimit = 86,
	occurrencesHighlight = 87,
	occurrencesHighlightDelay = 88,
	overtypeCursorStyle = 89,
	overtypeOnPaste = 90,
	overviewRulerBorder = 91,
	overviewRulerLanes = 92,
	padding = 93,
	pasteAs = 94,
	parameterHints = 95,
	peekWidgetDefaultFocus = 96,
	placeholder = 97,
	definitionLinkOpensInPeek = 98,
	quickSuggestions = 99,
	quickSuggestionsDelay = 100,
	readOnly = 101,
	readOnlyMessage = 102,
	renameOnType = 103,
	renderControlCharacters = 104,
	renderFinalNewline = 105,
	renderLineHighlight = 106,
	renderLineHighlightOnlyWhenFocus = 107,
	renderValidationDecorations = 108,
	renderWhitespace = 109,
	revealHorizontalRightPadding = 110,
	roundedSelection = 111,
	rulers = 112,
	scrollbar = 113,
	scrollBeyondLastColumn = 114,
	scrollBeyondLastLine = 115,
	scrollPredominantAxis = 116,
	selectionClipboard = 117,
	selectionHighlight = 118,
	selectOnLineNumbers = 119,
	showFoldingControls = 120,
	showUnused = 121,
	snippetSuggestions = 122,
	smartSelect = 123,
	smoothScrolling = 124,
	stickyScroll = 125,
	stickyTabStops = 126,
	stopRenderingLineAfter = 127,
	suggest = 128,
	suggestFontSize = 129,
	suggestLineHeight = 130,
	suggestOnTriggerCharacters = 131,
	suggestSelection = 132,
	tabCompletion = 133,
	tabIndex = 134,
	unicodeHighlighting = 135,
	unusualLineTerminators = 136,
	useShadowDOM = 137,
	useTabStops = 138,
	wordBreak = 139,
	wordSegmenterLocales = 140,
	wordSeparators = 141,
	wordWrap = 142,
	wordWrapBreakAfterCharacters = 143,
	wordWrapBreakBeforeCharacters = 144,
	wordWrapColumn = 145,
	wordWrapOverride1 = 146,
	wordWrapOverride2 = 147,
	wrappingIndent = 148,
	wrappingStrategy = 149,
	showDeprecated = 150,
	inlayHints = 151,
	effectiveCursorStyle = 152,
	editorClassName = 153,
	pixelRatio = 154,
	tabFocusMode = 155,
	layoutInfo = 156,
	wrappingInfo = 157,
	defaultColorDecorators = 158,
	colorDecoratorsActivatedOn = 159,
	inlineCompletionsAccessibilityVerbose = 160,
	effectiveEditContext = 161,
<<<<<<< HEAD
	effectiveAllowVariableFonts = 162
=======
	scrollOnMiddleClick = 162,
	effectiveAllowVariableFonts = 163
>>>>>>> 2c76ee1b
}

/**
 * End of line character preference.
 */
export enum EndOfLinePreference {
	/**
	 * Use the end of line character identified in the text buffer.
	 */
	TextDefined = 0,
	/**
	 * Use line feed (\n) as the end of line character.
	 */
	LF = 1,
	/**
	 * Use carriage return and line feed (\r\n) as the end of line character.
	 */
	CRLF = 2
}

/**
 * End of line character preference.
 */
export enum EndOfLineSequence {
	/**
	 * Use line feed (\n) as the end of line character.
	 */
	LF = 0,
	/**
	 * Use carriage return and line feed (\r\n) as the end of line character.
	 */
	CRLF = 1
}

/**
 * Vertical Lane in the glyph margin of the editor.
 */
export enum GlyphMarginLane {
	Left = 1,
	Center = 2,
	Right = 3
}

export enum HoverVerbosityAction {
	/**
	 * Increase the verbosity of the hover
	 */
	Increase = 0,
	/**
	 * Decrease the verbosity of the hover
	 */
	Decrease = 1
}

/**
 * Describes what to do with the indentation when pressing Enter.
 */
export enum IndentAction {
	/**
	 * Insert new line and copy the previous line's indentation.
	 */
	None = 0,
	/**
	 * Insert new line and indent once (relative to the previous line's indentation).
	 */
	Indent = 1,
	/**
	 * Insert two new lines:
	 *  - the first one indented which will hold the cursor
	 *  - the second one at the same indentation level
	 */
	IndentOutdent = 2,
	/**
	 * Insert new line and outdent once (relative to the previous line's indentation).
	 */
	Outdent = 3
}

export enum InjectedTextCursorStops {
	Both = 0,
	Right = 1,
	Left = 2,
	None = 3
}

export enum InlayHintKind {
	Type = 1,
	Parameter = 2
}

export enum InlineCompletionEndOfLifeReasonKind {
	Accepted = 0,
	Rejected = 1,
	Ignored = 2
}

/**
 * How an {@link InlineCompletionsProvider inline completion provider} was triggered.
 */
export enum InlineCompletionTriggerKind {
	/**
	 * Completion was triggered automatically while editing.
	 * It is sufficient to return a single completion item in this case.
	 */
	Automatic = 0,
	/**
	 * Completion was triggered explicitly by a user gesture.
	 * Return multiple completion items to enable cycling through them.
	 */
	Explicit = 1
}
/**
 * Virtual Key Codes, the value does not hold any inherent meaning.
 * Inspired somewhat from https://msdn.microsoft.com/en-us/library/windows/desktop/dd375731(v=vs.85).aspx
 * But these are "more general", as they should work across browsers & OS`s.
 */
export enum KeyCode {
	DependsOnKbLayout = -1,
	/**
	 * Placed first to cover the 0 value of the enum.
	 */
	Unknown = 0,
	Backspace = 1,
	Tab = 2,
	Enter = 3,
	Shift = 4,
	Ctrl = 5,
	Alt = 6,
	PauseBreak = 7,
	CapsLock = 8,
	Escape = 9,
	Space = 10,
	PageUp = 11,
	PageDown = 12,
	End = 13,
	Home = 14,
	LeftArrow = 15,
	UpArrow = 16,
	RightArrow = 17,
	DownArrow = 18,
	Insert = 19,
	Delete = 20,
	Digit0 = 21,
	Digit1 = 22,
	Digit2 = 23,
	Digit3 = 24,
	Digit4 = 25,
	Digit5 = 26,
	Digit6 = 27,
	Digit7 = 28,
	Digit8 = 29,
	Digit9 = 30,
	KeyA = 31,
	KeyB = 32,
	KeyC = 33,
	KeyD = 34,
	KeyE = 35,
	KeyF = 36,
	KeyG = 37,
	KeyH = 38,
	KeyI = 39,
	KeyJ = 40,
	KeyK = 41,
	KeyL = 42,
	KeyM = 43,
	KeyN = 44,
	KeyO = 45,
	KeyP = 46,
	KeyQ = 47,
	KeyR = 48,
	KeyS = 49,
	KeyT = 50,
	KeyU = 51,
	KeyV = 52,
	KeyW = 53,
	KeyX = 54,
	KeyY = 55,
	KeyZ = 56,
	Meta = 57,
	ContextMenu = 58,
	F1 = 59,
	F2 = 60,
	F3 = 61,
	F4 = 62,
	F5 = 63,
	F6 = 64,
	F7 = 65,
	F8 = 66,
	F9 = 67,
	F10 = 68,
	F11 = 69,
	F12 = 70,
	F13 = 71,
	F14 = 72,
	F15 = 73,
	F16 = 74,
	F17 = 75,
	F18 = 76,
	F19 = 77,
	F20 = 78,
	F21 = 79,
	F22 = 80,
	F23 = 81,
	F24 = 82,
	NumLock = 83,
	ScrollLock = 84,
	/**
	 * Used for miscellaneous characters; it can vary by keyboard.
	 * For the US standard keyboard, the ';:' key
	 */
	Semicolon = 85,
	/**
	 * For any country/region, the '+' key
	 * For the US standard keyboard, the '=+' key
	 */
	Equal = 86,
	/**
	 * For any country/region, the ',' key
	 * For the US standard keyboard, the ',<' key
	 */
	Comma = 87,
	/**
	 * For any country/region, the '-' key
	 * For the US standard keyboard, the '-_' key
	 */
	Minus = 88,
	/**
	 * For any country/region, the '.' key
	 * For the US standard keyboard, the '.>' key
	 */
	Period = 89,
	/**
	 * Used for miscellaneous characters; it can vary by keyboard.
	 * For the US standard keyboard, the '/?' key
	 */
	Slash = 90,
	/**
	 * Used for miscellaneous characters; it can vary by keyboard.
	 * For the US standard keyboard, the '`~' key
	 */
	Backquote = 91,
	/**
	 * Used for miscellaneous characters; it can vary by keyboard.
	 * For the US standard keyboard, the '[{' key
	 */
	BracketLeft = 92,
	/**
	 * Used for miscellaneous characters; it can vary by keyboard.
	 * For the US standard keyboard, the '\|' key
	 */
	Backslash = 93,
	/**
	 * Used for miscellaneous characters; it can vary by keyboard.
	 * For the US standard keyboard, the ']}' key
	 */
	BracketRight = 94,
	/**
	 * Used for miscellaneous characters; it can vary by keyboard.
	 * For the US standard keyboard, the ''"' key
	 */
	Quote = 95,
	/**
	 * Used for miscellaneous characters; it can vary by keyboard.
	 */
	OEM_8 = 96,
	/**
	 * Either the angle bracket key or the backslash key on the RT 102-key keyboard.
	 */
	IntlBackslash = 97,
	Numpad0 = 98,// VK_NUMPAD0, 0x60, Numeric keypad 0 key
	Numpad1 = 99,// VK_NUMPAD1, 0x61, Numeric keypad 1 key
	Numpad2 = 100,// VK_NUMPAD2, 0x62, Numeric keypad 2 key
	Numpad3 = 101,// VK_NUMPAD3, 0x63, Numeric keypad 3 key
	Numpad4 = 102,// VK_NUMPAD4, 0x64, Numeric keypad 4 key
	Numpad5 = 103,// VK_NUMPAD5, 0x65, Numeric keypad 5 key
	Numpad6 = 104,// VK_NUMPAD6, 0x66, Numeric keypad 6 key
	Numpad7 = 105,// VK_NUMPAD7, 0x67, Numeric keypad 7 key
	Numpad8 = 106,// VK_NUMPAD8, 0x68, Numeric keypad 8 key
	Numpad9 = 107,// VK_NUMPAD9, 0x69, Numeric keypad 9 key
	NumpadMultiply = 108,// VK_MULTIPLY, 0x6A, Multiply key
	NumpadAdd = 109,// VK_ADD, 0x6B, Add key
	NUMPAD_SEPARATOR = 110,// VK_SEPARATOR, 0x6C, Separator key
	NumpadSubtract = 111,// VK_SUBTRACT, 0x6D, Subtract key
	NumpadDecimal = 112,// VK_DECIMAL, 0x6E, Decimal key
	NumpadDivide = 113,// VK_DIVIDE, 0x6F,
	/**
	 * Cover all key codes when IME is processing input.
	 */
	KEY_IN_COMPOSITION = 114,
	ABNT_C1 = 115,// Brazilian (ABNT) Keyboard
	ABNT_C2 = 116,// Brazilian (ABNT) Keyboard
	AudioVolumeMute = 117,
	AudioVolumeUp = 118,
	AudioVolumeDown = 119,
	BrowserSearch = 120,
	BrowserHome = 121,
	BrowserBack = 122,
	BrowserForward = 123,
	MediaTrackNext = 124,
	MediaTrackPrevious = 125,
	MediaStop = 126,
	MediaPlayPause = 127,
	LaunchMediaPlayer = 128,
	LaunchMail = 129,
	LaunchApp2 = 130,
	/**
	 * VK_CLEAR, 0x0C, CLEAR key
	 */
	Clear = 131,
	/**
	 * Placed last to cover the length of the enum.
	 * Please do not depend on this value!
	 */
	MAX_VALUE = 132
}

export enum MarkerSeverity {
	Hint = 1,
	Info = 2,
	Warning = 4,
	Error = 8
}

export enum MarkerTag {
	Unnecessary = 1,
	Deprecated = 2
}

/**
 * Position in the minimap to render the decoration.
 */
export enum MinimapPosition {
	Inline = 1,
	Gutter = 2
}

/**
 * Section header style.
 */
export enum MinimapSectionHeaderStyle {
	Normal = 1,
	Underlined = 2
}

/**
 * Type of hit element with the mouse in the editor.
 */
export enum MouseTargetType {
	/**
	 * Mouse is on top of an unknown element.
	 */
	UNKNOWN = 0,
	/**
	 * Mouse is on top of the textarea used for input.
	 */
	TEXTAREA = 1,
	/**
	 * Mouse is on top of the glyph margin
	 */
	GUTTER_GLYPH_MARGIN = 2,
	/**
	 * Mouse is on top of the line numbers
	 */
	GUTTER_LINE_NUMBERS = 3,
	/**
	 * Mouse is on top of the line decorations
	 */
	GUTTER_LINE_DECORATIONS = 4,
	/**
	 * Mouse is on top of the whitespace left in the gutter by a view zone.
	 */
	GUTTER_VIEW_ZONE = 5,
	/**
	 * Mouse is on top of text in the content.
	 */
	CONTENT_TEXT = 6,
	/**
	 * Mouse is on top of empty space in the content (e.g. after line text or below last line)
	 */
	CONTENT_EMPTY = 7,
	/**
	 * Mouse is on top of a view zone in the content.
	 */
	CONTENT_VIEW_ZONE = 8,
	/**
	 * Mouse is on top of a content widget.
	 */
	CONTENT_WIDGET = 9,
	/**
	 * Mouse is on top of the decorations overview ruler.
	 */
	OVERVIEW_RULER = 10,
	/**
	 * Mouse is on top of a scrollbar.
	 */
	SCROLLBAR = 11,
	/**
	 * Mouse is on top of an overlay widget.
	 */
	OVERLAY_WIDGET = 12,
	/**
	 * Mouse is outside of the editor.
	 */
	OUTSIDE_EDITOR = 13
}

export enum NewSymbolNameTag {
	AIGenerated = 1
}

export enum NewSymbolNameTriggerKind {
	Invoke = 0,
	Automatic = 1
}

/**
 * A positioning preference for rendering overlay widgets.
 */
export enum OverlayWidgetPositionPreference {
	/**
	 * Position the overlay widget in the top right corner
	 */
	TOP_RIGHT_CORNER = 0,
	/**
	 * Position the overlay widget in the bottom right corner
	 */
	BOTTOM_RIGHT_CORNER = 1,
	/**
	 * Position the overlay widget in the top center
	 */
	TOP_CENTER = 2
}

/**
 * Vertical Lane in the overview ruler of the editor.
 */
export enum OverviewRulerLane {
	Left = 1,
	Center = 2,
	Right = 4,
	Full = 7
}

/**
 * How a partial acceptance was triggered.
 */
export enum PartialAcceptTriggerKind {
	Word = 0,
	Line = 1,
	Suggest = 2
}

export enum PositionAffinity {
	/**
	 * Prefers the left most position.
	*/
	Left = 0,
	/**
	 * Prefers the right most position.
	*/
	Right = 1,
	/**
	 * No preference.
	*/
	None = 2,
	/**
	 * If the given position is on injected text, prefers the position left of it.
	*/
	LeftOfInjectedText = 3,
	/**
	 * If the given position is on injected text, prefers the position right of it.
	*/
	RightOfInjectedText = 4
}

export enum RenderLineNumbersType {
	Off = 0,
	On = 1,
	Relative = 2,
	Interval = 3,
	Custom = 4
}

export enum RenderMinimap {
	None = 0,
	Text = 1,
	Blocks = 2
}

export enum ScrollType {
	Smooth = 0,
	Immediate = 1
}

export enum ScrollbarVisibility {
	Auto = 1,
	Hidden = 2,
	Visible = 3
}

/**
 * The direction of a selection.
 */
export enum SelectionDirection {
	/**
	 * The selection starts above where it ends.
	 */
	LTR = 0,
	/**
	 * The selection starts below where it ends.
	 */
	RTL = 1
}

export enum ShowLightbulbIconMode {
	Off = 'off',
	OnCode = 'onCode',
	On = 'on'
}

export enum SignatureHelpTriggerKind {
	Invoke = 1,
	TriggerCharacter = 2,
	ContentChange = 3
}

/**
 * A symbol kind.
 */
export enum SymbolKind {
	File = 0,
	Module = 1,
	Namespace = 2,
	Package = 3,
	Class = 4,
	Method = 5,
	Property = 6,
	Field = 7,
	Constructor = 8,
	Enum = 9,
	Interface = 10,
	Function = 11,
	Variable = 12,
	Constant = 13,
	String = 14,
	Number = 15,
	Boolean = 16,
	Array = 17,
	Object = 18,
	Key = 19,
	Null = 20,
	EnumMember = 21,
	Struct = 22,
	Event = 23,
	Operator = 24,
	TypeParameter = 25
}

export enum SymbolTag {
	Deprecated = 1
}

/**
 * The kind of animation in which the editor's cursor should be rendered.
 */
export enum TextEditorCursorBlinkingStyle {
	/**
	 * Hidden
	 */
	Hidden = 0,
	/**
	 * Blinking
	 */
	Blink = 1,
	/**
	 * Blinking with smooth fading
	 */
	Smooth = 2,
	/**
	 * Blinking with prolonged filled state and smooth fading
	 */
	Phase = 3,
	/**
	 * Expand collapse animation on the y axis
	 */
	Expand = 4,
	/**
	 * No-Blinking
	 */
	Solid = 5
}

/**
 * The style in which the editor's cursor should be rendered.
 */
export enum TextEditorCursorStyle {
	/**
	 * As a vertical line (sitting between two characters).
	 */
	Line = 1,
	/**
	 * As a block (sitting on top of a character).
	 */
	Block = 2,
	/**
	 * As a horizontal line (sitting under a character).
	 */
	Underline = 3,
	/**
	 * As a thin vertical line (sitting between two characters).
	 */
	LineThin = 4,
	/**
	 * As an outlined block (sitting on top of a character).
	 */
	BlockOutline = 5,
	/**
	 * As a thin horizontal line (sitting under a character).
	 */
	UnderlineThin = 6
}

/**
 * Describes the behavior of decorations when typing/editing near their edges.
 * Note: Please do not edit the values, as they very carefully match `DecorationRangeBehavior`
 */
export enum TrackedRangeStickiness {
	AlwaysGrowsWhenTypingAtEdges = 0,
	NeverGrowsWhenTypingAtEdges = 1,
	GrowsOnlyWhenTypingBefore = 2,
	GrowsOnlyWhenTypingAfter = 3
}

/**
 * Describes how to indent wrapped lines.
 */
export enum WrappingIndent {
	/**
	 * No indentation => wrapped lines begin at column 1.
	 */
	None = 0,
	/**
	 * Same => wrapped lines get the same indentation as the parent.
	 */
	Same = 1,
	/**
	 * Indent => wrapped lines get +1 indentation toward the parent.
	 */
	Indent = 2,
	/**
	 * DeepIndent => wrapped lines get +2 indentation toward the parent.
	 */
	DeepIndent = 3
}<|MERGE_RESOLUTION|>--- conflicted
+++ resolved
@@ -336,12 +336,8 @@
 	colorDecoratorsActivatedOn = 159,
 	inlineCompletionsAccessibilityVerbose = 160,
 	effectiveEditContext = 161,
-<<<<<<< HEAD
-	effectiveAllowVariableFonts = 162
-=======
 	scrollOnMiddleClick = 162,
 	effectiveAllowVariableFonts = 163
->>>>>>> 2c76ee1b
 }
 
 /**
