--- conflicted
+++ resolved
@@ -333,12 +333,8 @@
 	defaultColorDecorators = 156,
 	colorDecoratorsActivatedOn = 157,
 	inlineCompletionsAccessibilityVerbose = 158,
-<<<<<<< HEAD
-	effectiveExperimentalEditContextEnabled = 159,
+	effectiveEditContext = 159,
 	scrollOnMiddleClick = 160
-=======
-	effectiveEditContext = 159
->>>>>>> 0ab638ea
 }
 
 /**
