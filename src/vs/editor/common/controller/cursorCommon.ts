/*---------------------------------------------------------------------------------------------
 *  Copyright (c) Microsoft Corporation. All rights reserved.
 *  Licensed under the MIT License. See License.txt in the project root for license information.
 *--------------------------------------------------------------------------------------------*/

import { CharCode } from 'vs/base/common/charCode';
import { onUnexpectedError } from 'vs/base/common/errors';
import * as strings from 'vs/base/common/strings';
import { EditorAutoClosingStrategy, EditorAutoSurroundStrategy, ConfigurationChangedEvent, EditorAutoClosingOvertypeStrategy, EditorOption } from 'vs/editor/common/config/editorOptions';
import { CursorChangeReason } from 'vs/editor/common/controller/cursorEvents';
import { Position } from 'vs/editor/common/core/position';
import { Range } from 'vs/editor/common/core/range';
import { ISelection, Selection } from 'vs/editor/common/core/selection';
import { ICommand, IConfiguration, ScrollType } from 'vs/editor/common/editorCommon';
import { ITextModel, TextModelResolvedOptions } from 'vs/editor/common/model';
import { TextModel } from 'vs/editor/common/model/textModel';
import { LanguageIdentifier } from 'vs/editor/common/modes';
import { IAutoClosingPair, StandardAutoClosingPairConditional } from 'vs/editor/common/modes/languageConfiguration';
import { LanguageConfigurationRegistry } from 'vs/editor/common/modes/languageConfigurationRegistry';
import { VerticalRevealType } from 'vs/editor/common/view/viewEvents';
import { IViewModel } from 'vs/editor/common/viewModel/viewModel';

export interface IColumnSelectData {
	isReal: boolean;
	fromViewLineNumber: number;
	fromViewVisualColumn: number;
	toViewLineNumber: number;
	toViewVisualColumn: number;
}

export const enum RevealTarget {
	Primary = 0,
	TopMost = 1,
	BottomMost = 2
}

/**
 * This is an operation type that will be recorded for undo/redo purposes.
 * The goal is to introduce an undo stop when the controller switches between different operation types.
 */
export const enum EditOperationType {
	Other = 0,
	Typing = 1,
	DeletingLeft = 2,
	DeletingRight = 3
}

export interface ICursors {
	readonly context: CursorContext;
	getPrimaryCursor(): CursorState;
	getLastAddedCursorIndex(): number;
	getAll(): CursorState[];

	getColumnSelectData(): IColumnSelectData;
	setColumnSelectData(columnSelectData: IColumnSelectData): void;

	setStates(source: string, reason: CursorChangeReason, states: PartialCursorState[] | null): void;
	reveal(source: string, horizontal: boolean, target: RevealTarget, scrollType: ScrollType): void;
	revealRange(source: string, revealHorizontal: boolean, viewRange: Range, verticalType: VerticalRevealType, scrollType: ScrollType): void;

	scrollTo(desiredScrollTop: number): void;

	getPrevEditOperationType(): EditOperationType;
	setPrevEditOperationType(type: EditOperationType): void;
}

export interface CharacterMap {
	[char: string]: string;
}
export interface MultipleCharacterMap {
	[char: string]: string[];
}

const autoCloseAlways = () => true;
const autoCloseNever = () => false;
const autoCloseBeforeWhitespace = (chr: string) => (chr === ' ' || chr === '\t');

function appendEntry<K, V>(target: Map<K, V[]>, key: K, value: V): void {
	if (target.has(key)) {
		target.get(key)!.push(value);
	} else {
		target.set(key, [value]);
	}
}

export class CursorConfiguration {
	_cursorMoveConfigurationBrand: void;

	public readonly readOnly: boolean;
	public readonly tabSize: number;
	public readonly indentSize: number;
	public readonly insertSpaces: boolean;
	public readonly pageSize: number;
	public readonly lineHeight: number;
	public readonly useTabStops: boolean;
	public readonly wordSeparators: string;
	public readonly emptySelectionClipboard: boolean;
	public readonly copyWithSyntaxHighlighting: boolean;
	public readonly multiCursorMergeOverlapping: boolean;
	public readonly autoClosingBrackets: EditorAutoClosingStrategy;
	public readonly autoClosingQuotes: EditorAutoClosingStrategy;
<<<<<<< HEAD
	public readonly autoClosingExit: boolean;
=======
	public readonly autoClosingOvertype: EditorAutoClosingOvertypeStrategy;
>>>>>>> bc9a46a3
	public readonly autoSurround: EditorAutoSurroundStrategy;
	public readonly autoIndent: boolean;
	public readonly autoClosingPairsOpen2: Map<string, StandardAutoClosingPairConditional[]>;
	public readonly autoClosingPairsClose2: Map<string, StandardAutoClosingPairConditional[]>;
	public readonly surroundingPairs: CharacterMap;
	public readonly shouldAutoCloseBefore: { quote: (ch: string) => boolean, bracket: (ch: string) => boolean };

	private readonly _languageIdentifier: LanguageIdentifier;
	private _electricChars: { [key: string]: boolean; } | null;

	public static shouldRecreate(e: ConfigurationChangedEvent): boolean {
		return (
<<<<<<< HEAD
			e.layoutInfo
			|| e.wordSeparators
			|| e.emptySelectionClipboard
			|| e.multiCursorMergeOverlapping
			|| e.autoClosingBrackets
			|| e.autoClosingQuotes
			|| e.autoClosingExit
			|| e.autoSurround
			|| e.useTabStops
			|| e.lineHeight
			|| e.readOnly
=======
			e.hasChanged(EditorOption.layoutInfo)
			|| e.hasChanged(EditorOption.wordSeparators)
			|| e.hasChanged(EditorOption.emptySelectionClipboard)
			|| e.hasChanged(EditorOption.multiCursorMergeOverlapping)
			|| e.hasChanged(EditorOption.autoClosingBrackets)
			|| e.hasChanged(EditorOption.autoClosingQuotes)
			|| e.hasChanged(EditorOption.autoClosingOvertype)
			|| e.hasChanged(EditorOption.autoSurround)
			|| e.hasChanged(EditorOption.useTabStops)
			|| e.hasChanged(EditorOption.lineHeight)
			|| e.hasChanged(EditorOption.readOnly)
>>>>>>> bc9a46a3
		);
	}

	constructor(
		languageIdentifier: LanguageIdentifier,
		modelOptions: TextModelResolvedOptions,
		configuration: IConfiguration
	) {
		this._languageIdentifier = languageIdentifier;

		const options = configuration.options;
		const layoutInfo = options.get(EditorOption.layoutInfo);

		this.readOnly = options.get(EditorOption.readOnly);
		this.tabSize = modelOptions.tabSize;
		this.indentSize = modelOptions.indentSize;
		this.insertSpaces = modelOptions.insertSpaces;
<<<<<<< HEAD
		this.oneIndent = oneIndent;
		this.pageSize = Math.max(1, Math.floor(c.layoutInfo.height / c.fontInfo.lineHeight) - 2);
		this.lineHeight = c.lineHeight;
		this.useTabStops = c.useTabStops;
		this.wordSeparators = c.wordSeparators;
		this.emptySelectionClipboard = c.emptySelectionClipboard;
		this.copyWithSyntaxHighlighting = c.copyWithSyntaxHighlighting;
		this.multiCursorMergeOverlapping = c.multiCursorMergeOverlapping;
		this.autoClosingBrackets = c.autoClosingBrackets;
		this.autoClosingQuotes = c.autoClosingQuotes;
		this.autoClosingExit = c.autoClosingExit;
		this.autoSurround = c.autoSurround;
		this.autoIndent = c.autoIndent;

		this.autoClosingPairsOpen = {};
		this.autoClosingPairsClose = {};
=======
		this.lineHeight = options.get(EditorOption.lineHeight);
		this.pageSize = Math.max(1, Math.floor(layoutInfo.height / this.lineHeight) - 2);
		this.useTabStops = options.get(EditorOption.useTabStops);
		this.wordSeparators = options.get(EditorOption.wordSeparators);
		this.emptySelectionClipboard = options.get(EditorOption.emptySelectionClipboard);
		this.copyWithSyntaxHighlighting = options.get(EditorOption.copyWithSyntaxHighlighting);
		this.multiCursorMergeOverlapping = options.get(EditorOption.multiCursorMergeOverlapping);
		this.autoClosingBrackets = options.get(EditorOption.autoClosingBrackets);
		this.autoClosingQuotes = options.get(EditorOption.autoClosingQuotes);
		this.autoClosingOvertype = options.get(EditorOption.autoClosingOvertype);
		this.autoSurround = options.get(EditorOption.autoSurround);
		this.autoIndent = options.get(EditorOption.autoIndent);

		this.autoClosingPairsOpen2 = new Map<string, StandardAutoClosingPairConditional[]>();
		this.autoClosingPairsClose2 = new Map<string, StandardAutoClosingPairConditional[]>();
>>>>>>> bc9a46a3
		this.surroundingPairs = {};
		this._electricChars = null;

		this.shouldAutoCloseBefore = {
			quote: CursorConfiguration._getShouldAutoClose(languageIdentifier, this.autoClosingQuotes),
			bracket: CursorConfiguration._getShouldAutoClose(languageIdentifier, this.autoClosingBrackets)
		};

		let autoClosingPairs = CursorConfiguration._getAutoClosingPairs(languageIdentifier);
		if (autoClosingPairs) {
			for (const pair of autoClosingPairs) {
				appendEntry(this.autoClosingPairsOpen2, pair.open.charAt(pair.open.length - 1), pair);
				if (pair.close.length === 1) {
					appendEntry(this.autoClosingPairsClose2, pair.close, pair);
				}
			}
		}

		let surroundingPairs = CursorConfiguration._getSurroundingPairs(languageIdentifier);
		if (surroundingPairs) {
			for (const pair of surroundingPairs) {
				this.surroundingPairs[pair.open] = pair.close;
			}
		}
	}

	public get electricChars() {
		if (!this._electricChars) {
			this._electricChars = {};
			let electricChars = CursorConfiguration._getElectricCharacters(this._languageIdentifier);
			if (electricChars) {
				for (const char of electricChars) {
					this._electricChars[char] = true;
				}
			}
		}
		return this._electricChars;
	}

	public normalizeIndentation(str: string): string {
		return TextModel.normalizeIndentation(str, this.indentSize, this.insertSpaces);
	}

	private static _getElectricCharacters(languageIdentifier: LanguageIdentifier): string[] | null {
		try {
			return LanguageConfigurationRegistry.getElectricCharacters(languageIdentifier.id);
		} catch (e) {
			onUnexpectedError(e);
			return null;
		}
	}

	private static _getAutoClosingPairs(languageIdentifier: LanguageIdentifier): StandardAutoClosingPairConditional[] | null {
		try {
			return LanguageConfigurationRegistry.getAutoClosingPairs(languageIdentifier.id);
		} catch (e) {
			onUnexpectedError(e);
			return null;
		}
	}

	private static _getShouldAutoClose(languageIdentifier: LanguageIdentifier, autoCloseConfig: EditorAutoClosingStrategy): (ch: string) => boolean {
		switch (autoCloseConfig) {
			case 'beforeWhitespace':
				return autoCloseBeforeWhitespace;
			case 'languageDefined':
				return CursorConfiguration._getLanguageDefinedShouldAutoClose(languageIdentifier);
			case 'always':
				return autoCloseAlways;
			case 'never':
				return autoCloseNever;
		}
	}

	private static _getLanguageDefinedShouldAutoClose(languageIdentifier: LanguageIdentifier): (ch: string) => boolean {
		try {
			const autoCloseBeforeSet = LanguageConfigurationRegistry.getAutoCloseBeforeSet(languageIdentifier.id);
			return c => autoCloseBeforeSet.indexOf(c) !== -1;
		} catch (e) {
			onUnexpectedError(e);
			return autoCloseNever;
		}
	}

	private static _getSurroundingPairs(languageIdentifier: LanguageIdentifier): IAutoClosingPair[] | null {
		try {
			return LanguageConfigurationRegistry.getSurroundingPairs(languageIdentifier.id);
		} catch (e) {
			onUnexpectedError(e);
			return null;
		}
	}
}

/**
 * Represents a simple model (either the model or the view model).
 */
export interface ICursorSimpleModel {
	getLineCount(): number;
	getLineContent(lineNumber: number): string;
	getLineMinColumn(lineNumber: number): number;
	getLineMaxColumn(lineNumber: number): number;
	getLineFirstNonWhitespaceColumn(lineNumber: number): number;
	getLineLastNonWhitespaceColumn(lineNumber: number): number;
}

/**
 * Represents the cursor state on either the model or on the view model.
 */
export class SingleCursorState {
	_singleCursorStateBrand: void;

	// --- selection can start as a range (think double click and drag)
	public readonly selectionStart: Range;
	public readonly selectionStartLeftoverVisibleColumns: number;
	public readonly position: Position;
	public readonly leftoverVisibleColumns: number;
	public readonly selection: Selection;

	constructor(
		selectionStart: Range,
		selectionStartLeftoverVisibleColumns: number,
		position: Position,
		leftoverVisibleColumns: number,
	) {
		this.selectionStart = selectionStart;
		this.selectionStartLeftoverVisibleColumns = selectionStartLeftoverVisibleColumns;
		this.position = position;
		this.leftoverVisibleColumns = leftoverVisibleColumns;
		this.selection = SingleCursorState._computeSelection(this.selectionStart, this.position);
	}

	public equals(other: SingleCursorState) {
		return (
			this.selectionStartLeftoverVisibleColumns === other.selectionStartLeftoverVisibleColumns
			&& this.leftoverVisibleColumns === other.leftoverVisibleColumns
			&& this.position.equals(other.position)
			&& this.selectionStart.equalsRange(other.selectionStart)
		);
	}

	public hasSelection(): boolean {
		return (!this.selection.isEmpty() || !this.selectionStart.isEmpty());
	}

	public move(inSelectionMode: boolean, lineNumber: number, column: number, leftoverVisibleColumns: number): SingleCursorState {
		if (inSelectionMode) {
			// move just position
			return new SingleCursorState(
				this.selectionStart,
				this.selectionStartLeftoverVisibleColumns,
				new Position(lineNumber, column),
				leftoverVisibleColumns
			);
		} else {
			// move everything
			return new SingleCursorState(
				new Range(lineNumber, column, lineNumber, column),
				leftoverVisibleColumns,
				new Position(lineNumber, column),
				leftoverVisibleColumns
			);
		}
	}

	private static _computeSelection(selectionStart: Range, position: Position): Selection {
		let startLineNumber: number, startColumn: number, endLineNumber: number, endColumn: number;
		if (selectionStart.isEmpty()) {
			startLineNumber = selectionStart.startLineNumber;
			startColumn = selectionStart.startColumn;
			endLineNumber = position.lineNumber;
			endColumn = position.column;
		} else {
			if (position.isBeforeOrEqual(selectionStart.getStartPosition())) {
				startLineNumber = selectionStart.endLineNumber;
				startColumn = selectionStart.endColumn;
				endLineNumber = position.lineNumber;
				endColumn = position.column;
			} else {
				startLineNumber = selectionStart.startLineNumber;
				startColumn = selectionStart.startColumn;
				endLineNumber = position.lineNumber;
				endColumn = position.column;
			}
		}
		return new Selection(
			startLineNumber,
			startColumn,
			endLineNumber,
			endColumn
		);
	}
}

export class CursorContext {
	_cursorContextBrand: void;

	public readonly model: ITextModel;
	public readonly viewModel: IViewModel;
	public readonly config: CursorConfiguration;

	constructor(configuration: IConfiguration, model: ITextModel, viewModel: IViewModel) {
		this.model = model;
		this.viewModel = viewModel;
		this.config = new CursorConfiguration(
			this.model.getLanguageIdentifier(),
			this.model.getOptions(),
			configuration
		);
	}

	public validateViewPosition(viewPosition: Position, modelPosition: Position): Position {
		return this.viewModel.coordinatesConverter.validateViewPosition(viewPosition, modelPosition);
	}

	public validateViewRange(viewRange: Range, expectedModelRange: Range): Range {
		return this.viewModel.coordinatesConverter.validateViewRange(viewRange, expectedModelRange);
	}

	public convertViewRangeToModelRange(viewRange: Range): Range {
		return this.viewModel.coordinatesConverter.convertViewRangeToModelRange(viewRange);
	}

	public convertViewPositionToModelPosition(lineNumber: number, column: number): Position {
		return this.viewModel.coordinatesConverter.convertViewPositionToModelPosition(new Position(lineNumber, column));
	}

	public convertModelPositionToViewPosition(modelPosition: Position): Position {
		return this.viewModel.coordinatesConverter.convertModelPositionToViewPosition(modelPosition);
	}

	public convertModelRangeToViewRange(modelRange: Range): Range {
		return this.viewModel.coordinatesConverter.convertModelRangeToViewRange(modelRange);
	}

	public getCurrentScrollTop(): number {
		return this.viewModel.viewLayout.getCurrentScrollTop();
	}

	public getCompletelyVisibleViewRange(): Range {
		return this.viewModel.getCompletelyVisibleViewRange();
	}

	public getCompletelyVisibleModelRange(): Range {
		const viewRange = this.viewModel.getCompletelyVisibleViewRange();
		return this.viewModel.coordinatesConverter.convertViewRangeToModelRange(viewRange);
	}

	public getCompletelyVisibleViewRangeAtScrollTop(scrollTop: number): Range {
		return this.viewModel.getCompletelyVisibleViewRangeAtScrollTop(scrollTop);
	}

	public getVerticalOffsetForViewLine(viewLineNumber: number): number {
		return this.viewModel.viewLayout.getVerticalOffsetForLineNumber(viewLineNumber);
	}
}

export class PartialModelCursorState {
	readonly modelState: SingleCursorState;
	readonly viewState: null;

	constructor(modelState: SingleCursorState) {
		this.modelState = modelState;
		this.viewState = null;
	}
}

export class PartialViewCursorState {
	readonly modelState: null;
	readonly viewState: SingleCursorState;

	constructor(viewState: SingleCursorState) {
		this.modelState = null;
		this.viewState = viewState;
	}
}

export type PartialCursorState = CursorState | PartialModelCursorState | PartialViewCursorState;

export class CursorState {
	_cursorStateBrand: void;

	public static fromModelState(modelState: SingleCursorState): PartialModelCursorState {
		return new PartialModelCursorState(modelState);
	}

	public static fromViewState(viewState: SingleCursorState): PartialViewCursorState {
		return new PartialViewCursorState(viewState);
	}

	public static fromModelSelection(modelSelection: ISelection): PartialModelCursorState {
		const selectionStartLineNumber = modelSelection.selectionStartLineNumber;
		const selectionStartColumn = modelSelection.selectionStartColumn;
		const positionLineNumber = modelSelection.positionLineNumber;
		const positionColumn = modelSelection.positionColumn;
		const modelState = new SingleCursorState(
			new Range(selectionStartLineNumber, selectionStartColumn, selectionStartLineNumber, selectionStartColumn), 0,
			new Position(positionLineNumber, positionColumn), 0
		);
		return CursorState.fromModelState(modelState);
	}

	public static fromModelSelections(modelSelections: ISelection[]): PartialModelCursorState[] {
		let states: PartialModelCursorState[] = [];
		for (let i = 0, len = modelSelections.length; i < len; i++) {
			states[i] = this.fromModelSelection(modelSelections[i]);
		}
		return states;
	}

	readonly modelState: SingleCursorState;
	readonly viewState: SingleCursorState;

	constructor(modelState: SingleCursorState, viewState: SingleCursorState) {
		this.modelState = modelState;
		this.viewState = viewState;
	}

	public equals(other: CursorState): boolean {
		return (this.viewState.equals(other.viewState) && this.modelState.equals(other.modelState));
	}
}

export class EditOperationResult {
	_editOperationResultBrand: void;

	readonly type: EditOperationType;
	readonly commands: Array<ICommand | null>;
	readonly shouldPushStackElementBefore: boolean;
	readonly shouldPushStackElementAfter: boolean;

	constructor(
		type: EditOperationType,
		commands: Array<ICommand | null>,
		opts: {
			shouldPushStackElementBefore: boolean;
			shouldPushStackElementAfter: boolean;
		}
	) {
		this.type = type;
		this.commands = commands;
		this.shouldPushStackElementBefore = opts.shouldPushStackElementBefore;
		this.shouldPushStackElementAfter = opts.shouldPushStackElementAfter;
	}
}

/**
 * Common operations that work and make sense both on the model and on the view model.
 */
export class CursorColumns {

	public static isLowSurrogate(model: ICursorSimpleModel, lineNumber: number, charOffset: number): boolean {
		let lineContent = model.getLineContent(lineNumber);
		if (charOffset < 0 || charOffset >= lineContent.length) {
			return false;
		}
		return strings.isLowSurrogate(lineContent.charCodeAt(charOffset));
	}

	public static isHighSurrogate(model: ICursorSimpleModel, lineNumber: number, charOffset: number): boolean {
		let lineContent = model.getLineContent(lineNumber);
		if (charOffset < 0 || charOffset >= lineContent.length) {
			return false;
		}
		return strings.isHighSurrogate(lineContent.charCodeAt(charOffset));
	}

	public static isInsideSurrogatePair(model: ICursorSimpleModel, lineNumber: number, column: number): boolean {
		return this.isHighSurrogate(model, lineNumber, column - 2);
	}

	public static visibleColumnFromColumn(lineContent: string, column: number, tabSize: number): number {
		let endOffset = lineContent.length;
		if (endOffset > column - 1) {
			endOffset = column - 1;
		}

		let result = 0;
		for (let i = 0; i < endOffset; i++) {
			let charCode = lineContent.charCodeAt(i);
			if (charCode === CharCode.Tab) {
				result = this.nextRenderTabStop(result, tabSize);
			} else if (strings.isFullWidthCharacter(charCode)) {
				result = result + 2;
			} else {
				result = result + 1;
			}
		}
		return result;
	}

	public static visibleColumnFromColumn2(config: CursorConfiguration, model: ICursorSimpleModel, position: Position): number {
		return this.visibleColumnFromColumn(model.getLineContent(position.lineNumber), position.column, config.tabSize);
	}

	public static columnFromVisibleColumn(lineContent: string, visibleColumn: number, tabSize: number): number {
		if (visibleColumn <= 0) {
			return 1;
		}

		const lineLength = lineContent.length;

		let beforeVisibleColumn = 0;
		for (let i = 0; i < lineLength; i++) {
			let charCode = lineContent.charCodeAt(i);

			let afterVisibleColumn: number;
			if (charCode === CharCode.Tab) {
				afterVisibleColumn = this.nextRenderTabStop(beforeVisibleColumn, tabSize);
			} else if (strings.isFullWidthCharacter(charCode)) {
				afterVisibleColumn = beforeVisibleColumn + 2;
			} else {
				afterVisibleColumn = beforeVisibleColumn + 1;
			}

			if (afterVisibleColumn >= visibleColumn) {
				let prevDelta = visibleColumn - beforeVisibleColumn;
				let afterDelta = afterVisibleColumn - visibleColumn;
				if (afterDelta < prevDelta) {
					return i + 2;
				} else {
					return i + 1;
				}
			}

			beforeVisibleColumn = afterVisibleColumn;
		}

		// walked the entire string
		return lineLength + 1;
	}

	public static columnFromVisibleColumn2(config: CursorConfiguration, model: ICursorSimpleModel, lineNumber: number, visibleColumn: number): number {
		let result = this.columnFromVisibleColumn(model.getLineContent(lineNumber), visibleColumn, config.tabSize);

		let minColumn = model.getLineMinColumn(lineNumber);
		if (result < minColumn) {
			return minColumn;
		}

		let maxColumn = model.getLineMaxColumn(lineNumber);
		if (result > maxColumn) {
			return maxColumn;
		}

		return result;
	}

	/**
	 * ATTENTION: This works with 0-based columns (as oposed to the regular 1-based columns)
	 */
	public static nextRenderTabStop(visibleColumn: number, tabSize: number): number {
		return visibleColumn + tabSize - visibleColumn % tabSize;
	}

	/**
	 * ATTENTION: This works with 0-based columns (as oposed to the regular 1-based columns)
	 */
	public static nextIndentTabStop(visibleColumn: number, indentSize: number): number {
		return visibleColumn + indentSize - visibleColumn % indentSize;
	}

	/**
	 * ATTENTION: This works with 0-based columns (as oposed to the regular 1-based columns)
	 */
	public static prevRenderTabStop(column: number, tabSize: number): number {
		return column - 1 - (column - 1) % tabSize;
	}

	/**
	 * ATTENTION: This works with 0-based columns (as oposed to the regular 1-based columns)
	 */
	public static prevIndentTabStop(column: number, indentSize: number): number {
		return column - 1 - (column - 1) % indentSize;
	}
}

export function isQuote(ch: string): boolean {
	return (ch === '\'' || ch === '"' || ch === '`');
}<|MERGE_RESOLUTION|>--- conflicted
+++ resolved
@@ -99,11 +99,8 @@
 	public readonly multiCursorMergeOverlapping: boolean;
 	public readonly autoClosingBrackets: EditorAutoClosingStrategy;
 	public readonly autoClosingQuotes: EditorAutoClosingStrategy;
-<<<<<<< HEAD
 	public readonly autoClosingExit: boolean;
-=======
 	public readonly autoClosingOvertype: EditorAutoClosingOvertypeStrategy;
->>>>>>> bc9a46a3
 	public readonly autoSurround: EditorAutoSurroundStrategy;
 	public readonly autoIndent: boolean;
 	public readonly autoClosingPairsOpen2: Map<string, StandardAutoClosingPairConditional[]>;
@@ -116,31 +113,18 @@
 
 	public static shouldRecreate(e: ConfigurationChangedEvent): boolean {
 		return (
-<<<<<<< HEAD
-			e.layoutInfo
-			|| e.wordSeparators
-			|| e.emptySelectionClipboard
-			|| e.multiCursorMergeOverlapping
-			|| e.autoClosingBrackets
-			|| e.autoClosingQuotes
-			|| e.autoClosingExit
-			|| e.autoSurround
-			|| e.useTabStops
-			|| e.lineHeight
-			|| e.readOnly
-=======
 			e.hasChanged(EditorOption.layoutInfo)
 			|| e.hasChanged(EditorOption.wordSeparators)
 			|| e.hasChanged(EditorOption.emptySelectionClipboard)
 			|| e.hasChanged(EditorOption.multiCursorMergeOverlapping)
 			|| e.hasChanged(EditorOption.autoClosingBrackets)
 			|| e.hasChanged(EditorOption.autoClosingQuotes)
+			|| e.hasChanged(EditorOption.autoClosingExit)
 			|| e.hasChanged(EditorOption.autoClosingOvertype)
 			|| e.hasChanged(EditorOption.autoSurround)
 			|| e.hasChanged(EditorOption.useTabStops)
 			|| e.hasChanged(EditorOption.lineHeight)
 			|| e.hasChanged(EditorOption.readOnly)
->>>>>>> bc9a46a3
 		);
 	}
 
@@ -158,24 +142,6 @@
 		this.tabSize = modelOptions.tabSize;
 		this.indentSize = modelOptions.indentSize;
 		this.insertSpaces = modelOptions.insertSpaces;
-<<<<<<< HEAD
-		this.oneIndent = oneIndent;
-		this.pageSize = Math.max(1, Math.floor(c.layoutInfo.height / c.fontInfo.lineHeight) - 2);
-		this.lineHeight = c.lineHeight;
-		this.useTabStops = c.useTabStops;
-		this.wordSeparators = c.wordSeparators;
-		this.emptySelectionClipboard = c.emptySelectionClipboard;
-		this.copyWithSyntaxHighlighting = c.copyWithSyntaxHighlighting;
-		this.multiCursorMergeOverlapping = c.multiCursorMergeOverlapping;
-		this.autoClosingBrackets = c.autoClosingBrackets;
-		this.autoClosingQuotes = c.autoClosingQuotes;
-		this.autoClosingExit = c.autoClosingExit;
-		this.autoSurround = c.autoSurround;
-		this.autoIndent = c.autoIndent;
-
-		this.autoClosingPairsOpen = {};
-		this.autoClosingPairsClose = {};
-=======
 		this.lineHeight = options.get(EditorOption.lineHeight);
 		this.pageSize = Math.max(1, Math.floor(layoutInfo.height / this.lineHeight) - 2);
 		this.useTabStops = options.get(EditorOption.useTabStops);
@@ -185,13 +151,13 @@
 		this.multiCursorMergeOverlapping = options.get(EditorOption.multiCursorMergeOverlapping);
 		this.autoClosingBrackets = options.get(EditorOption.autoClosingBrackets);
 		this.autoClosingQuotes = options.get(EditorOption.autoClosingQuotes);
+		this.autoClosingExit = options.get(EditorOption.autoClosingExit);
 		this.autoClosingOvertype = options.get(EditorOption.autoClosingOvertype);
 		this.autoSurround = options.get(EditorOption.autoSurround);
 		this.autoIndent = options.get(EditorOption.autoIndent);
 
 		this.autoClosingPairsOpen2 = new Map<string, StandardAutoClosingPairConditional[]>();
 		this.autoClosingPairsClose2 = new Map<string, StandardAutoClosingPairConditional[]>();
->>>>>>> bc9a46a3
 		this.surroundingPairs = {};
 		this._electricChars = null;
 
