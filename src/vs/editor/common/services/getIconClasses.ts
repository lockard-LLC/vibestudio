/*---------------------------------------------------------------------------------------------
 *  Copyright (c) Microsoft Corporation. All rights reserved.
 *  Licensed under the MIT License. See License.txt in the project root for license information.
 *--------------------------------------------------------------------------------------------*/

<<<<<<< HEAD
import { Schemas } from 'vs/base/common/network';
import { DataUri } from 'vs/base/common/resources';
import { URI as uri } from 'vs/base/common/uri';
import { extname, basename } from 'vs/base/common/path';
import { PLAINTEXT_LANGUAGE_ID } from 'vs/editor/common/languages/modesRegistry';
import { ILanguageService } from 'vs/editor/common/languages/language';
import { IModelService } from 'vs/editor/common/services/model';
import { FileKind } from 'vs/platform/files/common/files';
=======
import { Schemas } from '../../../base/common/network.js';
import { DataUri } from '../../../base/common/resources.js';
import { URI, URI as uri } from '../../../base/common/uri.js';
import { PLAINTEXT_LANGUAGE_ID } from '../languages/modesRegistry.js';
import { ILanguageService } from '../languages/language.js';
import { IModelService } from './model.js';
import { FileKind } from '../../../platform/files/common/files.js';
import { ThemeIcon } from '../../../base/common/themables.js';
>>>>>>> d24fdad5

const fileIconDirectoryRegex = /(?:\/|^)(?:([^\/]+)\/)?([^\/]+)$/;

export function getIconClasses(modelService: IModelService, languageService: ILanguageService, resource: uri | undefined, fileKind?: FileKind, icon?: ThemeIcon | URI): string[] {
	if (ThemeIcon.isThemeIcon(icon)) {
		return [`codicon-${icon.id}`, 'predefined-file-icon'];
	}

	if (URI.isUri(icon)) {
		return [];
	}

	// we always set these base classes even if we do not have a path
	const kindClass = fileKind === FileKind.ROOT_FOLDER ? 'rootfolder-icon' : fileKind === FileKind.FOLDER ? 'folder-icon' : 'file-icon';
	const classes = [kindClass];
	if (resource) {
		const { filename, dirname } = getResourceName(resource);

		if (dirname) {
			classes.push(`${dirname}-dirname-${kindClass}`); // parent directory
		}

		// Get dot segments for filename, and avoid doing an explosive combination of segments
		// (from a filename with lots of `.` characters; most file systems do not allow files > 255 length)
		// https://github.com/microsoft/vscode/issues/116199
		let segments: string[] | undefined;
		if (typeof filename === 'string' && filename.length <= 255) {
			segments = filename.replace(/\.\.\.+/g, '').split('.');
		}

		// Root Folders
		if (fileKind === FileKind.ROOT_FOLDER) {
			classes.push(`${name}-root-name-folder-icon`);
		}

		// Folders
<<<<<<< HEAD
		if (typeof filename === 'string' && fileKind === FileKind.FOLDER) {
			classes.push(`${filename}-name-folder-icon`);
			classes.push(`name-folder-icon`); // extra segment to increase folder-name score
=======
		else if (fileKind === FileKind.FOLDER) {
			classes.push(`${name}-name-folder-icon`);
>>>>>>> d24fdad5
		}

		// Files
		else {

			// Name & Extension(s)
			if (typeof filename === 'string') {
				classes.push(`${filename}-name-file-icon`);
				classes.push(`name-file-icon`); // extra segment to increase file-name score
				if (filename.length <= 255 && segments) {
					for (let i = 1; i < segments.length; i++) {
						classes.push(`${segments.slice(i).join('.')}-ext-file-icon`); // add each combination of all found extensions if more than one
					}
				}
				classes.push(`ext-file-icon`); // extra segment to increase file-ext score
			}

			// Detected Mode
			const detectedLanguageId = detectLanguageId(modelService, languageService, resource);
			if (detectedLanguageId) {
				classes.push(`${cssEscape(detectedLanguageId)}-lang-file-icon`);
			}
		}
	}
	return classes;
}

export function getIconClassesForLanguageId(languageId: string): string[] {
	return ['file-icon', `${cssEscape(languageId)}-lang-file-icon`];
}

export function getIconAttributes(resource: uri | undefined, fileKind?: FileKind) {
	const attributes: Record<string, string> = {};

	if (resource) {
		const { filename } = getResourceName(resource);

		if (filename) {
			const fileExtname = extname(filename);
			const fileBasename = basename(filename, fileExtname);
			attributes.fileIconExtname = fileExtname.substring(1);
			attributes.fileIconBasename = fileBasename;
		}
	}

	return attributes;
}

function detectLanguageId(modelService: IModelService, languageService: ILanguageService, resource: uri): string | null {
	if (!resource) {
		return null; // we need a resource at least
	}

	let languageId: string | null = null;

	// Data URI: check for encoded metadata
	if (resource.scheme === Schemas.data) {
		const metadata = DataUri.parseMetaData(resource);
		const mime = metadata.get(DataUri.META_DATA_MIME);

		if (mime) {
			languageId = languageService.getLanguageIdByMimeType(mime);
		}
	}

	// Any other URI: check for model if existing
	else {
		const model = modelService.getModel(resource);
		if (model) {
			languageId = model.getLanguageId();
		}
	}

	// only take if the language id is specific (aka no just plain text)
	if (languageId && languageId !== PLAINTEXT_LANGUAGE_ID) {
		return languageId;
	}

	// otherwise fallback to path based detection
	return languageService.guessLanguageIdByFilepathOrFirstLine(resource);
}

function getResourceName(resource: uri) {
	// Get the path and name of the resource. For data-URIs, we need to parse specially
	let filename: string | undefined;
	let dirname: string | undefined;

	if (resource.scheme === Schemas.data) {
		const metadata = DataUri.parseMetaData(resource);
		filename = metadata.get(DataUri.META_DATA_LABEL);

	} else {
		const match = resource.path.match(fileIconDirectoryRegex);
		if (match) {
			dirname = cssEscape(cssEscape(match[1].toLowerCase()));
			filename = cssEscape(match[2].toLowerCase());

		} else {
			filename = cssEscape(resource.authority.toLowerCase());
		}
	}

	return { filename, dirname };
}

function cssEscape(str: string): string {
	return str.replace(/[\s]/g, '/'); // HTML class names can not contain certain whitespace characters (https://dom.spec.whatwg.org/#interface-domtokenlist), use / instead, which doesn't exist in file names.
}<|MERGE_RESOLUTION|>--- conflicted
+++ resolved
@@ -3,16 +3,6 @@
  *  Licensed under the MIT License. See License.txt in the project root for license information.
  *--------------------------------------------------------------------------------------------*/
 
-<<<<<<< HEAD
-import { Schemas } from 'vs/base/common/network';
-import { DataUri } from 'vs/base/common/resources';
-import { URI as uri } from 'vs/base/common/uri';
-import { extname, basename } from 'vs/base/common/path';
-import { PLAINTEXT_LANGUAGE_ID } from 'vs/editor/common/languages/modesRegistry';
-import { ILanguageService } from 'vs/editor/common/languages/language';
-import { IModelService } from 'vs/editor/common/services/model';
-import { FileKind } from 'vs/platform/files/common/files';
-=======
 import { Schemas } from '../../../base/common/network.js';
 import { DataUri } from '../../../base/common/resources.js';
 import { URI, URI as uri } from '../../../base/common/uri.js';
@@ -21,7 +11,6 @@
 import { IModelService } from './model.js';
 import { FileKind } from '../../../platform/files/common/files.js';
 import { ThemeIcon } from '../../../base/common/themables.js';
->>>>>>> d24fdad5
 
 const fileIconDirectoryRegex = /(?:\/|^)(?:([^\/]+)\/)?([^\/]+)$/;
 
@@ -58,14 +47,9 @@
 		}
 
 		// Folders
-<<<<<<< HEAD
 		if (typeof filename === 'string' && fileKind === FileKind.FOLDER) {
 			classes.push(`${filename}-name-folder-icon`);
 			classes.push(`name-folder-icon`); // extra segment to increase folder-name score
-=======
-		else if (fileKind === FileKind.FOLDER) {
-			classes.push(`${name}-name-folder-icon`);
->>>>>>> d24fdad5
 		}
 
 		// Files
