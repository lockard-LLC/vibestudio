/*---------------------------------------------------------------------------------------------
 *  Copyright (c) Microsoft Corporation. All rights reserved.
 *  Licensed under the MIT License. See License.txt in the project root for license information.
 *--------------------------------------------------------------------------------------------*/

import { ConfigurationChangedEvent, EditorAutoClosingEditStrategy, EditorAutoClosingStrategy, EditorAutoIndentStrategy, EditorAutoSurroundStrategy, EditorOption, TextEditorCursorStyle } from './config/editorOptions.js';
import { LineTokens } from './tokens/lineTokens.js';
import { Position } from './core/position.js';
import { Range } from './core/range.js';
import { ISelection, Selection } from './core/selection.js';
import { ICommand } from './editorCommon.js';
import { IEditorConfiguration } from './config/editorConfiguration.js';
import { PositionAffinity, TextModelResolvedOptions } from './model.js';
import { AutoClosingPairs } from './languages/languageConfiguration.js';
import { ILanguageConfigurationService } from './languages/languageConfigurationRegistry.js';
import { createScopedLineTokens } from './languages/supports.js';
import { IElectricAction } from './languages/supports/electricCharacter.js';
import { CursorColumns } from './core/cursorColumns.js';
import { normalizeIndentation } from './core/indentation.js';
import { InputMode } from './inputMode.js';

export interface IColumnSelectData {
	isReal: boolean;
	fromViewLineNumber: number;
	fromViewVisualColumn: number;
	toViewLineNumber: number;
	toViewVisualColumn: number;
}

/**
 * This is an operation type that will be recorded for undo/redo purposes.
 * The goal is to introduce an undo stop when the controller switches between different operation types.
 */
export const enum EditOperationType {
	Other = 0,
	DeletingLeft = 2,
	DeletingRight = 3,
	TypingOther = 4,
	TypingFirstSpace = 5,
	TypingConsecutiveSpace = 6,
}

export interface CharacterMap {
	[char: string]: string;
}

const autoCloseAlways = () => true;
const autoCloseNever = () => false;
const autoCloseBeforeWhitespace = (chr: string) => (chr === ' ' || chr === '\t');

export class CursorConfiguration {
	_cursorMoveConfigurationBrand: void = undefined;

	public readonly readOnly: boolean;
	public readonly tabSize: number;
	public readonly indentSize: number;
	public readonly insertSpaces: boolean;
	public readonly stickyTabStops: boolean;
	public readonly pageSize: number;
	public readonly lineHeight: number;
	public readonly typicalHalfwidthCharacterWidth: number;
	public readonly useTabStops: boolean;
	public readonly wordSeparators: string;
	public readonly emptySelectionClipboard: boolean;
	public readonly copyWithSyntaxHighlighting: boolean;
	public readonly multiCursorMergeOverlapping: boolean;
	public readonly multiCursorPaste: 'spread' | 'full';
	public readonly multiCursorLimit: number;
	public readonly autoClosingBrackets: EditorAutoClosingStrategy;
	public readonly autoClosingComments: EditorAutoClosingStrategy;
	public readonly autoClosingQuotes: EditorAutoClosingStrategy;
	public readonly autoClosingDelete: EditorAutoClosingEditStrategy;
	public readonly autoClosingOvertype: EditorAutoClosingEditStrategy;
	public readonly autoSurround: EditorAutoSurroundStrategy;
	public readonly autoIndent: EditorAutoIndentStrategy;
	public readonly autoClosingPairs: AutoClosingPairs;
	public readonly surroundingPairs: CharacterMap;
	public readonly blockCommentStartToken: string | null;
	public readonly shouldAutoCloseBefore: { quote: (ch: string) => boolean; bracket: (ch: string) => boolean; comment: (ch: string) => boolean };
	public readonly wordSegmenterLocales: string[];
	public readonly overtypeOnPaste: boolean;

	private readonly _languageId: string;
	private _electricChars: { [key: string]: boolean } | null;

	public readonly cursorStyle: TextEditorCursorStyle;

	public get cursorStyleKind(): 'beforeCharacter' | 'onCharacter' {
		switch (this.cursorStyle) {
			case TextEditorCursorStyle.Line:
			case TextEditorCursorStyle.LineThin:
				return 'beforeCharacter';
			case TextEditorCursorStyle.Block:
			case TextEditorCursorStyle.Underline:
			case TextEditorCursorStyle.BlockOutline:
			case TextEditorCursorStyle.UnderlineThin:
				return 'onCharacter';
		}
	}

	public static shouldRecreate(e: ConfigurationChangedEvent): boolean {
		return (
			e.hasChanged(EditorOption.layoutInfo)
			|| e.hasChanged(EditorOption.wordSeparators)
			|| e.hasChanged(EditorOption.emptySelectionClipboard)
			|| e.hasChanged(EditorOption.multiCursorMergeOverlapping)
			|| e.hasChanged(EditorOption.multiCursorPaste)
			|| e.hasChanged(EditorOption.multiCursorLimit)
			|| e.hasChanged(EditorOption.autoClosingBrackets)
			|| e.hasChanged(EditorOption.autoClosingComments)
			|| e.hasChanged(EditorOption.autoClosingQuotes)
			|| e.hasChanged(EditorOption.autoClosingDelete)
			|| e.hasChanged(EditorOption.autoClosingOvertype)
			|| e.hasChanged(EditorOption.autoSurround)
			|| e.hasChanged(EditorOption.useTabStops)
			|| e.hasChanged(EditorOption.fontInfo)
			|| e.hasChanged(EditorOption.readOnly)
			|| e.hasChanged(EditorOption.wordSegmenterLocales)
<<<<<<< HEAD
			|| e.hasChanged(EditorOption.cursorStyle)
=======
			|| e.hasChanged(EditorOption.overtypeOnPaste)
>>>>>>> df74071d
		);
	}

	constructor(
		languageId: string,
		modelOptions: TextModelResolvedOptions,
		configuration: IEditorConfiguration,
		public readonly languageConfigurationService: ILanguageConfigurationService
	) {
		this._languageId = languageId;

		const options = configuration.options;
		const layoutInfo = options.get(EditorOption.layoutInfo);
		const fontInfo = options.get(EditorOption.fontInfo);

		this.readOnly = options.get(EditorOption.readOnly);
		this.tabSize = modelOptions.tabSize;
		this.indentSize = modelOptions.indentSize;
		this.insertSpaces = modelOptions.insertSpaces;
		this.stickyTabStops = options.get(EditorOption.stickyTabStops);
		this.lineHeight = fontInfo.lineHeight;
		this.typicalHalfwidthCharacterWidth = fontInfo.typicalHalfwidthCharacterWidth;
		this.pageSize = Math.max(1, Math.floor(layoutInfo.height / this.lineHeight) - 2);
		this.useTabStops = options.get(EditorOption.useTabStops);
		this.wordSeparators = options.get(EditorOption.wordSeparators);
		this.emptySelectionClipboard = options.get(EditorOption.emptySelectionClipboard);
		this.copyWithSyntaxHighlighting = options.get(EditorOption.copyWithSyntaxHighlighting);
		this.multiCursorMergeOverlapping = options.get(EditorOption.multiCursorMergeOverlapping);
		this.multiCursorPaste = options.get(EditorOption.multiCursorPaste);
		this.multiCursorLimit = options.get(EditorOption.multiCursorLimit);
		this.autoClosingBrackets = options.get(EditorOption.autoClosingBrackets);
		this.autoClosingComments = options.get(EditorOption.autoClosingComments);
		this.autoClosingQuotes = options.get(EditorOption.autoClosingQuotes);
		this.autoClosingDelete = options.get(EditorOption.autoClosingDelete);
		this.autoClosingOvertype = options.get(EditorOption.autoClosingOvertype);
		this.autoSurround = options.get(EditorOption.autoSurround);
		this.autoIndent = options.get(EditorOption.autoIndent);
		this.wordSegmenterLocales = options.get(EditorOption.wordSegmenterLocales);
		this.overtypeOnPaste = options.get(EditorOption.overtypeOnPaste);

		this.surroundingPairs = {};
		this._electricChars = null;

		this.cursorStyle = options.get(EditorOption.cursorStyle);

		this.shouldAutoCloseBefore = {
			quote: this._getShouldAutoClose(languageId, this.autoClosingQuotes, true),
			comment: this._getShouldAutoClose(languageId, this.autoClosingComments, false),
			bracket: this._getShouldAutoClose(languageId, this.autoClosingBrackets, false),
		};

		this.autoClosingPairs = this.languageConfigurationService.getLanguageConfiguration(languageId).getAutoClosingPairs();

		const surroundingPairs = this.languageConfigurationService.getLanguageConfiguration(languageId).getSurroundingPairs();
		if (surroundingPairs) {
			for (const pair of surroundingPairs) {
				this.surroundingPairs[pair.open] = pair.close;
			}
		}

		const commentsConfiguration = this.languageConfigurationService.getLanguageConfiguration(languageId).comments;
		this.blockCommentStartToken = commentsConfiguration?.blockCommentStartToken ?? null;
	}

	public get electricChars() {
		if (!this._electricChars) {
			this._electricChars = {};
			const electricChars = this.languageConfigurationService.getLanguageConfiguration(this._languageId).electricCharacter?.getElectricCharacters();
			if (electricChars) {
				for (const char of electricChars) {
					this._electricChars[char] = true;
				}
			}
		}
		return this._electricChars;
	}

	public get inputMode(): 'insert' | 'overtype' {
		return InputMode.getInputMode();
	}

	/**
	 * Should return opening bracket type to match indentation with
	 */
	public onElectricCharacter(character: string, context: LineTokens, column: number): IElectricAction | null {
		const scopedLineTokens = createScopedLineTokens(context, column - 1);
		const electricCharacterSupport = this.languageConfigurationService.getLanguageConfiguration(scopedLineTokens.languageId).electricCharacter;
		if (!electricCharacterSupport) {
			return null;
		}
		return electricCharacterSupport.onElectricCharacter(character, scopedLineTokens, column - scopedLineTokens.firstCharOffset);
	}

	public normalizeIndentation(str: string): string {
		return normalizeIndentation(str, this.indentSize, this.insertSpaces);
	}

	private _getShouldAutoClose(languageId: string, autoCloseConfig: EditorAutoClosingStrategy, forQuotes: boolean): (ch: string) => boolean {
		switch (autoCloseConfig) {
			case 'beforeWhitespace':
				return autoCloseBeforeWhitespace;
			case 'languageDefined':
				return this._getLanguageDefinedShouldAutoClose(languageId, forQuotes);
			case 'always':
				return autoCloseAlways;
			case 'never':
				return autoCloseNever;
		}
	}

	private _getLanguageDefinedShouldAutoClose(languageId: string, forQuotes: boolean): (ch: string) => boolean {
		const autoCloseBeforeSet = this.languageConfigurationService.getLanguageConfiguration(languageId).getAutoCloseBeforeSet(forQuotes);
		return c => autoCloseBeforeSet.indexOf(c) !== -1;
	}

	/**
	 * Returns a visible column from a column.
	 * @see {@link CursorColumns}
	 */
	public visibleColumnFromColumn(model: ICursorSimpleModel, position: Position): number {
		return CursorColumns.visibleColumnFromColumn(model.getLineContent(position.lineNumber), position.column, this.tabSize);
	}

	/**
	 * Returns a visible column from a column.
	 * @see {@link CursorColumns}
	 */
	public columnFromVisibleColumn(model: ICursorSimpleModel, lineNumber: number, visibleColumn: number): number {
		const result = CursorColumns.columnFromVisibleColumn(model.getLineContent(lineNumber), visibleColumn, this.tabSize);

		const minColumn = model.getLineMinColumn(lineNumber);
		if (result < minColumn) {
			return minColumn;
		}

		const maxColumn = model.getLineMaxColumn(lineNumber);
		if (result > maxColumn) {
			return maxColumn;
		}

		return result;
	}
}

/**
 * Represents a simple model (either the model or the view model).
 */
export interface ICursorSimpleModel {
	getLineCount(): number;
	getLineContent(lineNumber: number): string;
	getLineMinColumn(lineNumber: number): number;
	getLineMaxColumn(lineNumber: number): number;
	getLineFirstNonWhitespaceColumn(lineNumber: number): number;
	getLineLastNonWhitespaceColumn(lineNumber: number): number;
	normalizePosition(position: Position, affinity: PositionAffinity): Position;

	/**
	 * Gets the column at which indentation stops at a given line.
	 * @internal
	 */
	getLineIndentColumn(lineNumber: number): number;
}

export type PartialCursorState = CursorState | PartialModelCursorState | PartialViewCursorState;

export class CursorState {
	_cursorStateBrand: void = undefined;

	public static fromModelState(modelState: SingleCursorState): PartialModelCursorState {
		return new PartialModelCursorState(modelState);
	}

	public static fromViewState(viewState: SingleCursorState): PartialViewCursorState {
		return new PartialViewCursorState(viewState);
	}

	public static fromModelSelection(modelSelection: ISelection): PartialModelCursorState {
		const selection = Selection.liftSelection(modelSelection);
		const modelState = new SingleCursorState(
			Range.fromPositions(selection.getSelectionStart()),
			SelectionStartKind.Simple, 0,
			selection.getPosition(), 0
		);
		return CursorState.fromModelState(modelState);
	}

	public static fromModelSelections(modelSelections: readonly ISelection[]): PartialModelCursorState[] {
		const states: PartialModelCursorState[] = [];
		for (let i = 0, len = modelSelections.length; i < len; i++) {
			states[i] = this.fromModelSelection(modelSelections[i]);
		}
		return states;
	}

	readonly modelState: SingleCursorState;
	readonly viewState: SingleCursorState;

	constructor(modelState: SingleCursorState, viewState: SingleCursorState) {
		this.modelState = modelState;
		this.viewState = viewState;
	}

	public equals(other: CursorState): boolean {
		return (this.viewState.equals(other.viewState) && this.modelState.equals(other.modelState));
	}
}

export class PartialModelCursorState {
	readonly modelState: SingleCursorState;
	readonly viewState: null;

	constructor(modelState: SingleCursorState) {
		this.modelState = modelState;
		this.viewState = null;
	}
}

export class PartialViewCursorState {
	readonly modelState: null;
	readonly viewState: SingleCursorState;

	constructor(viewState: SingleCursorState) {
		this.modelState = null;
		this.viewState = viewState;
	}
}

export const enum SelectionStartKind {
	Simple,
	Word,
	Line
}

/**
 * Represents the cursor state on either the model or on the view model.
 */
export class SingleCursorState {
	_singleCursorStateBrand: void = undefined;

	public readonly selection: Selection;

	constructor(
		public readonly selectionStart: Range,
		public readonly selectionStartKind: SelectionStartKind,
		public readonly selectionStartLeftoverVisibleColumns: number,
		public readonly position: Position,
		public readonly leftoverVisibleColumns: number,
	) {
		this.selection = SingleCursorState._computeSelection(this.selectionStart, this.position);
	}

	public equals(other: SingleCursorState) {
		return (
			this.selectionStartLeftoverVisibleColumns === other.selectionStartLeftoverVisibleColumns
			&& this.leftoverVisibleColumns === other.leftoverVisibleColumns
			&& this.selectionStartKind === other.selectionStartKind
			&& this.position.equals(other.position)
			&& this.selectionStart.equalsRange(other.selectionStart)
		);
	}

	public hasSelection(): boolean {
		return (!this.selection.isEmpty() || !this.selectionStart.isEmpty());
	}

	public move(inSelectionMode: boolean, lineNumber: number, column: number, leftoverVisibleColumns: number): SingleCursorState {
		if (inSelectionMode) {
			// move just position
			return new SingleCursorState(
				this.selectionStart,
				this.selectionStartKind,
				this.selectionStartLeftoverVisibleColumns,
				new Position(lineNumber, column),
				leftoverVisibleColumns
			);
		} else {
			// move everything
			return new SingleCursorState(
				new Range(lineNumber, column, lineNumber, column),
				SelectionStartKind.Simple,
				leftoverVisibleColumns,
				new Position(lineNumber, column),
				leftoverVisibleColumns
			);
		}
	}

	private static _computeSelection(selectionStart: Range, position: Position): Selection {
		if (selectionStart.isEmpty() || !position.isBeforeOrEqual(selectionStart.getStartPosition())) {
			return Selection.fromPositions(selectionStart.getStartPosition(), position);
		} else {
			return Selection.fromPositions(selectionStart.getEndPosition(), position);
		}
	}
}

export class EditOperationResult {
	_editOperationResultBrand: void = undefined;

	readonly type: EditOperationType;
	readonly commands: Array<ICommand | null>;
	readonly shouldPushStackElementBefore: boolean;
	readonly shouldPushStackElementAfter: boolean;

	constructor(
		type: EditOperationType,
		commands: Array<ICommand | null>,
		opts: {
			shouldPushStackElementBefore: boolean;
			shouldPushStackElementAfter: boolean;
		}
	) {
		this.type = type;
		this.commands = commands;
		this.shouldPushStackElementBefore = opts.shouldPushStackElementBefore;
		this.shouldPushStackElementAfter = opts.shouldPushStackElementAfter;
	}
}

export function isQuote(ch: string): boolean {
	return (ch === '\'' || ch === '"' || ch === '`');
}<|MERGE_RESOLUTION|>--- conflicted
+++ resolved
@@ -116,11 +116,8 @@
 			|| e.hasChanged(EditorOption.fontInfo)
 			|| e.hasChanged(EditorOption.readOnly)
 			|| e.hasChanged(EditorOption.wordSegmenterLocales)
-<<<<<<< HEAD
-			|| e.hasChanged(EditorOption.cursorStyle)
-=======
 			|| e.hasChanged(EditorOption.overtypeOnPaste)
->>>>>>> df74071d
+      || e.hasChanged(EditorOption.cursorStyle)
 		);
 	}
 
