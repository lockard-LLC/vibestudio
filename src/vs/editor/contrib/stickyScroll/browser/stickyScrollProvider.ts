/*---------------------------------------------------------------------------------------------
 *  Copyright (c) Microsoft Corporation. All rights reserved.
 *  Licensed under the MIT License. See License.txt in the project root for license information.
 *--------------------------------------------------------------------------------------------*/

import { Disposable, DisposableStore, toDisposable } from '../../../../base/common/lifecycle.js';
import { ICodeEditor } from '../../../browser/editorBrowser.js';
import { ILanguageFeaturesService } from '../../../common/services/languageFeatures.js';
import { CancellationToken, CancellationTokenSource, } from '../../../../base/common/cancellation.js';
import { EditorOption } from '../../../common/config/editorOptions.js';
import { RunOnceScheduler } from '../../../../base/common/async.js';
import { binarySearch } from '../../../../base/common/arrays.js';
import { Event, Emitter } from '../../../../base/common/event.js';
import { ILanguageConfigurationService } from '../../../common/languages/languageConfigurationRegistry.js';
import { StickyModelProvider, IStickyModelProvider } from './stickyScrollModelProvider.js';
import { StickyElement, StickyModel, StickyRange } from './stickyScrollElement.js';
import { Position } from '../../../common/core/position.js';

export class StickyLineCandidate {
	constructor(
		public readonly startLineNumber: number,
		public readonly endLineNumber: number,
		public readonly top: number,
		public readonly height: number,
	) { }
}

export interface IStickyLineCandidateProvider {
	/**
	 * Dispose resources used by the provider.
	 */
	dispose(): void;

	/**
	 * Get the version ID of the sticky model.
	 */
	getVersionId(): number | undefined;

	/**
	 * Update the sticky line candidates.
	 */
	update(): Promise<void>;

	/**
	 * Get sticky line candidates intersecting a given range.
	 */
	getCandidateStickyLinesIntersecting(range: StickyRange): StickyLineCandidate[];

	/**
	 * Event triggered when sticky scroll changes.
	 */
	onDidChangeStickyScroll: Event<void>;
}

export class StickyLineCandidateProvider extends Disposable implements IStickyLineCandidateProvider {
	static readonly ID = 'store.contrib.stickyScrollController';

	private readonly _onDidChangeStickyScroll = this._register(new Emitter<void>());
	public readonly onDidChangeStickyScroll = this._onDidChangeStickyScroll.event;

	private readonly _editor: ICodeEditor;
	private readonly _updateSoon: RunOnceScheduler;
	private readonly _sessionStore: DisposableStore;

	private _model: StickyModel | null = null;
	private _cts: CancellationTokenSource | null = null;
	private _stickyModelProvider: IStickyModelProvider | null = null;

	constructor(
		editor: ICodeEditor,
		@ILanguageFeaturesService private readonly _languageFeaturesService: ILanguageFeaturesService,
		@ILanguageConfigurationService private readonly _languageConfigurationService: ILanguageConfigurationService,
	) {
		super();
		this._editor = editor;
		this._sessionStore = this._register(new DisposableStore());
		this._updateSoon = this._register(new RunOnceScheduler(() => this.update(), 50));

		this._register(this._editor.onDidChangeConfiguration(e => {
			if (e.hasChanged(EditorOption.stickyScroll)) {
				this.readConfiguration();
			}
		}));
		this.readConfiguration();
	}

	/**
	 * Read and apply the sticky scroll configuration.
	 */
	private readConfiguration() {
		this._sessionStore.clear();
		const options = this._editor.getOption(EditorOption.stickyScroll);
		if (!options.enabled) {
			return;
		}
		this._sessionStore.add(this._editor.onDidChangeModel(() => {
			this._model = null;
			this.updateStickyModelProvider();
			this._onDidChangeStickyScroll.fire();
			this.update();
		}));
		this._sessionStore.add(this._editor.onDidChangeHiddenAreas(() => this.update()));
		this._sessionStore.add(this._editor.onDidChangeModelContent(() => this._updateSoon.schedule()));
		this._sessionStore.add(this._languageFeaturesService.documentSymbolProvider.onDidChange(() => this.update()));
		this._sessionStore.add(toDisposable(() => {
			this._stickyModelProvider?.dispose();
			this._stickyModelProvider = null;
		}));
		this.updateStickyModelProvider();
		this.update();
	}

	/**
	 * Get the version ID of the sticky model.
	 */
	public getVersionId(): number | undefined {
		return this._model?.version;
	}

	/**
	 * Update the sticky model provider.
	 */
	private updateStickyModelProvider() {
		this._stickyModelProvider?.dispose();
		this._stickyModelProvider = null;
		if (this._editor.hasModel()) {
			this._stickyModelProvider = new StickyModelProvider(
				this._editor,
				() => this._updateSoon.schedule(),
				this._languageConfigurationService,
				this._languageFeaturesService
			);
		}
	}

	/**
	 * Update the sticky line candidates.
	 */
	public async update(): Promise<void> {
		this._cts?.dispose(true);
		this._cts = new CancellationTokenSource();
		await this.updateStickyModel(this._cts.token);
		this._onDidChangeStickyScroll.fire();
	}

	/**
	 * Update the sticky model based on the current editor state.
	 */
	private async updateStickyModel(token: CancellationToken): Promise<void> {
		if (!this._editor.hasModel() || !this._stickyModelProvider || this._editor.getModel().isTooLargeForTokenization()) {
			this._model = null;
			return;
		}
		const model = await this._stickyModelProvider.update(token);
		if (!token.isCancellationRequested) {
			this._model = model;
		}
	}

	/**
	 * Get sticky line candidates intersecting a given range.
	 */
	public getCandidateStickyLinesIntersecting(range: StickyRange): StickyLineCandidate[] {
		if (!this._model?.element) {
			return [];
		}
		let stickyLineCandidates: StickyLineCandidate[] = [];
		this.getCandidateStickyLinesIntersectingFromStickyModel(range, this._model.element, stickyLineCandidates, 0, 0, -1);
		return this.filterHiddenRanges(stickyLineCandidates);
	}

	/**
	 * Get sticky line candidates intersecting a given range from the sticky model.
	 */
	private getCandidateStickyLinesIntersectingFromStickyModel(
		range: StickyRange,
		outlineModel: StickyElement,
		result: StickyLineCandidate[],
		depth: number,
		top: number,
		lastStartLineNumber: number
	): void {
		if (outlineModel.children.length === 0) {
			return;
		}
		let lastLine = lastStartLineNumber;
		const childrenStartLines: number[] = [];

		for (let i = 0; i < outlineModel.children.length; i++) {
			const child = outlineModel.children[i];
			if (child.range) {
				childrenStartLines.push(child.range.startLineNumber);
			}
		}
		const lowerBound = this.updateIndex(binarySearch(childrenStartLines, range.startLineNumber, (a: number, b: number) => { return a - b; }));
		const upperBound = this.updateIndex(binarySearch(childrenStartLines, range.endLineNumber, (a: number, b: number) => { return a - b; }));

		for (let i = lowerBound; i <= upperBound; i++) {
			const child = outlineModel.children[i];
			if (!child || !child.range) {
				continue;
			}
<<<<<<< HEAD
			const { startLineNumber, endLineNumber } = child.range;
			if (range.startLineNumber <= endLineNumber + 1 && startLineNumber - 1 <= range.endLineNumber && startLineNumber !== lastLine) {
				lastLine = startLineNumber;
				const lineHeight = this._editor.getLineHeightForLineNumber(startLineNumber);
				result.push(new StickyLineCandidate(startLineNumber, endLineNumber - 1, top, lineHeight));
				this.getCandidateStickyLinesIntersectingFromStickyModel(range, child, result, depth + 1, top + lineHeight, startLineNumber);
=======
			const childRange = child.range;
			if (childRange) {
				const childStartLine = childRange.startLineNumber;
				const childEndLine = childRange.endLineNumber;
				if (range.startLineNumber <= childEndLine + 1 && childStartLine - 1 <= range.endLineNumber && childStartLine !== lastLine) {
					lastLine = childStartLine;
					const lineHeight = this._editor.getLineHeightForPosition(new Position(childStartLine, 1));
					result.push(new StickyLineCandidate(childStartLine, childEndLine - 1, top, lineHeight));
					this.getCandidateStickyLinesIntersectingFromStickyModel(range, child, result, depth + 1, top + lineHeight, childStartLine);
				}
			} else {
				this.getCandidateStickyLinesIntersectingFromStickyModel(range, child, result, depth, top, lastStartLineNumber);
>>>>>>> b3f7ce2d
			}
		}
	}

	/**
	 * Filter out sticky line candidates that are within hidden ranges.
	 */
	private filterHiddenRanges(stickyLineCandidates: StickyLineCandidate[]): StickyLineCandidate[] {
		const hiddenRanges = this._editor._getViewModel()?.getHiddenAreas();
		if (!hiddenRanges) {
			return stickyLineCandidates;
		}
		return stickyLineCandidates.filter(candidate => {
			return !hiddenRanges.some(hiddenRange =>
				candidate.startLineNumber >= hiddenRange.startLineNumber &&
				candidate.endLineNumber <= hiddenRange.endLineNumber + 1
			);
		});
	}

	/**
	 * Update the binary search index.
	 */
	private updateIndex(index: number): number {
		if (index === -1) {
			return 0;
		} else if (index < 0) {
			return -index - 2;
		}
		return index;
	}
}<|MERGE_RESOLUTION|>--- conflicted
+++ resolved
@@ -164,7 +164,7 @@
 		if (!this._model?.element) {
 			return [];
 		}
-		let stickyLineCandidates: StickyLineCandidate[] = [];
+		const stickyLineCandidates: StickyLineCandidate[] = [];
 		this.getCandidateStickyLinesIntersectingFromStickyModel(range, this._model.element, stickyLineCandidates, 0, 0, -1);
 		return this.filterHiddenRanges(stickyLineCandidates);
 	}
@@ -200,27 +200,12 @@
 			if (!child || !child.range) {
 				continue;
 			}
-<<<<<<< HEAD
 			const { startLineNumber, endLineNumber } = child.range;
 			if (range.startLineNumber <= endLineNumber + 1 && startLineNumber - 1 <= range.endLineNumber && startLineNumber !== lastLine) {
 				lastLine = startLineNumber;
-				const lineHeight = this._editor.getLineHeightForLineNumber(startLineNumber);
+				const lineHeight = this._editor.getLineHeightForPosition(new Position(startLineNumber, 1));
 				result.push(new StickyLineCandidate(startLineNumber, endLineNumber - 1, top, lineHeight));
 				this.getCandidateStickyLinesIntersectingFromStickyModel(range, child, result, depth + 1, top + lineHeight, startLineNumber);
-=======
-			const childRange = child.range;
-			if (childRange) {
-				const childStartLine = childRange.startLineNumber;
-				const childEndLine = childRange.endLineNumber;
-				if (range.startLineNumber <= childEndLine + 1 && childStartLine - 1 <= range.endLineNumber && childStartLine !== lastLine) {
-					lastLine = childStartLine;
-					const lineHeight = this._editor.getLineHeightForPosition(new Position(childStartLine, 1));
-					result.push(new StickyLineCandidate(childStartLine, childEndLine - 1, top, lineHeight));
-					this.getCandidateStickyLinesIntersectingFromStickyModel(range, child, result, depth + 1, top + lineHeight, childStartLine);
-				}
-			} else {
-				this.getCandidateStickyLinesIntersectingFromStickyModel(range, child, result, depth, top, lastStartLineNumber);
->>>>>>> b3f7ce2d
 			}
 		}
 	}
