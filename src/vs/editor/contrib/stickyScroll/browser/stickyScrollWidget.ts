/*---------------------------------------------------------------------------------------------
 *  Copyright (c) Microsoft Corporation. All rights reserved.
 *  Licensed under the MIT License. See License.txt in the project root for license information.
 *--------------------------------------------------------------------------------------------*/

import * as dom from '../../../../base/browser/dom.js';
import { createTrustedTypesPolicy } from '../../../../base/browser/trustedTypes.js';
import { equals } from '../../../../base/common/arrays.js';
import { Disposable, DisposableStore } from '../../../../base/common/lifecycle.js';
import { ThemeIcon } from '../../../../base/common/themables.js';
import './stickyScroll.css';
import { ICodeEditor, IOverlayWidget, IOverlayWidgetPosition, OverlayWidgetPositionPreference } from '../../../browser/editorBrowser.js';
import { getColumnOfNodeOffset } from '../../../browser/viewParts/viewLines/viewLine.js';
import { EmbeddedCodeEditorWidget } from '../../../browser/widget/codeEditor/embeddedCodeEditorWidget.js';
import { EditorLayoutInfo, EditorOption, RenderLineNumbersType } from '../../../common/config/editorOptions.js';
import { Position } from '../../../common/core/position.js';
import { StringBuilder } from '../../../common/core/stringBuilder.js';
import { LineDecoration } from '../../../common/viewLayout/lineDecorations.js';
import { CharacterMapping, RenderLineInput, renderViewLine } from '../../../common/viewLayout/viewLineRenderer.js';
import { foldingCollapsedIcon, foldingExpandedIcon } from '../../folding/browser/foldingDecorations.js';
import { FoldingModel } from '../../folding/browser/foldingModel.js';
import { Emitter } from '../../../../base/common/event.js';

export class StickyScrollWidgetState {
	constructor(
		readonly startLineNumbers: number[],
		readonly endLineNumbers: number[],
		readonly lastLineRelativePosition: number,
		readonly showEndForLine: number | null = null
	) { }

	equals(other: StickyScrollWidgetState | undefined): boolean {
		return !!other
			&& this.lastLineRelativePosition === other.lastLineRelativePosition
			&& this.showEndForLine === other.showEndForLine
			&& equals(this.startLineNumbers, other.startLineNumbers)
			&& equals(this.endLineNumbers, other.endLineNumbers);
	}

	static get Empty() {
		return new StickyScrollWidgetState([], [], 0);
	}
}

const _ttPolicy = createTrustedTypesPolicy('stickyScrollViewLayer', { createHTML: value => value });
const STICKY_INDEX_ATTR = 'data-sticky-line-index';
const STICKY_IS_LINE_ATTR = 'data-sticky-is-line';
const STICKY_IS_LINE_NUMBER_ATTR = 'data-sticky-is-line-number';
const STICKY_IS_FOLDING_ICON_ATTR = 'data-sticky-is-folding-icon';

export class StickyScrollWidget extends Disposable implements IOverlayWidget {

	private readonly _foldingIconStore = new DisposableStore();
	private readonly _rootDomNode: HTMLElement = document.createElement('div');
	private readonly _lineNumbersDomNode: HTMLElement = document.createElement('div');
	private readonly _linesDomNodeScrollable: HTMLElement = document.createElement('div');
	private readonly _linesDomNode: HTMLElement = document.createElement('div');

	private readonly _editor: ICodeEditor;

	private _previousState: StickyScrollWidgetState | undefined;
	private _lineHeight: number;
	private _renderedStickyLines: RenderedStickyLine[] = [];
	private _lineNumbers: number[] = [];
	private _lastLineRelativePosition: number = 0;
	private _minContentWidthInPx: number = 0;
	private _isOnGlyphMargin: boolean = false;
	private _height: number = -1;

	public get height(): number { return this._height; }

	private readonly _onDidChangeStickyScrollHeight = this._register(new Emitter<{ height: number }>());
	public readonly onDidChangeStickyScrollHeight = this._onDidChangeStickyScrollHeight.event;

	constructor(
		editor: ICodeEditor
	) {
		super();

		this._editor = editor;
		this._lineHeight = editor.getOption(EditorOption.lineHeight);
		this._lineNumbersDomNode.className = 'sticky-widget-line-numbers';
		this._lineNumbersDomNode.setAttribute('role', 'none');

		this._linesDomNode.className = 'sticky-widget-lines';
		this._linesDomNode.setAttribute('role', 'list');

		this._linesDomNodeScrollable.className = 'sticky-widget-lines-scrollable';
		this._linesDomNodeScrollable.appendChild(this._linesDomNode);

		this._rootDomNode.className = 'sticky-widget';
		this._rootDomNode.classList.toggle('peek', editor instanceof EmbeddedCodeEditorWidget);
		this._rootDomNode.appendChild(this._lineNumbersDomNode);
		this._rootDomNode.appendChild(this._linesDomNodeScrollable);
		this._setHeight(0);

		const updateScrollLeftPosition = () => {
			this._linesDomNode.style.left = this._editor.getOption(EditorOption.stickyScroll).scrollWithEditor ? `-${this._editor.getScrollLeft()}px` : '0px';
		};
		this._register(this._editor.onDidChangeConfiguration((e) => {
			if (e.hasChanged(EditorOption.stickyScroll)) {
				updateScrollLeftPosition();
			}
			if (e.hasChanged(EditorOption.lineHeight)) {
				this._lineHeight = this._editor.getOption(EditorOption.lineHeight);
			}
		}));
		this._register(this._editor.onDidScrollChange((e) => {
			if (e.scrollLeftChanged) {
				updateScrollLeftPosition();
			}
			if (e.scrollWidthChanged) {
				this._updateWidgetWidth();
			}
		}));
		this._register(this._editor.onDidChangeModel(() => {
			updateScrollLeftPosition();
			this._updateWidgetWidth();
		}));
		this._register(this._foldingIconStore);
		updateScrollLeftPosition();

		this._register(this._editor.onDidLayoutChange((e) => {
			this._updateWidgetWidth();
		}));
		this._updateWidgetWidth();
	}

	get lineNumbers(): number[] {
		return this._lineNumbers;
	}

	get lineNumberCount(): number {
		return this._lineNumbers.length;
	}

	getRenderedStickyLine(lineNumber: number): RenderedStickyLine | undefined {
		return this._renderedStickyLines.find(stickyLine => stickyLine.lineNumber === lineNumber);
	}

	getCurrentLines(): readonly number[] {
		return this._lineNumbers;
	}

	setState(_state: StickyScrollWidgetState | undefined, foldingModel: FoldingModel | undefined, _rebuildFromLine?: number): void {
		if (_rebuildFromLine === undefined &&
			((!this._previousState && !_state) || (this._previousState && this._previousState.equals(_state)))
		) {
			return;
		}
		const isWidgetHeightZero = this._isWidgetHeightZero(_state);
		const state = isWidgetHeightZero ? undefined : _state;
		const rebuildFromLine = isWidgetHeightZero ? 0 : this._findLineToRebuildWidgetFrom(_state, _rebuildFromLine);

		this._renderRootNode(state, foldingModel, rebuildFromLine);
		this._previousState = _state;
	}

	private _isWidgetHeightZero(state: StickyScrollWidgetState | undefined): boolean {
		if (!state) {
			return true;
		}
		const futureWidgetHeight = this._getHeightOfLines(state.startLineNumbers) + state.lastLineRelativePosition;
		if (futureWidgetHeight > 0) {
			this._lastLineRelativePosition = state.lastLineRelativePosition;
			const lineNumbers = [...state.startLineNumbers];
			if (state.showEndForLine !== null) {
				lineNumbers[state.showEndForLine] = state.endLineNumbers[state.showEndForLine];
			}
			this._lineNumbers = lineNumbers;
		} else {
			this._lastLineRelativePosition = 0;
			this._lineNumbers = [];
		}
		return futureWidgetHeight === 0;
	}

	private _findLineToRebuildWidgetFrom(state: StickyScrollWidgetState | undefined, _rebuildFromLine?: number): number {
		if (!state || !this._previousState) {
			return 0;
		}
		if (_rebuildFromLine !== undefined) {
			return _rebuildFromLine;
		}
		const previousState = this._previousState;
		const indexOfLinesAlreadyRendered = state.startLineNumbers.findIndex(startLineNumber => !previousState.startLineNumbers.includes(startLineNumber));
		return (indexOfLinesAlreadyRendered === -1) ? 0 : indexOfLinesAlreadyRendered;
	}

	private _updateWidgetWidth(): void {
		const layoutInfo = this._editor.getLayoutInfo();
		const lineNumbersWidth = layoutInfo.contentLeft;
		this._lineNumbersDomNode.style.width = `${lineNumbersWidth}px`;
		this._linesDomNodeScrollable.style.setProperty('--vscode-editorStickyScroll-scrollableWidth', `${this._editor.getScrollWidth() - layoutInfo.verticalScrollbarWidth}px`);
		this._rootDomNode.style.width = `${layoutInfo.width - layoutInfo.verticalScrollbarWidth}px`;
	}

	private _clearStickyLinesFromLine(clearFromLine: number) {
		this._foldingIconStore.clear();
		// Removing only the lines that need to be rerendered
		for (let i = clearFromLine; i < this._renderedStickyLines.length; i++) {
			const stickyLine = this._renderedStickyLines[i];
			stickyLine.lineNumberDomNode.remove();
			stickyLine.lineDomNode.remove();
		}
		// Keep the lines that need to be updated
		this._renderedStickyLines = this._renderedStickyLines.slice(0, clearFromLine);
	}

	private _useFoldingOpacityTransition(requireTransitions: boolean) {
		this._lineNumbersDomNode.style.setProperty('--vscode-editorStickyScroll-foldingOpacityTransition', `opacity ${requireTransitions ? 0.5 : 0}s`);
	}

	private _setFoldingIconsVisibility(allVisible: boolean) {
		for (const line of this._renderedStickyLines) {
			const foldingIcon = line.foldingIcon;
			if (!foldingIcon) {
				continue;
			}
			foldingIcon.setVisible(allVisible ? true : foldingIcon.isCollapsed);
		}
	}

	private async _renderRootNode(state: StickyScrollWidgetState | undefined, foldingModel: FoldingModel | undefined, rebuildFromLine: number): Promise<void> {
		this._clearStickyLinesFromLine(rebuildFromLine);
		if (!state) {
			// make sure the dom is 0 height and display:none
			this._setHeight(0);
			return;
		}
		let top: number = 0;
		// For existing sticky lines update the top and z-index
		for (const stickyLine of this._renderedStickyLines) {
<<<<<<< HEAD
			this._updateTopAndZIndexOfStickyLine(stickyLine, top);
			top += stickyLine.height;
=======
			this._updatePosition(stickyLine);
>>>>>>> 138afcd3
		}
		// For new sticky lines
		const layoutInfo = this._editor.getLayoutInfo();
		const linesToRender = this._lineNumbers.slice(rebuildFromLine);
		for (const [index, line] of linesToRender.entries()) {
			const stickyLine = this._renderChildNode(index + rebuildFromLine, line, top, foldingModel, layoutInfo);
			if (!stickyLine) {
				continue;
			}
			top += stickyLine.height;
			this._linesDomNode.appendChild(stickyLine.lineDomNode);
			this._lineNumbersDomNode.appendChild(stickyLine.lineNumberDomNode);
			this._renderedStickyLines.push(stickyLine);
		}
		if (foldingModel) {
			this._setFoldingHoverListeners();
			this._useFoldingOpacityTransition(!this._isOnGlyphMargin);
		}

		const widgetHeight = this._getHeightOfLines(this._lineNumbers) + this._lastLineRelativePosition;
		this._setHeight(widgetHeight);

		this._rootDomNode.style.marginLeft = '0px';
		this._minContentWidthInPx = Math.max(...this._renderedStickyLines.map(l => l.scrollWidth)) + layoutInfo.verticalScrollbarWidth;
		this._editor.layoutOverlayWidget(this);
	}

	private _getHeightOfLines(lineNumbers: number[], untilIndex?: number): number {
		const indexToSumUntil = untilIndex ?? lineNumbers.length;
		let totalHeight = 0;
		for (let i = 0; i < indexToSumUntil; i++) {
			totalHeight += this._editor.getLineHeightForLineNumber(lineNumbers[i]);
		}
		return totalHeight;
	}

	private _setHeight(height: number): void {
		if (this._height === height) {
			return;
		}
		this._height = height;

		if (this._height === 0) {
			this._rootDomNode.style.display = 'none';
		} else {
			this._rootDomNode.style.display = 'block';
			this._lineNumbersDomNode.style.height = `${this._height}px`;
			this._linesDomNodeScrollable.style.height = `${this._height}px`;
			this._rootDomNode.style.height = `${this._height}px`;
		}

		this._onDidChangeStickyScrollHeight.fire({ height: this._height });
	}

	private _setFoldingHoverListeners(): void {
		const showFoldingControls: 'mouseover' | 'always' | 'never' = this._editor.getOption(EditorOption.showFoldingControls);
		if (showFoldingControls !== 'mouseover') {
			return;
		}
		this._foldingIconStore.add(dom.addDisposableListener(this._lineNumbersDomNode, dom.EventType.MOUSE_ENTER, () => {
			this._isOnGlyphMargin = true;
			this._setFoldingIconsVisibility(true);
		}));
		this._foldingIconStore.add(dom.addDisposableListener(this._lineNumbersDomNode, dom.EventType.MOUSE_LEAVE, () => {
			this._isOnGlyphMargin = false;
			this._useFoldingOpacityTransition(true);
			this._setFoldingIconsVisibility(false);
		}));
	}

	private _renderChildNode(index: number, line: number, top: number, foldingModel: FoldingModel | undefined, layoutInfo: EditorLayoutInfo): RenderedStickyLine | undefined {
		const viewModel = this._editor._getViewModel();
		if (!viewModel) {
			return;
		}
		const viewLineNumber = viewModel.coordinatesConverter.convertModelPositionToViewPosition(new Position(line, 1)).lineNumber;
		const lineRenderingData = viewModel.getViewLineRenderingData(viewLineNumber);
		const lineNumberOption = this._editor.getOption(EditorOption.lineNumbers);

		let actualInlineDecorations: LineDecoration[];
		try {
			actualInlineDecorations = LineDecoration.filter(lineRenderingData.inlineDecorations, viewLineNumber, lineRenderingData.minColumn, lineRenderingData.maxColumn);
		} catch (err) {
			actualInlineDecorations = [];
		}

		const lineHeight = this._editor.getLineHeightForLineNumber(line);
		const renderLineInput: RenderLineInput = new RenderLineInput(true, true, lineRenderingData.content,
			lineRenderingData.continuesWithWrappedLine,
			lineRenderingData.isBasicASCII, lineRenderingData.containsRTL, 0,
			lineRenderingData.tokens, actualInlineDecorations,
			lineRenderingData.tabSize, lineRenderingData.startVisibleColumn,
			1, 1, 1, 500, 'none', true, true, null
		);

		const sb = new StringBuilder(2000);
		const renderOutput = renderViewLine(renderLineInput, sb);

		let newLine;
		if (_ttPolicy) {
			newLine = _ttPolicy.createHTML(sb.build());
		} else {
			newLine = sb.build();
		}

		const lineHTMLNode = document.createElement('span');
		lineHTMLNode.setAttribute(STICKY_INDEX_ATTR, String(index));
		lineHTMLNode.setAttribute(STICKY_IS_LINE_ATTR, '');
		lineHTMLNode.setAttribute('role', 'listitem');
		lineHTMLNode.tabIndex = 0;
		lineHTMLNode.className = 'sticky-line-content';
		lineHTMLNode.classList.add(`stickyLine${line}`);
		lineHTMLNode.style.lineHeight = `${lineHeight}px`;
		lineHTMLNode.innerHTML = newLine as string;

		const lineNumberHTMLNode = document.createElement('span');
		lineNumberHTMLNode.setAttribute(STICKY_INDEX_ATTR, String(index));
		lineNumberHTMLNode.setAttribute(STICKY_IS_LINE_NUMBER_ATTR, '');
		lineNumberHTMLNode.className = 'sticky-line-number';
		lineNumberHTMLNode.style.lineHeight = `${lineHeight}px`;
		const lineNumbersWidth = layoutInfo.contentLeft;
		lineNumberHTMLNode.style.width = `${lineNumbersWidth}px`;

		const innerLineNumberHTML = document.createElement('span');
		if (lineNumberOption.renderType === RenderLineNumbersType.On || lineNumberOption.renderType === RenderLineNumbersType.Interval && line % 10 === 0) {
			innerLineNumberHTML.innerText = line.toString();
		} else if (lineNumberOption.renderType === RenderLineNumbersType.Relative) {
			innerLineNumberHTML.innerText = Math.abs(line - this._editor.getPosition()!.lineNumber).toString();
		}
		innerLineNumberHTML.className = 'sticky-line-number-inner';
		innerLineNumberHTML.style.width = `${layoutInfo.lineNumbersWidth}px`;
		innerLineNumberHTML.style.paddingLeft = `${layoutInfo.lineNumbersLeft}px`;

		lineNumberHTMLNode.appendChild(innerLineNumberHTML);
		const foldingIcon = this._renderFoldingIconForLine(foldingModel, line);
		if (foldingIcon) {
			lineNumberHTMLNode.appendChild(foldingIcon.domNode);
			foldingIcon.domNode.style.left = `${layoutInfo.lineNumbersWidth + layoutInfo.lineNumbersLeft}px`;
		}

		this._editor.applyFontInfo(lineHTMLNode);
		this._editor.applyFontInfo(lineNumberHTMLNode);


		lineNumberHTMLNode.style.lineHeight = `${lineHeight}px`;
		lineHTMLNode.style.lineHeight = `${lineHeight}px`;
		lineNumberHTMLNode.style.height = `${lineHeight}px`;
		lineHTMLNode.style.height = `${lineHeight}px`;

		const renderedLine = new RenderedStickyLine(index, line, lineHTMLNode, lineNumberHTMLNode, foldingIcon, renderOutput.characterMapping, lineHTMLNode.scrollWidth, lineHeight);
<<<<<<< HEAD
		return this._updateTopAndZIndexOfStickyLine(renderedLine, top);
	}

	private _updateTopAndZIndexOfStickyLine(stickyLine: RenderedStickyLine, top: number): RenderedStickyLine {
=======
		return this._updatePosition(renderedLine);
	}

	private _updatePosition(stickyLine: RenderedStickyLine): RenderedStickyLine {
>>>>>>> 138afcd3
		const index = stickyLine.index;
		const lineHTMLNode = stickyLine.lineDomNode;
		const lineNumberHTMLNode = stickyLine.lineNumberDomNode;
		const isLastLine = index === this._lineNumbers.length - 1;
<<<<<<< HEAD

		const lastLineZIndex = '0';
		const intermediateLineZIndex = '1';
		lineHTMLNode.style.zIndex = isLastLine ? lastLineZIndex : intermediateLineZIndex;
		lineNumberHTMLNode.style.zIndex = isLastLine ? lastLineZIndex : intermediateLineZIndex;

		const widgetHeight = this._getHeightOfLines(this._lineNumbers, index);
		const lastLineTop = `${widgetHeight + this._lastLineRelativePosition + (stickyLine.foldingIcon?.isCollapsed ? 1 : 0)}px`;
		const intermediateLineTop = `${top}px`;
		lineHTMLNode.style.top = isLastLine ? lastLineTop : intermediateLineTop;
		lineNumberHTMLNode.style.top = isLastLine ? lastLineTop : intermediateLineTop;
=======
		if (isLastLine) {
			const zIndex = '0';
			lineHTMLNode.style.zIndex = zIndex;
			lineNumberHTMLNode.style.zIndex = zIndex;
			const top = `${index * this._lineHeight + this._lastLineRelativePosition + (stickyLine.foldingIcon?.isCollapsed ? 1 : 0)}px`;
			lineHTMLNode.style.top = top;
			lineNumberHTMLNode.style.top = top;
		} else {
			const zIndex = '1';
			lineHTMLNode.style.zIndex = zIndex;
			lineNumberHTMLNode.style.zIndex = zIndex;
			const top = `${index * this._lineHeight}px`;
			lineHTMLNode.style.top = top;
			lineNumberHTMLNode.style.top = top;
		}
>>>>>>> 138afcd3
		return stickyLine;
	}

	private _renderFoldingIconForLine(foldingModel: FoldingModel | undefined, line: number): StickyFoldingIcon | undefined {
		const showFoldingControls: 'mouseover' | 'always' | 'never' = this._editor.getOption(EditorOption.showFoldingControls);
		if (!foldingModel || showFoldingControls === 'never') {
			return;
		}
		const foldingRegions = foldingModel.regions;
		const indexOfFoldingRegion = foldingRegions.findRange(line);
		const startLineNumber = foldingRegions.getStartLineNumber(indexOfFoldingRegion);
		const isFoldingScope = line === startLineNumber;
		if (!isFoldingScope) {
			return;
		}
		const isCollapsed = foldingRegions.isCollapsed(indexOfFoldingRegion);
		const foldingIcon = new StickyFoldingIcon(isCollapsed, startLineNumber, foldingRegions.getEndLineNumber(indexOfFoldingRegion), this._lineHeight);
		foldingIcon.setVisible(this._isOnGlyphMargin ? true : (isCollapsed || showFoldingControls === 'always'));
		foldingIcon.domNode.setAttribute(STICKY_IS_FOLDING_ICON_ATTR, '');
		return foldingIcon;
	}

	getId(): string {
		return 'editor.contrib.stickyScrollWidget';
	}

	getDomNode(): HTMLElement {
		return this._rootDomNode;
	}

	getPosition(): IOverlayWidgetPosition | null {
		return {
			preference: OverlayWidgetPositionPreference.TOP_CENTER,
			stackOridinal: 10,
		};
	}

	getMinContentWidthInPx(): number {
		return this._minContentWidthInPx;
	}

	focusLineWithIndex(index: number) {
		if (0 <= index && index < this._renderedStickyLines.length) {
			this._renderedStickyLines[index].lineDomNode.focus();
		}
	}

	/**
	 * Given a leaf dom node, tries to find the editor position.
	 */
	getEditorPositionFromNode(spanDomNode: HTMLElement | null): Position | null {
		if (!spanDomNode || spanDomNode.children.length > 0) {
			// This is not a leaf node
			return null;
		}
		const renderedStickyLine = this._getRenderedStickyLineFromChildDomNode(spanDomNode);
		if (!renderedStickyLine) {
			return null;
		}
		const column = getColumnOfNodeOffset(renderedStickyLine.characterMapping, spanDomNode, 0);
		return new Position(renderedStickyLine.lineNumber, column);
	}

	getLineNumberFromChildDomNode(domNode: HTMLElement | null): number | null {
		return this._getRenderedStickyLineFromChildDomNode(domNode)?.lineNumber ?? null;
	}

	private _getRenderedStickyLineFromChildDomNode(domNode: HTMLElement | null): RenderedStickyLine | null {
		const index = this.getLineIndexFromChildDomNode(domNode);
		if (index === null || index < 0 || index >= this._renderedStickyLines.length) {
			return null;
		}
		return this._renderedStickyLines[index];
	}

	/**
	 * Given a child dom node, tries to find the line number attribute that was stored in the node.
	 * @returns the attribute value or null if none is found.
	 */
	getLineIndexFromChildDomNode(domNode: HTMLElement | null): number | null {
		const lineIndex = this._getAttributeValue(domNode, STICKY_INDEX_ATTR);
		return lineIndex ? parseInt(lineIndex, 10) : null;
	}

	/**
	 * Given a child dom node, tries to find if it is (contained in) a sticky line.
	 * @returns a boolean.
	 */
	isInStickyLine(domNode: HTMLElement | null): boolean {
		const isInLine = this._getAttributeValue(domNode, STICKY_IS_LINE_ATTR);
		return isInLine !== undefined;
	}

	/**
	 * Given a child dom node, tries to find if this dom node is (contained in) a sticky folding icon.
	 * @returns a boolean.
	 */
	isInFoldingIconDomNode(domNode: HTMLElement | null): boolean {
		const isInFoldingIcon = this._getAttributeValue(domNode, STICKY_IS_FOLDING_ICON_ATTR);
		return isInFoldingIcon !== undefined;
	}

	/**
	 * Given the dom node, finds if it or its parent sequence contains the given attribute.
	 * @returns the attribute value or undefined.
	 */
	private _getAttributeValue(domNode: HTMLElement | null, attribute: string): string | undefined {
		while (domNode && domNode !== this._rootDomNode) {
			const line = domNode.getAttribute(attribute);
			if (line !== null) {
				return line;
			}
			domNode = domNode.parentElement;
		}
		return;
	}
}

class RenderedStickyLine {
	constructor(
		public readonly index: number,
		public readonly lineNumber: number,
		public readonly lineDomNode: HTMLElement,
		public readonly lineNumberDomNode: HTMLElement,
		public readonly foldingIcon: StickyFoldingIcon | undefined,
		public readonly characterMapping: CharacterMapping,
		public readonly scrollWidth: number,
		public readonly height: number
	) { }
}

class StickyFoldingIcon {

	public domNode: HTMLElement;

	constructor(
		public isCollapsed: boolean,
		public foldingStartLine: number,
		public foldingEndLine: number,
		public dimension: number
	) {
		this.domNode = document.createElement('div');
		this.domNode.style.width = `26px`;
		this.domNode.style.height = `${dimension}px`;
		this.domNode.style.lineHeight = `${dimension}px`;
		this.domNode.className = ThemeIcon.asClassName(isCollapsed ? foldingCollapsedIcon : foldingExpandedIcon);
	}

	public setVisible(visible: boolean) {
		this.domNode.style.cursor = visible ? 'pointer' : 'default';
		this.domNode.style.opacity = visible ? '1' : '0';
	}
}<|MERGE_RESOLUTION|>--- conflicted
+++ resolved
@@ -231,12 +231,8 @@
 		let top: number = 0;
 		// For existing sticky lines update the top and z-index
 		for (const stickyLine of this._renderedStickyLines) {
-<<<<<<< HEAD
-			this._updateTopAndZIndexOfStickyLine(stickyLine, top);
+			this._updatePosition(stickyLine, top);
 			top += stickyLine.height;
-=======
-			this._updatePosition(stickyLine);
->>>>>>> 138afcd3
 		}
 		// For new sticky lines
 		const layoutInfo = this._editor.getLayoutInfo();
@@ -387,39 +383,20 @@
 		lineHTMLNode.style.height = `${lineHeight}px`;
 
 		const renderedLine = new RenderedStickyLine(index, line, lineHTMLNode, lineNumberHTMLNode, foldingIcon, renderOutput.characterMapping, lineHTMLNode.scrollWidth, lineHeight);
-<<<<<<< HEAD
-		return this._updateTopAndZIndexOfStickyLine(renderedLine, top);
-	}
-
-	private _updateTopAndZIndexOfStickyLine(stickyLine: RenderedStickyLine, top: number): RenderedStickyLine {
-=======
-		return this._updatePosition(renderedLine);
-	}
-
-	private _updatePosition(stickyLine: RenderedStickyLine): RenderedStickyLine {
->>>>>>> 138afcd3
+		return this._updatePosition(renderedLine, top);
+	}
+
+	private _updatePosition(stickyLine: RenderedStickyLine, top: number): RenderedStickyLine {
 		const index = stickyLine.index;
 		const lineHTMLNode = stickyLine.lineDomNode;
 		const lineNumberHTMLNode = stickyLine.lineNumberDomNode;
 		const isLastLine = index === this._lineNumbers.length - 1;
-<<<<<<< HEAD
-
-		const lastLineZIndex = '0';
-		const intermediateLineZIndex = '1';
-		lineHTMLNode.style.zIndex = isLastLine ? lastLineZIndex : intermediateLineZIndex;
-		lineNumberHTMLNode.style.zIndex = isLastLine ? lastLineZIndex : intermediateLineZIndex;
-
-		const widgetHeight = this._getHeightOfLines(this._lineNumbers, index);
-		const lastLineTop = `${widgetHeight + this._lastLineRelativePosition + (stickyLine.foldingIcon?.isCollapsed ? 1 : 0)}px`;
-		const intermediateLineTop = `${top}px`;
-		lineHTMLNode.style.top = isLastLine ? lastLineTop : intermediateLineTop;
-		lineNumberHTMLNode.style.top = isLastLine ? lastLineTop : intermediateLineTop;
-=======
 		if (isLastLine) {
 			const zIndex = '0';
 			lineHTMLNode.style.zIndex = zIndex;
 			lineNumberHTMLNode.style.zIndex = zIndex;
-			const top = `${index * this._lineHeight + this._lastLineRelativePosition + (stickyLine.foldingIcon?.isCollapsed ? 1 : 0)}px`;
+			const widgetHeight = this._getHeightOfLines(this._lineNumbers, index);
+			const top = `${widgetHeight + this._lastLineRelativePosition + (stickyLine.foldingIcon?.isCollapsed ? 1 : 0)}px`;
 			lineHTMLNode.style.top = top;
 			lineNumberHTMLNode.style.top = top;
 		} else {
@@ -430,7 +407,6 @@
 			lineHTMLNode.style.top = top;
 			lineNumberHTMLNode.style.top = top;
 		}
->>>>>>> 138afcd3
 		return stickyLine;
 	}
 
