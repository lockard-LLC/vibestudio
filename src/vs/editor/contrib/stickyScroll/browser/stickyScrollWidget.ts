/*---------------------------------------------------------------------------------------------
 *  Copyright (c) Microsoft Corporation. All rights reserved.
 *  Licensed under the MIT License. See License.txt in the project root for license information.
 *--------------------------------------------------------------------------------------------*/

import * as dom from 'vs/base/browser/dom';
import { createTrustedTypesPolicy } from 'vs/base/browser/trustedTypes';
import { Disposable, DisposableStore } from 'vs/base/common/lifecycle';
import { ThemeIcon } from 'vs/base/common/themables';
import 'vs/css!./stickyScroll';
import { ICodeEditor, IOverlayWidget, IOverlayWidgetPosition } from 'vs/editor/browser/editorBrowser';
import { getColumnOfNodeOffset } from 'vs/editor/browser/viewParts/lines/viewLine';
import { EmbeddedCodeEditorWidget } from 'vs/editor/browser/widget/embeddedCodeEditorWidget';
import { EditorLayoutInfo, EditorOption, RenderLineNumbersType } from 'vs/editor/common/config/editorOptions';
import { Position } from 'vs/editor/common/core/position';
import { StringBuilder } from 'vs/editor/common/core/stringBuilder';
import { LineDecoration } from 'vs/editor/common/viewLayout/lineDecorations';
import { CharacterMapping, RenderLineInput, renderViewLine } from 'vs/editor/common/viewLayout/viewLineRenderer';
import { FoldingController } from 'vs/editor/contrib/folding/browser/folding';
import { foldingCollapsedIcon, foldingExpandedIcon } from 'vs/editor/contrib/folding/browser/foldingDecorations';
import { FoldingModel, toggleCollapseState } from 'vs/editor/contrib/folding/browser/foldingModel';

export class StickyScrollWidgetState {
	constructor(
		readonly startLineNumbers: number[],
		readonly endLineNumbers: number[],
		readonly lastLineRelativePosition: number,
		readonly showEndForLine: number | null = null
	) { }
}

const _ttPolicy = createTrustedTypesPolicy('stickyScrollViewLayer', { createHTML: value => value });
const STICKY_LINE_INDEX_ATTR = 'data-sticky-line-index';

export class StickyScrollWidget extends Disposable implements IOverlayWidget {

	private readonly _foldingIconStore = new DisposableStore();
	private readonly _rootDomNode: HTMLElement = document.createElement('div');
	private readonly _lineNumbersDomNode: HTMLElement = document.createElement('div');
	private readonly _linesDomNodeScrollable: HTMLElement = document.createElement('div');
	private readonly _linesDomNode: HTMLElement = document.createElement('div');

	private _lineHeight: number = this._editor.getOption(EditorOption.lineHeight);
	private _stickyLines: RenderedStickyLine[] = [];
	private _lineNumbers: number[] = [];
	private _lastLineRelativePosition: number = 0;
	private _minContentWidthInPx: number = 0;

	constructor(
		private readonly _editor: ICodeEditor
	) {
		super();

		this._lineNumbersDomNode.className = 'sticky-widget-line-numbers';
		this._lineNumbersDomNode.setAttribute('role', 'none');

		this._linesDomNode.className = 'sticky-widget-lines';
		this._linesDomNode.setAttribute('role', 'list');

		this._linesDomNodeScrollable.className = 'sticky-widget-lines-scrollable';
		this._linesDomNodeScrollable.appendChild(this._linesDomNode);

		this._rootDomNode.className = 'sticky-widget';
		this._rootDomNode.classList.toggle('peek', _editor instanceof EmbeddedCodeEditorWidget);
		this._rootDomNode.appendChild(this._lineNumbersDomNode);
		this._rootDomNode.appendChild(this._linesDomNodeScrollable);

		const updateScrollLeftPosition = () => {
			this._linesDomNode.style.left = this._editor.getOption(EditorOption.stickyScroll).scrollWithEditor ? `-${this._editor.getScrollLeft()}px` : '0px';
		};
		this._register(this._editor.onDidChangeConfiguration((e) => {
			if (e.hasChanged(EditorOption.stickyScroll)) {
				updateScrollLeftPosition();
			}
			if (e.hasChanged(EditorOption.lineHeight)) {
				this._lineHeight = this._editor.getOption(EditorOption.lineHeight);
			}
		}));
		this._register(this._editor.onDidScrollChange((e) => {
			if (e.scrollLeftChanged) {
				updateScrollLeftPosition();
			}
			if (e.scrollWidthChanged) {
				this._updateWidgetWidth();
			}
		}));
		this._register(this._editor.onDidChangeModel(() => {
			updateScrollLeftPosition();
			this._updateWidgetWidth();
		}));
		this._register(this._foldingIconStore);
		updateScrollLeftPosition();

		this._register(this._editor.onDidLayoutChange((e) => {
			this._updateWidgetWidth();
		}));
		this._updateWidgetWidth();
	}

	get lineNumbers(): number[] {
		return this._lineNumbers;
	}

	get lineNumberCount(): number {
		return this._lineNumbers.length;
	}

	getCurrentLines(): readonly number[] {
		return this._lineNumbers;
	}

<<<<<<< HEAD
	setState(state: StickyScrollWidgetState): void {
		this._stickyLines = [];
		this._foldingIconStore.clear();
		dom.clearNode(this._lineNumbersDomNode);
		dom.clearNode(this._linesDomNode);
		if (!this._editor._getViewModel()) {
			return;
		}
		const futureWidgetHeight = state.startLineNumbers.length * this._lineHeight + state.lastLineRelativePosition;
=======
	setState(state: StickyScrollWidgetState | undefined): void {
		this._clearStickyWidget();
		if (!state) {
			return;
		}
		this._stickyLines = [];
		const editorLineHeight = this._editor.getOption(EditorOption.lineHeight);
		const futureWidgetHeight = state.startLineNumbers.length * editorLineHeight + state.lastLineRelativePosition;
>>>>>>> 6b74d08f

		if (futureWidgetHeight > 0) {
			this._lastLineRelativePosition = state.lastLineRelativePosition;
			const lineNumbers = [...state.startLineNumbers];
			if (state.showEndForLine !== null) {
				lineNumbers[state.showEndForLine] = state.endLineNumbers[state.showEndForLine];
			}
			this._lineNumbers = lineNumbers;
		} else {
			this._lastLineRelativePosition = 0;
			this._lineNumbers = [];
		}
		this._renderRootNode();
	}

	private _updateWidgetWidth(): void {
		const layoutInfo = this._editor.getLayoutInfo();
		const minimapSide = this._editor.getOption(EditorOption.minimap).side;
		const lineNumbersWidth = minimapSide === 'left' ? layoutInfo.contentLeft - layoutInfo.minimap.minimapCanvasOuterWidth : layoutInfo.contentLeft;
		this._lineNumbersDomNode.style.width = `${lineNumbersWidth}px`;
		this._linesDomNodeScrollable.style.setProperty('--vscode-editorStickyScroll-scrollableWidth', `${this._editor.getScrollWidth() - layoutInfo.verticalScrollbarWidth}px`);
		this._rootDomNode.style.width = `${layoutInfo.width - layoutInfo.minimap.minimapCanvasOuterWidth - layoutInfo.verticalScrollbarWidth}px`;
	}

<<<<<<< HEAD
	private async _renderRootNode(): Promise<void> {
=======
	private _clearStickyWidget() {
		dom.clearNode(this._lineNumbersDomNode);
		dom.clearNode(this._linesDomNode);
		this._rootDomNode.style.display = 'none';
	}

	private _renderRootNode(): void {

		if (!this._editor._getViewModel()) {
			return;
		}
>>>>>>> 6b74d08f

		const foldingModel = await FoldingController.get(this._editor)?.getFoldingModel();
		const layoutInfo = this._editor.getLayoutInfo();
		for (const [index, line] of this._lineNumbers.entries()) {
			const renderedStickyLine = this._renderChildNode(index, line, layoutInfo, foldingModel);
			this._linesDomNode.appendChild(renderedStickyLine.lineDomNode);
			this._lineNumbersDomNode.appendChild(renderedStickyLine.lineNumberDomNode);
			this._stickyLines.push(renderedStickyLine);
		}
		if (foldingModel) {
			this._setFoldingHoverListeners();
		}

<<<<<<< HEAD
		const widgetHeight: number = this._lineNumbers.length * this._lineHeight + this._lastLineRelativePosition;
		this._rootDomNode.style.display = widgetHeight > 0 ? 'block' : 'none';
=======
		const editorLineHeight = this._editor.getOption(EditorOption.lineHeight);
		const widgetHeight: number = this._lineNumbers.length * editorLineHeight + this._lastLineRelativePosition;
		if (widgetHeight === 0) {
			this._clearStickyWidget();
			return;
		}
		this._rootDomNode.style.display = 'block';
>>>>>>> 6b74d08f
		this._lineNumbersDomNode.style.height = `${widgetHeight}px`;
		this._linesDomNodeScrollable.style.height = `${widgetHeight}px`;
		this._rootDomNode.style.height = `${widgetHeight}px`;
		const minimapSide = this._editor.getOption(EditorOption.minimap).side;

		if (minimapSide === 'left') {
			this._rootDomNode.style.marginLeft = layoutInfo.minimap.minimapCanvasOuterWidth + 'px';
		} else {
			this._rootDomNode.style.marginLeft = '0px';
		}
		this._updateMinContentWidth();
		this._editor.layoutOverlayWidget(this);
	}

	private _setFoldingHoverListeners(): void {
		const showFoldingControls: 'mouseover' | 'always' | 'never' = this._editor.getOption(EditorOption.showFoldingControls);
		if (showFoldingControls !== 'mouseover') {
			return;
		}
		this._foldingIconStore.add(dom.addDisposableListener(this._lineNumbersDomNode, dom.EventType.MOUSE_ENTER, (e) => {
			const mouseEventTriggerredByClick =
				'fromElement' in e
				&& e.fromElement instanceof HTMLElement
				&& e.fromElement.classList.contains('codicon');

			for (const line of this._stickyLines) {
				const foldingIcon = line.foldingIcon;
				if (!foldingIcon) {
					continue;
				}
				if (mouseEventTriggerredByClick) {
					foldingIcon.setTransitionRequired(false);
					foldingIcon.setVisible(true);
					setTimeout(() => { foldingIcon.setTransitionRequired(true); }, 300);
				} else {
					foldingIcon.setVisible(true);
				}
			}
		}));
		this._foldingIconStore.add(dom.addDisposableListener(this._lineNumbersDomNode, dom.EventType.MOUSE_LEAVE, () => {
			for (const line of this._stickyLines) {
				const foldingIcon = line.foldingIcon;
				foldingIcon?.setVisible(foldingIcon.isCollapsed);
			}
		}));
	}

	private _renderChildNode(index: number, line: number, layoutInfo: EditorLayoutInfo, foldingModel: FoldingModel | null | undefined): RenderedStickyLine {
		const viewModel = this._editor._getViewModel();
		const viewLineNumber = viewModel!.coordinatesConverter.convertModelPositionToViewPosition(new Position(line, 1)).lineNumber;
		const lineRenderingData = viewModel!.getViewLineRenderingData(viewLineNumber);
		const minimapSide = this._editor.getOption(EditorOption.minimap).side;
		const lineNumberOption = this._editor.getOption(EditorOption.lineNumbers);

		let actualInlineDecorations: LineDecoration[];
		try {
			actualInlineDecorations = LineDecoration.filter(lineRenderingData.inlineDecorations, viewLineNumber, lineRenderingData.minColumn, lineRenderingData.maxColumn);
		} catch (err) {
			actualInlineDecorations = [];
		}

		const renderLineInput: RenderLineInput = new RenderLineInput(true, true, lineRenderingData.content,
			lineRenderingData.continuesWithWrappedLine,
			lineRenderingData.isBasicASCII, lineRenderingData.containsRTL, 0,
			lineRenderingData.tokens, actualInlineDecorations,
			lineRenderingData.tabSize, lineRenderingData.startVisibleColumn,
			1, 1, 1, 500, 'none', true, true, null
		);

		const sb = new StringBuilder(2000);
		const renderOutput = renderViewLine(renderLineInput, sb);

		let newLine;
		if (_ttPolicy) {
			newLine = _ttPolicy.createHTML(sb.build() as string);
		} else {
			newLine = sb.build();
		}

		const lineHTMLNode = document.createElement('span');
		lineHTMLNode.className = 'sticky-line-content';
		lineHTMLNode.classList.add(`stickyLine${line}`);
		lineHTMLNode.style.lineHeight = `${this._lineHeight}px`;
		lineHTMLNode.innerHTML = newLine as string;

		const lineNumberHTMLNode = document.createElement('span');
		lineNumberHTMLNode.className = 'sticky-line-number';
		lineNumberHTMLNode.style.lineHeight = `${this._lineHeight}px`;
		const lineNumbersWidth = minimapSide === 'left' ? layoutInfo.contentLeft - layoutInfo.minimap.minimapCanvasOuterWidth : layoutInfo.contentLeft;
		lineNumberHTMLNode.style.width = `${lineNumbersWidth}px`;

		const innerLineNumberHTML = document.createElement('span');
		if (lineNumberOption.renderType === RenderLineNumbersType.On || lineNumberOption.renderType === RenderLineNumbersType.Interval && line % 10 === 0) {
			innerLineNumberHTML.innerText = line.toString();
		} else if (lineNumberOption.renderType === RenderLineNumbersType.Relative) {
			innerLineNumberHTML.innerText = Math.abs(line - this._editor.getPosition()!.lineNumber).toString();
		}
		innerLineNumberHTML.className = 'sticky-line-number-inner';
		innerLineNumberHTML.style.lineHeight = `${this._lineHeight}px`;
		innerLineNumberHTML.style.width = `${layoutInfo.lineNumbersWidth}px`;
		innerLineNumberHTML.style.float = 'left';
		if (minimapSide === 'left') {
			innerLineNumberHTML.style.paddingLeft = `${layoutInfo.lineNumbersLeft - layoutInfo.minimap.minimapCanvasOuterWidth}px`;
		} else if (minimapSide === 'right') {
			innerLineNumberHTML.style.paddingLeft = `${layoutInfo.lineNumbersLeft}px`;
		}
		lineNumberHTMLNode.appendChild(innerLineNumberHTML);
		const foldingIcon = this._renderFoldingIconForLine(lineNumberHTMLNode, foldingModel, index, line);

		this._editor.applyFontInfo(lineHTMLNode);
		this._editor.applyFontInfo(innerLineNumberHTML);

		lineHTMLNode.setAttribute('role', 'listitem');
		lineHTMLNode.setAttribute(STICKY_LINE_INDEX_ATTR, String(index));
		lineHTMLNode.tabIndex = 0;

		lineNumberHTMLNode.style.lineHeight = `${this._lineHeight}px`;
		lineHTMLNode.style.lineHeight = `${this._lineHeight}px`;
		lineNumberHTMLNode.style.height = `${this._lineHeight}px`;
		lineHTMLNode.style.height = `${this._lineHeight}px`;

		// Special case for the last line of sticky scroll
		const isLastLine = index === this._lineNumbers.length - 1;

		const lastLineZIndex = '0';
		const intermediateLineZIndex = '1';
		lineHTMLNode.style.zIndex = isLastLine ? lastLineZIndex : intermediateLineZIndex;
		lineNumberHTMLNode.style.zIndex = isLastLine ? lastLineZIndex : intermediateLineZIndex;

		const lastLineTop = `${index * this._lineHeight + this._lastLineRelativePosition + (foldingIcon?.isCollapsed ? 1 : 0)}px`;
		const intermediateLineTop = `${index * this._lineHeight}px`;
		lineHTMLNode.style.top = isLastLine ? lastLineTop : intermediateLineTop;
		lineNumberHTMLNode.style.top = isLastLine ? lastLineTop : intermediateLineTop;
		return new RenderedStickyLine(line, lineHTMLNode, lineNumberHTMLNode, foldingIcon, renderOutput.characterMapping);
	}

	private _renderFoldingIconForLine(container: HTMLSpanElement, foldingModel: FoldingModel | null | undefined, index: number, line: number): StickyFoldingIcon | undefined {
		const showFoldingControls: 'mouseover' | 'always' | 'never' = this._editor.getOption(EditorOption.showFoldingControls);
		if (!foldingModel || showFoldingControls === 'never') {
			return;
		}
		const foldingRegions = foldingModel.regions;
		const indexOfFoldingRegion = foldingRegions.findRange(line);
		const startLineNumber = foldingRegions.getStartLineNumber(indexOfFoldingRegion);
		const isFoldingScope = line === startLineNumber;
		if (!isFoldingScope) {
			return;
		}
		const isCollapsed = foldingRegions.isCollapsed(indexOfFoldingRegion);
		const foldingIcon = new StickyFoldingIcon(isCollapsed, this._lineHeight);
		container.append(foldingIcon.domNode);
		foldingIcon.setVisible(isCollapsed || showFoldingControls === 'always');
		foldingIcon.setTransitionRequired(true);

		this._foldingIconStore.add(dom.addDisposableListener(foldingIcon.domNode, dom.EventType.CLICK, () => {
			toggleCollapseState(foldingModel, Number.MAX_VALUE, [line]);
			foldingIcon.isCollapsed = !isCollapsed;
			const scrollTop =
				(isCollapsed ?
					this._editor.getTopForLineNumber(startLineNumber)
					: this._editor.getTopForLineNumber(foldingRegions.getEndLineNumber(indexOfFoldingRegion)))
				- this._lineHeight * index + 1;
			this._editor.setScrollTop(scrollTop);
		}));
		return foldingIcon;
	}

	private _updateMinContentWidth() {
		this._minContentWidthInPx = 0;
		for (const stickyLine of this._stickyLines) {
			if (stickyLine.lineDomNode.scrollWidth > this._minContentWidthInPx) {
				this._minContentWidthInPx = stickyLine.lineDomNode.scrollWidth;
			}
		}
		this._minContentWidthInPx += this._editor.getLayoutInfo().verticalScrollbarWidth;
	}

	getId(): string {
		return 'editor.contrib.stickyScrollWidget';
	}

	getDomNode(): HTMLElement {
		return this._rootDomNode;
	}

	getPosition(): IOverlayWidgetPosition | null {
		return {
			preference: null
		};
	}

	getMinContentWidthInPx(): number {
		return this._minContentWidthInPx;
	}

	focusLineWithIndex(index: number) {
		if (0 <= index && index < this._stickyLines.length) {
			this._stickyLines[index].lineDomNode.focus();
		}
	}

	/**
	 * Given a leaf dom node, tries to find the editor position.
	 */
	getEditorPositionFromNode(spanDomNode: HTMLElement | null): Position | null {
		if (!spanDomNode || spanDomNode.children.length > 0) {
			// This is not a leaf node
			return null;
		}
		const renderedStickyLine = this._getRenderedStickyLineFromChildDomNode(spanDomNode);
		if (!renderedStickyLine) {
			return null;
		}
		const column = getColumnOfNodeOffset(renderedStickyLine.characterMapping, spanDomNode, 0);
		return new Position(renderedStickyLine.lineNumber, column);
	}

	getLineNumberFromChildDomNode(domNode: HTMLElement | null): number | null {
		return this._getRenderedStickyLineFromChildDomNode(domNode)?.lineNumber ?? null;
	}

	private _getRenderedStickyLineFromChildDomNode(domNode: HTMLElement | null): RenderedStickyLine | null {
		const index = this.getStickyLineIndexFromChildDomNode(domNode);
		if (index === null || index < 0 || index >= this._stickyLines.length) {
			return null;
		}
		return this._stickyLines[index];
	}

	/**
	 * Given a child dom node, tries to find the line number attribute
	 * that was stored in the node. Returns null if none is found.
	 */
	getStickyLineIndexFromChildDomNode(domNode: HTMLElement | null): number | null {
		while (domNode && domNode !== this._rootDomNode) {
			const line = domNode.getAttribute(STICKY_LINE_INDEX_ATTR);
			if (line) {
				return parseInt(line, 10);
			}
			domNode = domNode.parentElement;
		}
		return null;
	}
}

class RenderedStickyLine {
	constructor(
		public readonly lineNumber: number,
		public readonly lineDomNode: HTMLElement,
		public readonly lineNumberDomNode: HTMLElement,
		public readonly foldingIcon: StickyFoldingIcon | undefined,
		public readonly characterMapping: CharacterMapping
	) { }
}

class StickyFoldingIcon {

	public domNode: HTMLElement;

	constructor(
		public isCollapsed: boolean,
		public dimension: number
	) {
		this.domNode = document.createElement('div');
		this.domNode.style.width = `${dimension}px`;
		this.domNode.style.height = `${dimension}px`;
		this.domNode.className = ThemeIcon.asClassName(isCollapsed ? foldingCollapsedIcon : foldingExpandedIcon);
	}

	public setVisible(visible: boolean) {
		this.domNode.style.cursor = visible ? 'pointer' : 'default';
		this.domNode.style.opacity = visible ? '1' : '0';
	}

	public setTransitionRequired(transitionRequired: boolean) {
		this.domNode.style.transition = `opacity ${transitionRequired ? 0.5 : 0}s`;
	}
}<|MERGE_RESOLUTION|>--- conflicted
+++ resolved
@@ -109,26 +109,12 @@
 		return this._lineNumbers;
 	}
 
-<<<<<<< HEAD
 	setState(state: StickyScrollWidgetState): void {
-		this._stickyLines = [];
-		this._foldingIconStore.clear();
-		dom.clearNode(this._lineNumbersDomNode);
-		dom.clearNode(this._linesDomNode);
-		if (!this._editor._getViewModel()) {
-			return;
-		}
-		const futureWidgetHeight = state.startLineNumbers.length * this._lineHeight + state.lastLineRelativePosition;
-=======
-	setState(state: StickyScrollWidgetState | undefined): void {
 		this._clearStickyWidget();
 		if (!state) {
 			return;
 		}
-		this._stickyLines = [];
-		const editorLineHeight = this._editor.getOption(EditorOption.lineHeight);
-		const futureWidgetHeight = state.startLineNumbers.length * editorLineHeight + state.lastLineRelativePosition;
->>>>>>> 6b74d08f
+		const futureWidgetHeight = state.startLineNumbers.length * this._lineHeight + state.lastLineRelativePosition;
 
 		if (futureWidgetHeight > 0) {
 			this._lastLineRelativePosition = state.lastLineRelativePosition;
@@ -153,21 +139,15 @@
 		this._rootDomNode.style.width = `${layoutInfo.width - layoutInfo.minimap.minimapCanvasOuterWidth - layoutInfo.verticalScrollbarWidth}px`;
 	}
 
-<<<<<<< HEAD
-	private async _renderRootNode(): Promise<void> {
-=======
 	private _clearStickyWidget() {
+		this._stickyLines = [];
+		this._foldingIconStore.clear();
 		dom.clearNode(this._lineNumbersDomNode);
 		dom.clearNode(this._linesDomNode);
 		this._rootDomNode.style.display = 'none';
 	}
 
-	private _renderRootNode(): void {
-
-		if (!this._editor._getViewModel()) {
-			return;
-		}
->>>>>>> 6b74d08f
+	private async _renderRootNode(): Promise<void> {
 
 		const foldingModel = await FoldingController.get(this._editor)?.getFoldingModel();
 		const layoutInfo = this._editor.getLayoutInfo();
@@ -181,18 +161,12 @@
 			this._setFoldingHoverListeners();
 		}
 
-<<<<<<< HEAD
 		const widgetHeight: number = this._lineNumbers.length * this._lineHeight + this._lastLineRelativePosition;
-		this._rootDomNode.style.display = widgetHeight > 0 ? 'block' : 'none';
-=======
-		const editorLineHeight = this._editor.getOption(EditorOption.lineHeight);
-		const widgetHeight: number = this._lineNumbers.length * editorLineHeight + this._lastLineRelativePosition;
 		if (widgetHeight === 0) {
 			this._clearStickyWidget();
 			return;
 		}
 		this._rootDomNode.style.display = 'block';
->>>>>>> 6b74d08f
 		this._lineNumbersDomNode.style.height = `${widgetHeight}px`;
 		this._linesDomNodeScrollable.style.height = `${widgetHeight}px`;
 		this._rootDomNode.style.height = `${widgetHeight}px`;
