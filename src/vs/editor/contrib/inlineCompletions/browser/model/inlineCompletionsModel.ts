/*---------------------------------------------------------------------------------------------
 *  Copyright (c) Microsoft Corporation. All rights reserved.
 *  Licensed under the MIT License. See License.txt in the project root for license information.
 *--------------------------------------------------------------------------------------------*/

import { mapFindFirst } from '../../../../../base/common/arraysFind.js';
import { itemsEquals } from '../../../../../base/common/equals.js';
import { BugIndicatingError, onUnexpectedError, onUnexpectedExternalError } from '../../../../../base/common/errors.js';
import { Emitter } from '../../../../../base/common/event.js';
import { Disposable } from '../../../../../base/common/lifecycle.js';
import { IObservable, IObservableWithChange, IReader, ITransaction, autorun, constObservable, derived, derivedHandleChanges, derivedOpts, observableSignal, observableValue, recomputeInitiallyAndOnChange, subtransaction, transaction } from '../../../../../base/common/observable.js';
import { commonPrefixLength, firstNonWhitespaceIndex } from '../../../../../base/common/strings.js';
import { isDefined } from '../../../../../base/common/types.js';
import { IAccessibilityService } from '../../../../../platform/accessibility/common/accessibility.js';
import { ICommandService } from '../../../../../platform/commands/common/commands.js';
import { IInstantiationService } from '../../../../../platform/instantiation/common/instantiation.js';
import { ICodeEditor } from '../../../../browser/editorBrowser.js';
import { observableCodeEditor } from '../../../../browser/observableCodeEditor.js';
import { EditorOption } from '../../../../common/config/editorOptions.js';
import { CursorColumns } from '../../../../common/core/cursorColumns.js';
import { EditOperation } from '../../../../common/core/editOperation.js';
import { LineRange } from '../../../../common/core/lineRange.js';
import { Position } from '../../../../common/core/position.js';
import { Range } from '../../../../common/core/range.js';
import { Selection } from '../../../../common/core/selection.js';
import { SingleTextEdit, TextEdit } from '../../../../common/core/textEdit.js';
import { TextLength } from '../../../../common/core/textLength.js';
import { ScrollType } from '../../../../common/editorCommon.js';
import { Command, InlineCompletion, InlineCompletionContext, InlineCompletionTriggerKind, PartialAcceptTriggerKind } from '../../../../common/languages.js';
import { ILanguageConfigurationService } from '../../../../common/languages/languageConfigurationRegistry.js';
import { EndOfLinePreference, IModelDeltaDecoration, ITextModel } from '../../../../common/model.js';
import { TextModelText } from '../../../../common/model/textModelText.js';
import { IFeatureDebounceInformation } from '../../../../common/services/languageFeatureDebounce.js';
import { IModelContentChangedEvent } from '../../../../common/textModelEvents.js';
import { SnippetController2 } from '../../../snippet/browser/snippetController2.js';
import { addPositions, getEndPositionsAfterApplying, substringPos, subtractPositions } from '../utils.js';
import { AnimatedValue, easeOutCubic, ObservableAnimatedValue } from './animation.js';
import { ITextModelChangeRecorderMetadata, TextModelChangeRecorder } from './changeRecorder.js';
import { computeGhostText } from './computeGhostText.js';
import { GhostText, GhostTextOrReplacement, ghostTextOrReplacementEquals, ghostTextsOrReplacementsEqual } from './ghostText.js';
import { InlineCompletionsSource } from './inlineCompletionsSource.js';
import { InlineEdit } from './inlineEdit.js';
import { InlineCompletionItem, InlineEditItem, InlineSuggestionItem } from './inlineSuggestionItem.js';
import { singleTextEditAugments, singleTextRemoveCommonPrefix } from './singleTextEditHelpers.js';
import { SuggestItemInfo } from './suggestWidgetAdapter.js';

export class InlineCompletionsModel extends Disposable {
	private readonly _source = this._register(this._instantiationService.createInstance(InlineCompletionsSource, this.textModel, this._textModelVersionId, this._debounceValue));
	private readonly _isActive = observableValue<boolean>(this, false);
	private readonly _onlyRequestInlineEditsSignal = observableSignal(this);
	private readonly _forceUpdateExplicitlySignal = observableSignal(this);
	private readonly _noDelaySignal = observableSignal(this);

	// We use a semantic id to keep the same inline completion selected even if the provider reorders the completions.
	private readonly _selectedInlineCompletionId = observableValue<string | undefined>(this, undefined);
	public readonly primaryPosition = derived(this, reader => this._positions.read(reader)[0] ?? new Position(1, 1));

	private _isAcceptingPartially = false;
	public get isAcceptingPartially() { return this._isAcceptingPartially; }

	private readonly _onDidAccept = new Emitter<void>();
	public readonly onDidAccept = this._onDidAccept.event;

	private readonly _editorObs = observableCodeEditor(this._editor);

	private readonly _suggestPreviewEnabled = this._editorObs.getOption(EditorOption.suggest).map(v => v.preview);
	private readonly _suggestPreviewMode = this._editorObs.getOption(EditorOption.suggest).map(v => v.previewMode);
	private readonly _inlineSuggestMode = this._editorObs.getOption(EditorOption.inlineSuggest).map(v => v.mode);
	private readonly _inlineEditsEnabled = this._editorObs.getOption(EditorOption.inlineSuggest).map(v => !!v.edits.enabled);
	private readonly _inlineEditsShowCollapsedEnabled = this._editorObs.getOption(EditorOption.inlineSuggest).map(s => s.edits.showCollapsed);

	constructor(
		public readonly textModel: ITextModel,
		private readonly _selectedSuggestItem: IObservable<SuggestItemInfo | undefined>,
		public readonly _textModelVersionId: IObservableWithChange<number | null, IModelContentChangedEvent | undefined>,
		private readonly _positions: IObservable<readonly Position[]>,
		private readonly _debounceValue: IFeatureDebounceInformation,
		private readonly _enabled: IObservable<boolean>,
		private readonly _editor: ICodeEditor,
		@IInstantiationService private readonly _instantiationService: IInstantiationService,
		@ICommandService private readonly _commandService: ICommandService,
		@ILanguageConfigurationService private readonly _languageConfigurationService: ILanguageConfigurationService,
		@IAccessibilityService private readonly _accessibilityService: IAccessibilityService,
	) {
		super();

		this._register(recomputeInitiallyAndOnChange(this._fetchInlineCompletionsPromise));

		let lastItem: InlineCompletionItem | undefined = undefined;
		this._register(autorun(reader => {
			/** @description call handleItemDidShow */
			const item = this.inlineCompletionState.read(reader);
			const completion = item?.inlineCompletion;
			if (completion?.semanticId !== lastItem?.semanticId) {
				lastItem = completion;
				if (completion) {
					const src = completion.source;
					src.provider.handleItemDidShow?.(src.inlineSuggestions, completion.getSourceCompletion(), completion.insertText);
				}
			}
		}));

		this._register(autorun(reader => {
			this._editorObs.versionId.read(reader);
			this._inAcceptFlow.set(false, undefined);
		}));

		this._register(autorun(reader => {
			const jumpToReset = this.state.map((s, reader) => !s || s.kind === 'inlineEdit' && !s.cursorAtInlineEdit.read(reader)).read(reader);
			if (jumpToReset) {
				this._jumpedToId.set(undefined, undefined);
			}
		}));

		const inlineEditSemanticId = this.inlineEditState.map(s => s?.inlineCompletion.semanticId);

		this._register(autorun(reader => {
			const id = inlineEditSemanticId.read(reader);
			if (id) {
				this._editor.pushUndoStop();
				this._lastShownInlineCompletionInfo = {
					alternateTextModelVersionId: this.textModel.getAlternativeVersionId(),
					inlineCompletion: this.state.get()!.inlineCompletion!,
				};
			}
		}));

		this._didUndoInlineEdits.recomputeInitiallyAndOnChange(this._store);
	}

	private _lastShownInlineCompletionInfo: { alternateTextModelVersionId: number; /* already freed! */ inlineCompletion: InlineSuggestionItem } | undefined = undefined;
	private _lastAcceptedInlineCompletionInfo: { textModelVersionIdAfter: number; /* already freed! */ inlineCompletion: InlineSuggestionItem } | undefined = undefined;
	private readonly _didUndoInlineEdits = derivedHandleChanges({
		owner: this,
		changeTracker: {
			createChangeSummary: () => ({ didUndo: false }),
			handleChange: (ctx, changeSummary) => {
				changeSummary.didUndo = ctx.didChange(this._textModelVersionId) && !!ctx.change?.isUndoing;
				return true;
			}
		}
	}, (reader, changeSummary) => {
		const versionId = this._textModelVersionId.read(reader);
		if (versionId !== null
			&& this._lastAcceptedInlineCompletionInfo
			&& this._lastAcceptedInlineCompletionInfo.textModelVersionIdAfter === versionId - 1
			&& this._lastAcceptedInlineCompletionInfo.inlineCompletion.isInlineEdit
			&& changeSummary.didUndo
		) {
			this._lastAcceptedInlineCompletionInfo = undefined;
			return true;
		}
		return false;
	});

	public debugGetSelectedSuggestItem(): IObservable<SuggestItemInfo | undefined> {
		return this._selectedSuggestItem;
	}

	public getIndentationInfo(reader: IReader) {
		let startsWithIndentation = false;
		let startsWithIndentationLessThanTabSize = true;
		const ghostText = this?.primaryGhostText.read(reader);
		if (!!this?._selectedSuggestItem && ghostText && ghostText.parts.length > 0) {
			const { column, lines } = ghostText.parts[0];

			const firstLine = lines[0].line;

			const indentationEndColumn = this.textModel.getLineIndentColumn(ghostText.lineNumber);
			const inIndentation = column <= indentationEndColumn;

			if (inIndentation) {
				let firstNonWsIdx = firstNonWhitespaceIndex(firstLine);
				if (firstNonWsIdx === -1) {
					firstNonWsIdx = firstLine.length - 1;
				}
				startsWithIndentation = firstNonWsIdx > 0;

				const tabSize = this.textModel.getOptions().tabSize;
				const visibleColumnIndentation = CursorColumns.visibleColumnFromColumn(firstLine, firstNonWsIdx + 1, tabSize);
				startsWithIndentationLessThanTabSize = visibleColumnIndentation < tabSize;
			}
		}
		return {
			startsWithIndentation,
			startsWithIndentationLessThanTabSize,
		};
	}

	private readonly _preserveCurrentCompletionReasons = new Set([
		VersionIdChangeReason.Redo,
		VersionIdChangeReason.Undo,
		VersionIdChangeReason.AcceptWord,
	]);

	private _getReason(e: IModelContentChangedEvent | undefined): VersionIdChangeReason {
		if (e?.isUndoing) { return VersionIdChangeReason.Undo; }
		if (e?.isRedoing) { return VersionIdChangeReason.Redo; }
		if (this.isAcceptingPartially) { return VersionIdChangeReason.AcceptWord; }
		return VersionIdChangeReason.Other;
	}

	public readonly dontRefetchSignal = observableSignal(this);

	private readonly _fetchInlineCompletionsPromise = derivedHandleChanges({
		owner: this,
		changeTracker: {
			createChangeSummary: () => ({
				dontRefetch: false,
				preserveCurrentCompletion: false,
				inlineCompletionTriggerKind: InlineCompletionTriggerKind.Automatic,
				onlyRequestInlineEdits: false,
				shouldDebounce: true,
			}),
			handleChange: (ctx, changeSummary) => {
				/** @description fetch inline completions */
				if (ctx.didChange(this._textModelVersionId) && this._preserveCurrentCompletionReasons.has(this._getReason(ctx.change))) {
					changeSummary.preserveCurrentCompletion = true;
				} else if (ctx.didChange(this._forceUpdateExplicitlySignal)) {
					changeSummary.inlineCompletionTriggerKind = InlineCompletionTriggerKind.Explicit;
				} else if (ctx.didChange(this.dontRefetchSignal)) {
					changeSummary.dontRefetch = true;
				} else if (ctx.didChange(this._onlyRequestInlineEditsSignal)) {
					changeSummary.onlyRequestInlineEdits = true;
				} else if (ctx.didChange(this._noDelaySignal)) {
					changeSummary.shouldDebounce = false;
				}
				return true;
			},
		},
	}, (reader, changeSummary) => {
		this._source.clearOperationOnTextModelChange.read(reader); // Make sure the clear operation runs before the fetch operation
		this._noDelaySignal.read(reader);
		this.dontRefetchSignal.read(reader);
		this._onlyRequestInlineEditsSignal.read(reader);
		this._forceUpdateExplicitlySignal.read(reader);
		const shouldUpdate = (this._enabled.read(reader) && this._selectedSuggestItem.read(reader)) || this._isActive.read(reader);
		if (!shouldUpdate) {
			this._source.cancelUpdate();
			return undefined;
		}

		this._textModelVersionId.read(reader); // Refetch on text change

		const suggestWidgetInlineCompletions = this._source.suggestWidgetInlineCompletions.get();
		const suggestItem = this._selectedSuggestItem.read(reader);
		if (suggestWidgetInlineCompletions && !suggestItem) {
			this._source.seedInlineCompletionsWithSuggestWidget();
		}

		const cursorPosition = this.primaryPosition.get();
		if (changeSummary.dontRefetch) {
			return Promise.resolve(true);
		}

		if (this._didUndoInlineEdits.read(reader) && changeSummary.inlineCompletionTriggerKind !== InlineCompletionTriggerKind.Explicit) {
			transaction(tx => {
				this._source.clear(tx);
			});
			return undefined;
		}

		let context: InlineCompletionContext = {
			triggerKind: changeSummary.inlineCompletionTriggerKind,
			selectedSuggestionInfo: suggestItem?.toSelectedSuggestionInfo(),
			includeInlineCompletions: !changeSummary.onlyRequestInlineEdits,
			includeInlineEdits: this._inlineEditsEnabled.read(reader),
		};

		if (context.triggerKind === InlineCompletionTriggerKind.Automatic) {
			if (this.textModel.getAlternativeVersionId() === this._lastShownInlineCompletionInfo?.alternateTextModelVersionId) {
				// When undoing back to a version where an inline edit/completion was shown,
				// we want to show an inline edit (or completion) again if it was originally an inline edit (or completion).
				context = {
					...context,
					includeInlineCompletions: !this._lastShownInlineCompletionInfo.inlineCompletion.isInlineEdit,
					includeInlineEdits: this._lastShownInlineCompletionInfo.inlineCompletion.isInlineEdit,
				};
			}
		}

		const itemToPreserveCandidate = this.selectedInlineCompletion.get() ?? this._inlineCompletionItems.get()?.inlineEdit;
		const itemToPreserve = changeSummary.preserveCurrentCompletion || itemToPreserveCandidate?.forwardStable
			? itemToPreserveCandidate : undefined;
		const userJumpedToActiveCompletion = this._jumpedToId.map(jumpedTo => !!jumpedTo && jumpedTo === this._inlineCompletionItems.get()?.inlineEdit?.semanticId);

		return this._source.fetch(cursorPosition, context, itemToPreserve?.identity, changeSummary.shouldDebounce, userJumpedToActiveCompletion);
	});

	public async trigger(tx?: ITransaction, options?: { onlyFetchInlineEdits?: boolean; noDelay?: boolean }): Promise<void> {
		subtransaction(tx, tx => {
			if (options?.onlyFetchInlineEdits) {
				this._onlyRequestInlineEditsSignal.trigger(tx);
			}
			if (options?.noDelay) {
				this._noDelaySignal.trigger(tx);
			}
			this._isActive.set(true, tx);
		});
		await this._fetchInlineCompletionsPromise.get();
	}

	public async triggerExplicitly(tx?: ITransaction, onlyFetchInlineEdits: boolean = false): Promise<void> {
		subtransaction(tx, tx => {
			if (onlyFetchInlineEdits) {
				this._onlyRequestInlineEditsSignal.trigger(tx);
			}
			this._isActive.set(true, tx);
			this._inAcceptFlow.set(true, tx);
			this._forceUpdateExplicitlySignal.trigger(tx);
		});
		await this._fetchInlineCompletionsPromise.get();
	}

	public stop(stopReason: 'explicitCancel' | 'automatic' = 'automatic', tx?: ITransaction): void {
		subtransaction(tx, tx => {
			if (stopReason === 'explicitCancel') {
				const inlineCompletion = this.state.get()?.inlineCompletion;
				const source = inlineCompletion?.source;
				const sourceInlineCompletion = inlineCompletion?.getSourceCompletion();
				if (sourceInlineCompletion && source?.provider.handleRejection) {
					source.provider.handleRejection(source.inlineSuggestions, sourceInlineCompletion);
				}
			}

			this._isActive.set(false, tx);
			this._source.clear(tx);
		});
	}

	private readonly _inlineCompletionItems = derivedOpts({ owner: this }, reader => {
		const c = this._source.inlineCompletions.read(reader);
		if (!c) { return undefined; }
		const cursorPosition = this.primaryPosition.read(reader);
		let inlineEdit: InlineEditItem | undefined = undefined;
		const visibleCompletions: InlineCompletionItem[] = [];
		for (const completion of c.inlineCompletions) {
			if (!completion.isInlineEdit) {
				if (completion.isVisible(this.textModel, cursorPosition)) {
					visibleCompletions.push(completion);
				}
			} else {
				inlineEdit = completion;
			}
		}

		if (visibleCompletions.length !== 0) {
			// Don't show the inline edit if there is a visible completion
			inlineEdit = undefined;
		}

		return {
			inlineCompletions: visibleCompletions,
			inlineEdit,
		};
	});

	private readonly _filteredInlineCompletionItems = derivedOpts({ owner: this, equalsFn: itemsEquals() }, reader => {
		const c = this._inlineCompletionItems.read(reader);
		return c?.inlineCompletions ?? [];
	});

	public readonly selectedInlineCompletionIndex = derived<number>(this, (reader) => {
		const selectedInlineCompletionId = this._selectedInlineCompletionId.read(reader);
		const filteredCompletions = this._filteredInlineCompletionItems.read(reader);
		const idx = this._selectedInlineCompletionId === undefined ? -1
			: filteredCompletions.findIndex(v => v.semanticId === selectedInlineCompletionId);
		if (idx === -1) {
			// Reset the selection so that the selection does not jump back when it appears again
			this._selectedInlineCompletionId.set(undefined, undefined);
			return 0;
		}
		return idx;
	});

	public readonly selectedInlineCompletion = derived<InlineCompletionItem | undefined>(this, (reader) => {
		const filteredCompletions = this._filteredInlineCompletionItems.read(reader);
		const idx = this.selectedInlineCompletionIndex.read(reader);
		return filteredCompletions[idx];
	});

	public readonly activeCommands = derivedOpts<Command[]>({ owner: this, equalsFn: itemsEquals() },
		r => this.selectedInlineCompletion.read(r)?.source.inlineSuggestions.commands ?? []
	);

	public readonly lastTriggerKind: IObservable<InlineCompletionTriggerKind | undefined>
		= this._source.inlineCompletions.map(this, v => v?.request?.context.triggerKind);

	public readonly inlineCompletionsCount = derived<number | undefined>(this, reader => {
		if (this.lastTriggerKind.read(reader) === InlineCompletionTriggerKind.Explicit) {
			return this._filteredInlineCompletionItems.read(reader).length;
		} else {
			return undefined;
		}
	});

	private readonly _hasVisiblePeekWidgets = derived(this, reader => this._editorObs.openedPeekWidgets.read(reader) > 0);

	public readonly state = derivedOpts<{
		kind: 'ghostText';
		edits: readonly SingleTextEdit[];
		primaryGhostText: GhostTextOrReplacement;
		ghostTexts: readonly GhostTextOrReplacement[];
		suggestItem: SuggestItemInfo | undefined;
		inlineCompletion: InlineCompletionItem | undefined;
	} | {
		kind: 'inlineEdit';
		edits: readonly SingleTextEdit[];
		inlineEdit: InlineEdit;
		inlineCompletion: InlineEditItem;
		cursorAtInlineEdit: IObservable<boolean>;
	} | undefined>({
		owner: this,
		equalsFn: (a, b) => {
			if (!a || !b) { return a === b; }

			if (a.kind === 'ghostText' && b.kind === 'ghostText') {
				return ghostTextsOrReplacementsEqual(a.ghostTexts, b.ghostTexts)
					&& a.inlineCompletion === b.inlineCompletion
					&& a.suggestItem === b.suggestItem;
			} else if (a.kind === 'inlineEdit' && b.kind === 'inlineEdit') {
				return a.inlineEdit.equals(b.inlineEdit);
			}
			return false;
		}
	}, (reader) => {
		const model = this.textModel;

		const item = this._inlineCompletionItems.read(reader);
		const inlineEditResult = item?.inlineEdit;
		if (inlineEditResult) {
			if (this._hasVisiblePeekWidgets.read(reader)) {
				return undefined;
			}
			let edit = inlineEditResult.getSingleTextEdit();
			edit = singleTextRemoveCommonPrefix(edit, model);

			const cursorAtInlineEdit = this.primaryPosition.map(cursorPos => LineRange.fromRangeInclusive(edit.range).addMargin(1, 1).contains(cursorPos.lineNumber));

			const commands = inlineEditResult.source.inlineSuggestions.commands;
			const inlineEdit = new InlineEdit(edit, commands ?? [], inlineEditResult);

			const edits = inlineEditResult.updatedEdit;
			const e = edits ? TextEdit.fromOffsetEdit(edits, new TextModelText(this.textModel)).edits : [edit];

			return { kind: 'inlineEdit', inlineEdit, inlineCompletion: inlineEditResult, edits: e, cursorAtInlineEdit };
		}

		const suggestItem = this._selectedSuggestItem.read(reader);
		if (suggestItem) {
			const suggestCompletionEdit = singleTextRemoveCommonPrefix(suggestItem.getSingleTextEdit(), model);
			const augmentation = this._computeAugmentation(suggestCompletionEdit, reader);

			const isSuggestionPreviewEnabled = this._suggestPreviewEnabled.read(reader);
			if (!isSuggestionPreviewEnabled && !augmentation) { return undefined; }

			const fullEdit = augmentation?.edit ?? suggestCompletionEdit;
			const fullEditPreviewLength = augmentation ? augmentation.edit.text.length - suggestCompletionEdit.text.length : 0;

			const mode = this._suggestPreviewMode.read(reader);
			const positions = this._positions.read(reader);
			const edits = [fullEdit, ...getSecondaryEdits(this.textModel, positions, fullEdit)];
			const ghostTexts = edits
				.map((edit, idx) => computeGhostText(edit, model, mode, positions[idx], fullEditPreviewLength))
				.filter(isDefined);
			const primaryGhostText = ghostTexts[0] ?? new GhostText(fullEdit.range.endLineNumber, []);
			return { kind: 'ghostText', edits, primaryGhostText, ghostTexts, inlineCompletion: augmentation?.completion, suggestItem };
		} else {
			if (!this._isActive.read(reader)) { return undefined; }
			const inlineCompletion = this.selectedInlineCompletion.read(reader);
			if (!inlineCompletion) { return undefined; }

			const replacement = inlineCompletion.getSingleTextEdit();
			const mode = this._inlineSuggestMode.read(reader);
			const positions = this._positions.read(reader);
			const edits = [replacement, ...getSecondaryEdits(this.textModel, positions, replacement)];
			const ghostTexts = edits
				.map((edit, idx) => computeGhostText(edit, model, mode, positions[idx], 0))
				.filter(isDefined);
			if (!ghostTexts[0]) { return undefined; }
			return { kind: 'ghostText', edits, primaryGhostText: ghostTexts[0], ghostTexts, inlineCompletion, suggestItem: undefined };
		}
	});

	public readonly status = derived(this, reader => {
		if (this._source.loading.read(reader)) { return 'loading'; }
		const s = this.state.read(reader);
		if (s?.kind === 'ghostText') { return 'ghostText'; }
		if (s?.kind === 'inlineEdit') { return 'inlineEdit'; }
		return 'noSuggestion';
	});

	public readonly inlineCompletionState = derived(this, reader => {
		const s = this.state.read(reader);
		if (!s || s.kind !== 'ghostText') {
			return undefined;
		}
		if (this._editorObs.inComposition.read(reader)) {
			return undefined;
		}
		return s;
	});

	public readonly inlineEditState = derived(this, reader => {
		const s = this.state.read(reader);
		if (!s || s.kind !== 'inlineEdit') {
			return undefined;
		}
		return s;
	});

	public readonly inlineEditAvailable = derived(this, reader => {
		const s = this.inlineEditState.read(reader);
		return !!s;
	});

	private _computeAugmentation(suggestCompletion: SingleTextEdit, reader: IReader | undefined) {
		const model = this.textModel;
		const suggestWidgetInlineCompletions = this._source.suggestWidgetInlineCompletions.read(reader);
		const candidateInlineCompletions = suggestWidgetInlineCompletions
			? suggestWidgetInlineCompletions.inlineCompletions.filter(c => !c.isInlineEdit)
			: [this.selectedInlineCompletion.read(reader)].filter(isDefined);

		const augmentedCompletion = mapFindFirst(candidateInlineCompletions, completion => {
			let r = completion.getSingleTextEdit();
			r = singleTextRemoveCommonPrefix(
				r,
				model,
				Range.fromPositions(r.range.getStartPosition(), suggestCompletion.range.getEndPosition())
			);
			return singleTextEditAugments(r, suggestCompletion) ? { completion, edit: r } : undefined;
		});

		return augmentedCompletion;
	}

	public readonly warning = derived(this, reader => {
		return this.inlineCompletionState.read(reader)?.inlineCompletion?.warning;
	});

	public readonly ghostTexts = derivedOpts({ owner: this, equalsFn: ghostTextsOrReplacementsEqual }, reader => {
		const v = this.inlineCompletionState.read(reader);
		if (!v) {
			return undefined;
		}
		return v.ghostTexts;
	});

	public readonly primaryGhostText = derivedOpts({ owner: this, equalsFn: ghostTextOrReplacementEquals }, reader => {
		const v = this.inlineCompletionState.read(reader);
		if (!v) {
			return undefined;
		}
		return v?.primaryGhostText;
	});

	public readonly showCollapsed = derived<boolean>(this, reader => {
		const state = this.state.read(reader);
		if (!state || state.kind !== 'inlineEdit') {
			return false;
		}

		const isCurrentModelVersion = state.inlineCompletion.updatedEditModelVersion === this._textModelVersionId.read(reader);
		return (this._inlineEditsShowCollapsedEnabled.read(reader) || !isCurrentModelVersion)
			&& this._jumpedToId.read(reader) !== state.inlineCompletion.semanticId
			&& !this._inAcceptFlow.read(reader);
	});

	private readonly _tabShouldIndent = derived(this, reader => {
		if (this._inAcceptFlow.read(reader)) {
			return false;
		}

		function isMultiLine(range: Range): boolean {
			return range.startLineNumber !== range.endLineNumber;
		}

		function getNonIndentationRange(model: ITextModel, lineNumber: number): Range {
			const columnStart = model.getLineIndentColumn(lineNumber);
			const lastNonWsColumn = model.getLineLastNonWhitespaceColumn(lineNumber);
			const columnEnd = Math.max(lastNonWsColumn, columnStart);
			return new Range(lineNumber, columnStart, lineNumber, columnEnd);
		}

		const selections = this._editorObs.selections.read(reader);
		return selections?.some(s => {
			if (s.isEmpty()) {
				return this.textModel.getLineLength(s.startLineNumber) === 0;
			} else {
				return isMultiLine(s) || s.containsRange(getNonIndentationRange(this.textModel, s.startLineNumber));
			}
		});
	});

	public readonly tabShouldJumpToInlineEdit = derived(this, reader => {
		if (this._tabShouldIndent.read(reader)) {
			return false;
		}

		const s = this.inlineEditState.read(reader);
		if (!s) {
			return false;
		}

		if (this.showCollapsed.read(reader)) {
			return true;
		}

		return !s.cursorAtInlineEdit.read(reader);
	});

	public readonly tabShouldAcceptInlineEdit = derived(this, reader => {
		const s = this.inlineEditState.read(reader);
		if (!s) {
			return false;
		}
		if (this.showCollapsed.read(reader)) {
			return false;
		}
		if (s.inlineEdit.range.startLineNumber === this._editorObs.cursorLineNumber.read(reader)) {
			return true;
		}
		if (this._jumpedToId.read(reader) === s.inlineCompletion.semanticId) {
			return true;
		}
		if (this._tabShouldIndent.read(reader)) {
			return false;
		}

		return s.cursorAtInlineEdit.read(reader);
	});

	private async _deltaSelectedInlineCompletionIndex(delta: 1 | -1): Promise<void> {
		await this.triggerExplicitly();

		const completions = this._filteredInlineCompletionItems.get() || [];
		if (completions.length > 0) {
			const newIdx = (this.selectedInlineCompletionIndex.get() + delta + completions.length) % completions.length;
			this._selectedInlineCompletionId.set(completions[newIdx].semanticId, undefined);
		} else {
			this._selectedInlineCompletionId.set(undefined, undefined);
		}
	}

	public async next(): Promise<void> { await this._deltaSelectedInlineCompletionIndex(1); }

	public async previous(): Promise<void> { await this._deltaSelectedInlineCompletionIndex(-1); }

	private _getMetadata(completion: InlineSuggestionItem, type: 'word' | 'line' | undefined = undefined): ITextModelChangeRecorderMetadata {
		return {
			extensionId: completion.source.provider.groupId,
			nes: completion.isInlineEdit,
			type
		};
	}

	public async accept(editor: ICodeEditor = this._editor): Promise<void> {
		if (editor.getModel() !== this.textModel) {
			throw new BugIndicatingError();
		}

		let completion: InlineSuggestionItem;

		const state = this.state.get();
		if (state?.kind === 'ghostText') {
			if (!state || state.primaryGhostText.isEmpty() || !state.inlineCompletion) {
				return;
			}
			completion = state.inlineCompletion;
		} else if (state?.kind === 'inlineEdit') {
			completion = state.inlineCompletion;
		} else {
			return;
		}

		if (completion.command) {
			// Make sure the completion list will not be disposed.
			completion.source.addRef();
		}

		editor.pushUndoStop();
		if (completion.snippetInfo) {
			TextModelChangeRecorder.editWithMetadata(this._getMetadata(completion), () => {
				editor.executeEdits(
					'inlineSuggestion.accept',
					[
						EditOperation.replace(completion.range, ''),
						...completion.additionalTextEdits
					]
				);
			});
			editor.setPosition(completion.snippetInfo.range.getStartPosition(), 'inlineCompletionAccept');
			SnippetController2.get(editor)?.insert(completion.snippetInfo.snippet, { undoStopBefore: false });
		} else {
			const edits = state.edits;
			const selections = getEndPositionsAfterApplying(edits).map(p => Selection.fromPositions(p));
<<<<<<< HEAD
			TextModelChangeRecorder.editWithMetadata(this._getMetadata(completion), () => {
				editor.executeEdits('inlineSuggestion.accept', [
					...edits.map(edit => EditOperation.replace(edit.range, edit.text)),
					...completion.additionalTextEdits
				]);
			});
			editor.setSelections(state.kind === 'inlineEdit' ? selections.slice(-1) : selections, 'inlineCompletionAccept');
=======
			editor.executeEdits('inlineSuggestion.accept', [
				...edits.map(edit => EditOperation.replace(edit.range, edit.text)),
				...completion.additionalTextEdits
			]);

			if (completion.displayLocation === undefined) {
				// do not move the cursor when the completion is displayed in a different location
				editor.setSelections(state.kind === 'inlineEdit' ? selections.slice(-1) : selections, 'inlineCompletionAccept');
			}
>>>>>>> e29475a0

			if (state.kind === 'inlineEdit' && !this._accessibilityService.isMotionReduced()) {
				// we can assume that edits is sorted!
				const editRanges = new TextEdit(edits).getNewRanges();
				const dec = this._store.add(new FadeoutDecoration(editor, editRanges, () => {
					this._store.delete(dec);
				}));
			}
		}

		this._onDidAccept.fire();

		// Reset before invoking the command, as the command might cause a follow up trigger (which we don't want to reset).
		this.stop();

		if (completion.command) {
			await this._commandService
				.executeCommand(completion.command.id, ...(completion.command.arguments || []))
				.then(undefined, onUnexpectedExternalError);
			completion.source.removeRef();
		}

		this._inAcceptFlow.set(true, undefined);
		this._lastAcceptedInlineCompletionInfo = { textModelVersionIdAfter: this.textModel.getVersionId(), inlineCompletion: completion };
	}

	public async acceptNextWord(): Promise<void> {
		await this._acceptNext(this._editor, 'word', (pos, text) => {
			const langId = this.textModel.getLanguageIdAtPosition(pos.lineNumber, pos.column);
			const config = this._languageConfigurationService.getLanguageConfiguration(langId);
			const wordRegExp = new RegExp(config.wordDefinition.source, config.wordDefinition.flags.replace('g', ''));

			const m1 = text.match(wordRegExp);
			let acceptUntilIndexExclusive = 0;
			if (m1 && m1.index !== undefined) {
				if (m1.index === 0) {
					acceptUntilIndexExclusive = m1[0].length;
				} else {
					acceptUntilIndexExclusive = m1.index;
				}
			} else {
				acceptUntilIndexExclusive = text.length;
			}

			const wsRegExp = /\s+/g;
			const m2 = wsRegExp.exec(text);
			if (m2 && m2.index !== undefined) {
				if (m2.index + m2[0].length < acceptUntilIndexExclusive) {
					acceptUntilIndexExclusive = m2.index + m2[0].length;
				}
			}
			return acceptUntilIndexExclusive;
		}, PartialAcceptTriggerKind.Word);
	}

	public async acceptNextLine(): Promise<void> {
		await this._acceptNext(this._editor, 'line', (pos, text) => {
			const m = text.match(/\n/);
			if (m && m.index !== undefined) {
				return m.index + 1;
			}
			return text.length;
		}, PartialAcceptTriggerKind.Line);
	}

	private async _acceptNext(editor: ICodeEditor, type: 'word' | 'line', getAcceptUntilIndex: (position: Position, text: string) => number, kind: PartialAcceptTriggerKind): Promise<void> {
		if (editor.getModel() !== this.textModel) {
			throw new BugIndicatingError();
		}

		const state = this.inlineCompletionState.get();
		if (!state || state.primaryGhostText.isEmpty() || !state.inlineCompletion) {
			return;
		}
		const ghostText = state.primaryGhostText;
		const completion = state.inlineCompletion;

		if (completion.snippetInfo) {
			// not in WYSIWYG mode, partial commit might change completion, thus it is not supported
			await this.accept(editor);
			return;
		}

		const firstPart = ghostText.parts[0];
		const ghostTextPos = new Position(ghostText.lineNumber, firstPart.column);
		const ghostTextVal = firstPart.text;
		const acceptUntilIndexExclusive = getAcceptUntilIndex(ghostTextPos, ghostTextVal);
		if (acceptUntilIndexExclusive === ghostTextVal.length && ghostText.parts.length === 1) {
			this.accept(editor);
			return;
		}
		const partialGhostTextVal = ghostTextVal.substring(0, acceptUntilIndexExclusive);

		const positions = this._positions.get();
		const cursorPosition = positions[0];

		// Executing the edit might free the completion, so we have to hold a reference on it.
		completion.source.addRef();
		try {
			this._isAcceptingPartially = true;
			try {
				editor.pushUndoStop();
				const replaceRange = Range.fromPositions(cursorPosition, ghostTextPos);
				const newText = editor.getModel()!.getValueInRange(replaceRange) + partialGhostTextVal;
				const primaryEdit = new SingleTextEdit(replaceRange, newText);
				const edits = [primaryEdit, ...getSecondaryEdits(this.textModel, positions, primaryEdit)];
				const selections = getEndPositionsAfterApplying(edits).map(p => Selection.fromPositions(p));
				TextModelChangeRecorder.editWithMetadata(this._getMetadata(completion, type), () => {
					editor.executeEdits('inlineSuggestion.accept', edits.map(edit => EditOperation.replace(edit.range, edit.text)));
				});
				editor.setSelections(selections, 'inlineCompletionPartialAccept');
				editor.revealPositionInCenterIfOutsideViewport(editor.getPosition()!, ScrollType.Immediate);
			} finally {
				this._isAcceptingPartially = false;
			}

			if (completion.source.provider.handlePartialAccept) {
				const acceptedRange = Range.fromPositions(completion.range.getStartPosition(), TextLength.ofText(partialGhostTextVal).addToPosition(ghostTextPos));
				// This assumes that the inline completion and the model use the same EOL style.
				const text = editor.getModel()!.getValueInRange(acceptedRange, EndOfLinePreference.LF);
				const acceptedLength = text.length;
				completion.source.provider.handlePartialAccept(
					completion.source.inlineSuggestions,
					completion.getSourceCompletion(),
					acceptedLength,
					{ kind, acceptedLength: acceptedLength, }
				);
			}
		} finally {
			completion.source.removeRef();
		}
	}

	public handleSuggestAccepted(item: SuggestItemInfo) {
		const itemEdit = singleTextRemoveCommonPrefix(item.getSingleTextEdit(), this.textModel);
		const augmentedCompletion = this._computeAugmentation(itemEdit, undefined);
		if (!augmentedCompletion) { return; }

		// This assumes that the inline completion and the model use the same EOL style.
		const alreadyAcceptedLength = this.textModel.getValueInRange(augmentedCompletion.completion.range, EndOfLinePreference.LF).length;
		const acceptedLength = alreadyAcceptedLength + itemEdit.text.length;

		const source = augmentedCompletion.completion.source;
		source.provider.handlePartialAccept?.(
			source.inlineSuggestions,
			augmentedCompletion.completion.getSourceCompletion(),
			itemEdit.text.length,
			{
				kind: PartialAcceptTriggerKind.Suggest,
				acceptedLength,
			}
		);
	}

	public extractReproSample(): Repro {
		const value = this.textModel.getValue();
		const item = this.state.get()?.inlineCompletion;
		return {
			documentValue: value,
			inlineCompletion: item?.getSourceCompletion(),
		};
	}

	private readonly _jumpedToId = observableValue<undefined | string>(this, undefined);
	private readonly _inAcceptFlow = observableValue(this, false);
	public readonly inAcceptFlow: IObservable<boolean> = this._inAcceptFlow;

	public jump(): void {
		const s = this.inlineEditState.get();
		if (!s) { return; }

		transaction(tx => {
			this._jumpedToId.set(s.inlineCompletion.semanticId, tx);
			this.dontRefetchSignal.trigger(tx);
			const edit = s.inlineCompletion.getSingleTextEdit();
			this._editor.setPosition(edit.range.getStartPosition(), 'inlineCompletions.jump');

			// TODO: consider using view information to reveal it
			const isSingleLineChange = edit.range.startLineNumber === edit.range.endLineNumber && !edit.text.includes('\n');
			if (isSingleLineChange) {
				this._editor.revealPosition(edit.range.getStartPosition());
			} else {
				const revealRange = new Range(edit.range.startLineNumber - 1, 1, edit.range.endLineNumber + 1, 1);
				this._editor.revealRange(revealRange, ScrollType.Immediate);
			}

			this._editor.focus();
		});
	}

	public async handleInlineEditShown(inlineCompletion: InlineSuggestionItem): Promise<void> {
		if (inlineCompletion.didShow) {
			return;
		}
		inlineCompletion.didShow = true;

		inlineCompletion.source.provider.handleItemDidShow?.(inlineCompletion.source.inlineSuggestions, inlineCompletion.getSourceCompletion(), inlineCompletion.insertText);

		if (inlineCompletion.shownCommand) {
			await this._commandService.executeCommand(inlineCompletion.shownCommand.id, ...(inlineCompletion.shownCommand.arguments || []));
		}
	}
}

interface Repro {
	documentValue: string;
	inlineCompletion: InlineCompletion | undefined;
}

export enum VersionIdChangeReason {
	Undo,
	Redo,
	AcceptWord,
	Other,
}

export function getSecondaryEdits(textModel: ITextModel, positions: readonly Position[], primaryEdit: SingleTextEdit): SingleTextEdit[] {
	if (positions.length === 1) {
		// No secondary cursor positions
		return [];
	}
	const primaryPosition = positions[0];
	const secondaryPositions = positions.slice(1);
	const primaryEditStartPosition = primaryEdit.range.getStartPosition();
	const primaryEditEndPosition = primaryEdit.range.getEndPosition();
	const replacedTextAfterPrimaryCursor = textModel.getValueInRange(
		Range.fromPositions(primaryPosition, primaryEditEndPosition)
	);
	const positionWithinTextEdit = subtractPositions(primaryPosition, primaryEditStartPosition);
	if (positionWithinTextEdit.lineNumber < 1) {
		onUnexpectedError(new BugIndicatingError(
			`positionWithinTextEdit line number should be bigger than 0.
			Invalid subtraction between ${primaryPosition.toString()} and ${primaryEditStartPosition.toString()}`
		));
		return [];
	}
	const secondaryEditText = substringPos(primaryEdit.text, positionWithinTextEdit);
	return secondaryPositions.map(pos => {
		const posEnd = addPositions(subtractPositions(pos, primaryEditStartPosition), primaryEditEndPosition);
		const textAfterSecondaryCursor = textModel.getValueInRange(
			Range.fromPositions(pos, posEnd)
		);
		const l = commonPrefixLength(replacedTextAfterPrimaryCursor, textAfterSecondaryCursor);
		const range = Range.fromPositions(pos, pos.delta(0, l));
		return new SingleTextEdit(range, secondaryEditText);
	});
}

class FadeoutDecoration extends Disposable {
	constructor(
		editor: ICodeEditor,
		ranges: Range[],
		onDispose?: () => void,
	) {
		super();

		if (onDispose) {
			this._register({ dispose: () => onDispose() });
		}

		this._register(observableCodeEditor(editor).setDecorations(constObservable(ranges.map<IModelDeltaDecoration>(range => ({
			range: range,
			options: {
				description: 'animation',
				className: 'edits-fadeout-decoration',
				zIndex: 1,
			}
		})))));

		const animation = new AnimatedValue(1, 0, 1000, easeOutCubic);
		const val = new ObservableAnimatedValue(animation);

		this._register(autorun(reader => {
			const opacity = val.getValue(reader);
			editor.getContainerDomNode().style.setProperty('--animation-opacity', opacity.toString());
			if (animation.isFinished()) {
				this.dispose();
			}
		}));
	}
}<|MERGE_RESOLUTION|>--- conflicted
+++ resolved
@@ -694,25 +694,17 @@
 		} else {
 			const edits = state.edits;
 			const selections = getEndPositionsAfterApplying(edits).map(p => Selection.fromPositions(p));
-<<<<<<< HEAD
+
 			TextModelChangeRecorder.editWithMetadata(this._getMetadata(completion), () => {
 				editor.executeEdits('inlineSuggestion.accept', [
 					...edits.map(edit => EditOperation.replace(edit.range, edit.text)),
 					...completion.additionalTextEdits
 				]);
 			});
-			editor.setSelections(state.kind === 'inlineEdit' ? selections.slice(-1) : selections, 'inlineCompletionAccept');
-=======
-			editor.executeEdits('inlineSuggestion.accept', [
-				...edits.map(edit => EditOperation.replace(edit.range, edit.text)),
-				...completion.additionalTextEdits
-			]);
-
 			if (completion.displayLocation === undefined) {
 				// do not move the cursor when the completion is displayed in a different location
 				editor.setSelections(state.kind === 'inlineEdit' ? selections.slice(-1) : selections, 'inlineCompletionAccept');
 			}
->>>>>>> e29475a0
 
 			if (state.kind === 'inlineEdit' && !this._accessibilityService.isMotionReduced()) {
 				// we can assume that edits is sorted!
