--- conflicted
+++ resolved
@@ -274,16 +274,6 @@
 		const numModifiedLines = edit.modifiedLineRange.length;
 		const allInnerChangesNotTooLong = inner.every(m => TextLength.ofRange(m.originalRange).columnCount < WordReplacementView.MAX_LENGTH && TextLength.ofRange(m.modifiedRange).columnCount < WordReplacementView.MAX_LENGTH);
 		if (allInnerChangesNotTooLong && isSingleInnerEdit && numOriginalLines === 1 && numModifiedLines === 1) {
-<<<<<<< HEAD
-			return 'wordReplacements';
-		}
-
-		if (numOriginalLines > 0 && numModifiedLines > 0) {
-			if (this._renderSideBySide.read(reader) !== 'never' && InlineEditsSideBySideDiff.fitsInsideViewport(this._editor, edit, reader)) {
-				return 'sideBySide';
-			}
-
-=======
 			// Make sure there is no insertion, even if we grow them
 			if (
 				!inner.some(m => m.originalRange.isEmpty()) ||
@@ -293,8 +283,11 @@
 			}
 		}
 
-		if (numOriginalLines > 0 && numModifiedLines > 0 && !InlineEditsSideBySideDiff.fitsInsideViewport(this._editor, edit, reader)) {
->>>>>>> 25829554
+		if (numOriginalLines > 0 && numModifiedLines > 0) {
+			if (this._renderSideBySide.read(reader) !== 'never' && InlineEditsSideBySideDiff.fitsInsideViewport(this._editor, edit, reader)) {
+				return 'sideBySide';
+			}
+
 			return 'lineReplacement';
 		}
 
