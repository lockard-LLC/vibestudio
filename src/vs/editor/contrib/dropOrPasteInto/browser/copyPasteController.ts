--- conflicted
+++ resolved
@@ -290,11 +290,7 @@
 		if (this._pasteAsActionContext) {
 			this.showPasteAsPick(this._pasteAsActionContext.preferred, allProviders, selections, dataTransfer, metadata);
 		} else {
-<<<<<<< HEAD
-			this.doPasteInline(allProviders, selections, dataTransfer, metadata, { trigger: 'implicit' }, e);
-=======
-			this.doPasteInline(allProviders, selections, dataTransfer, metadata);
->>>>>>> e1acb1bb
+			this.doPasteInline(allProviders, selections, dataTransfer, metadata, e);
 		}
 	}
 
@@ -302,11 +298,7 @@
 		MessageController.get(this._editor)?.showMessage(localize('pasteAsError', "No paste edits for '{0}' found", preference instanceof HierarchicalKind ? preference.value : preference.providerId), selections[0].getStartPosition());
 	}
 
-<<<<<<< HEAD
-	private doPasteInline(allProviders: readonly DocumentPasteEditProvider[], selections: readonly Selection[], dataTransfer: VSDataTransfer, metadata: CopyMetadata | undefined, context: DocumentPasteContext, clipboardEvent: ClipboardEvent): void {
-=======
-	private doPasteInline(allProviders: readonly DocumentPasteEditProvider[], selections: readonly Selection[], dataTransfer: VSDataTransfer, metadata: CopyMetadata | undefined): void {
->>>>>>> e1acb1bb
+	private doPasteInline(allProviders: readonly DocumentPasteEditProvider[], selections: readonly Selection[], dataTransfer: VSDataTransfer, metadata: CopyMetadata | undefined, clipboardEvent: ClipboardEvent): void {
 		const p = createCancelablePromise(async (token) => {
 			const editor = this._editor;
 			if (!editor.hasModel()) {
@@ -325,12 +317,7 @@
 				if (!supportedProviders.length
 					|| (supportedProviders.length === 1 && supportedProviders[0] instanceof DefaultTextPasteOrDropEditProvider) // Only our default text provider is active
 				) {
-<<<<<<< HEAD
-					await this.applyDefaultPasteHandler(dataTransfer, metadata, tokenSource.token, clipboardEvent);
-					return;
-=======
-					return this.applyDefaultPasteHandler(dataTransfer, metadata, tokenSource.token);
->>>>>>> e1acb1bb
+					return this.applyDefaultPasteHandler(dataTransfer, metadata, tokenSource.token, clipboardEvent);
 				}
 
 				const context: DocumentPasteContext = {
@@ -341,16 +328,9 @@
 					return;
 				}
 
-<<<<<<< HEAD
-				// If the only edit returned is a text edit, use the default paste handler
-				if (providerEdits.length === 1 && providerEdits[0].providerId === 'text') {
-					await this.applyDefaultPasteHandler(dataTransfer, metadata, tokenSource.token, clipboardEvent);
-					return;
-=======
 				// If the only edit returned is our default text edit, use the default paste handler
 				if (providerEdits.length === 1 && providerEdits[0].provider instanceof DefaultTextPasteOrDropEditProvider) {
-					return this.applyDefaultPasteHandler(dataTransfer, metadata, tokenSource.token);
->>>>>>> e1acb1bb
+					return this.applyDefaultPasteHandler(dataTransfer, metadata, tokenSource.token, clipboardEvent);
 				}
 
 				if (providerEdits.length) {
