/*---------------------------------------------------------------------------------------------
 *  Copyright (c) Microsoft Corporation. All rights reserved.
 *  Licensed under the MIT License. See License.txt in the project root for license information.
 *--------------------------------------------------------------------------------------------*/

import * as dom from 'vs/base/browser/dom';
import { IAnchor } from 'vs/base/browser/ui/contextview/contextview';
import { IListEvent, IListMouseEvent, IListRenderer } from 'vs/base/browser/ui/list/list';
import { List } from 'vs/base/browser/ui/list/listWidget';
import { Action, IAction, Separator } from 'vs/base/common/actions';
import { canceled } from 'vs/base/common/errors';
import { ResolvedKeybinding } from 'vs/base/common/keybindings';
import { Lazy } from 'vs/base/common/lazy';
import { Disposable, dispose, MutableDisposable, IDisposable, DisposableStore } from 'vs/base/common/lifecycle';
import 'vs/css!./media/action';
import { ICodeEditor } from 'vs/editor/browser/editorBrowser';
import { EditorOption } from 'vs/editor/common/config/editorOptions';
import { IPosition, Position } from 'vs/editor/common/core/position';
import { IEditorContribution, ScrollType } from 'vs/editor/common/editorCommon';
import { CodeAction, Command } from 'vs/editor/common/languages';
import { ITextModel } from 'vs/editor/common/model';
import { ILanguageFeaturesService } from 'vs/editor/common/services/languageFeatures';
import { codeActionCommandId, CodeActionItem, CodeActionSet, fixAllCommandId, organizeImportsCommandId, refactorCommandId, sourceActionCommandId } from 'vs/editor/contrib/codeAction/browser/codeAction';
import { CodeActionAutoApply, CodeActionCommandArgs, CodeActionKind, CodeActionTrigger, CodeActionTriggerSource } from 'vs/editor/contrib/codeAction/browser/types';
import { localize } from 'vs/nls';
import { IConfigurationService } from 'vs/platform/configuration/common/configuration';
import { IContextKey, IContextKeyService, RawContextKey } from 'vs/platform/contextkey/common/contextkey';
import { IContextMenuService, IContextViewService } from 'vs/platform/contextview/browser/contextView';
import { IKeybindingService } from 'vs/platform/keybinding/common/keybinding';
import { ResolvedKeybindingItem } from 'vs/platform/keybinding/common/resolvedKeybindingItem';
import { ITelemetryService } from 'vs/platform/telemetry/common/telemetry';
import { IThemeService } from 'vs/platform/theme/common/themeService';

export const Context = {
	Visible: new RawContextKey<boolean>('CodeActionMenuVisible', false, localize('CodeActionMenuVisible', "Whether the code action list widget is visible"))
};

interface CodeActionWidgetDelegate {
	onSelectCodeAction: (action: CodeActionItem, trigger: CodeActionTrigger) => Promise<any>;
}

interface ResolveCodeActionKeybinding {
	readonly kind: CodeActionKind;
	readonly preferred: boolean;
	readonly resolvedKeybinding: ResolvedKeybinding;
}

class CodeActionAction extends Action {
	constructor(
		public readonly action: CodeAction,
		callback: () => Promise<void>,
	) {
		super(action.command ? action.command.id : action.title, stripNewlines(action.title), undefined, !action.disabled, callback);
	}
}

function stripNewlines(str: string): string {
	return str.replace(/\r\n|\r|\n/g, ' ');
}

export interface CodeActionShowOptions {
	readonly includeDisabledActions: boolean;
	readonly fromLightbulb?: boolean;
}
export interface ICodeActionMenuItem {
	title: string;
	detail: string;
	action: IAction;
	decoratorRight?: string;
	isSeparator?: boolean;
	isEnabled: boolean;
	isDocumentation: boolean;
	index: number;
	disabledReason?: string;
	disposables?: IDisposable[];
}

export interface ICodeMenuOptions {
	useCustomDrawn?: boolean;
	ariaLabel?: string;
	ariaDescription?: string;
	minBottomMargin?: number;
	optionsAsChildren?: boolean;
}

export interface ICodeActionMenuTemplateData {
	root: HTMLElement;
	text: HTMLElement;
	detail: HTMLElement;
	decoratorRight: HTMLElement;
	disposables: IDisposable[];
}

const TEMPLATE_ID = 'codeActionWidget';
const codeActionLineHeight = 26;

class CodeMenuRenderer implements IListRenderer<ICodeActionMenuItem, ICodeActionMenuTemplateData> {

	constructor(
		private readonly acceptKeybindings: [string, string],
		@IKeybindingService private readonly keybindingService: IKeybindingService,
	) { }

	get templateId(): string { return TEMPLATE_ID; }

	renderTemplate(container: HTMLElement): ICodeActionMenuTemplateData {
		const data: ICodeActionMenuTemplateData = Object.create(null);
		data.disposables = [];
		data.root = container;
		data.text = document.createElement('span');
		// data.detail = document.createElement('');
		container.append(data.text);
		// container.append(data.detail);

		return data;
	}
	renderElement(element: ICodeActionMenuItem, index: number, templateData: ICodeActionMenuTemplateData): void {
		const data: ICodeActionMenuTemplateData = templateData;

		const text = element.title;
		// const detail = element.detail;

		const isEnabled = element.isEnabled;
		const isSeparator = element.isSeparator;
		const isDocumentation = element.isDocumentation;

		data.text.textContent = text;
		// data.detail.textContent = detail;

		if (!isEnabled) {
			data.root.classList.add('option-disabled');
			data.root.style.backgroundColor = 'transparent !important';
		} else {
			data.root.classList.remove('option-disabled');
		}

		if (isSeparator) {
			data.root.classList.add('separator');
			data.root.style.height = '10px';
		}

		if (!isDocumentation) {
			if (element.disabledReason) {
				data.root.title = element.disabledReason;
			} else {
				const updateLabel = () => {
					const [accept, preview] = this.acceptKeybindings;
					data.root.title = localize({ key: 'label', comment: ['placeholders are keybindings, e.g "F2 to Refactor, Shift+F2 to Preview"'] }, "{0} to Refactor, {1} to Preview", this.keybindingService.lookupKeybinding(accept)?.getLabel(), this.keybindingService.lookupKeybinding(preview)?.getLabel());
				};
				updateLabel();
			}
		}

	}
	disposeTemplate(templateData: ICodeActionMenuTemplateData): void {
		templateData.disposables = dispose(templateData.disposables);
	}
}

export class CodeActionMenu extends Disposable implements IEditorContribution {
	private readonly _showingActions = this._register(new MutableDisposable<CodeActionSet>());
	private codeActionList = this._register(new MutableDisposable<List<ICodeActionMenuItem>>());
	private options: ICodeActionMenuItem[] = [];
	private _visible: boolean = false;
	private _ctxMenuWidgetVisible: IContextKey<boolean>;
	private viewItems: ICodeActionMenuItem[] = [];
	private focusedEnabledItem: number | undefined;
	private currSelectedItem: number | undefined;
	private hasSeperator: boolean = false;
	private block?: HTMLElement;
	private currHoverItem: IListMouseEvent<ICodeActionMenuItem> | undefined;

	public static readonly documentationID: string = '_documentation';

	public static readonly ID: string = 'editor.contrib.codeActionMenu';

	public static get(editor: ICodeEditor): CodeActionMenu | null {
		return editor.getContribution<CodeActionMenu>(CodeActionMenu.ID);
	}

	private readonly _keybindingResolver: CodeActionKeybindingResolver;
	private listRenderer: CodeMenuRenderer;

	constructor(
		private readonly _editor: ICodeEditor,
		private readonly _delegate: CodeActionWidgetDelegate,
		@IContextMenuService private readonly _contextMenuService: IContextMenuService,
		@IKeybindingService keybindingService: IKeybindingService,
		@ILanguageFeaturesService private readonly _languageFeaturesService: ILanguageFeaturesService,
		@ITelemetryService private readonly _telemetryService: ITelemetryService,
		@IThemeService _themeService: IThemeService,
		@IConfigurationService private readonly _configurationService: IConfigurationService,
		@IContextViewService private readonly _contextViewService: IContextViewService,
		@IContextKeyService private readonly _contextKeyService: IContextKeyService,
	) {
		super();

		this._keybindingResolver = new CodeActionKeybindingResolver({
			getKeybindings: () => keybindingService.getKeybindings()
		});

		this._ctxMenuWidgetVisible = Context.Visible.bindTo(this._contextKeyService);
		this.listRenderer = new CodeMenuRenderer([`onEnterSelectCodeAction`, `onEnterSelectCodeActionWithPreview`], keybindingService);
	}

	get isVisible(): boolean {
		return this._visible;
	}

	private isCodeActionWidgetEnabled(model: ITextModel): boolean {
		return this._configurationService.getValue('editor.experimental.useCustomCodeActionMenu', {
			resource: model.uri
		});
	}

	private _onListSelection(e: IListEvent<ICodeActionMenuItem>): void {
		if (e.elements.length) {
			e.elements.forEach(element => {
				if (element.isEnabled) {
					element.action.run();
					this.hideCodeActionWidget();
				}
			});
		}
	}

	private _onListHover(e: IListMouseEvent<ICodeActionMenuItem>): void {
		this.currHoverItem = e;
		if (!e.element) {
			this.currSelectedItem = undefined;
			this.codeActionList.value?.setFocus([]);
		} else {
			if (e.element?.isEnabled) {
				this.codeActionList.value?.setFocus([e.element.index]);
				this.focusedEnabledItem = this.viewItems.indexOf(e.element);
				this.currSelectedItem = e.element.index;
			} else {
<<<<<<< HEAD
=======
				this.currSelectedItem = undefined;
>>>>>>> f4433141
				this.codeActionList.value?.setFocus([e.element.index]);
			}
		}
	}

	private renderCodeActionMenuList(element: HTMLElement, inputArray: IAction[]): IDisposable {
		const renderDisposables = new DisposableStore();
		const renderMenu = document.createElement('div');

		// Render invisible div to block mouse interaction in the rest of the UI
		const menuBlock = document.createElement('div');
		this.block = element.appendChild(menuBlock);
		this.block.classList.add('context-view-block');
		this.block.style.position = 'fixed';
		this.block.style.cursor = 'initial';
		this.block.style.left = '0';
		this.block.style.top = '0';
		this.block.style.width = '100%';
		this.block.style.height = '100%';
		this.block.style.zIndex = '-1';

		renderDisposables.add(dom.addDisposableListener(this.block, dom.EventType.MOUSE_DOWN, e => e.stopPropagation()));

		renderMenu.id = 'codeActionMenuWidget';
		renderMenu.classList.add('codeActionMenuWidget');

		element.appendChild(renderMenu);

		this.codeActionList.value = new List('codeActionWidget', renderMenu, {
			getHeight(element) {
				if (element.isSeparator) {
					return 10;
				}
				return codeActionLineHeight;
			},
			getTemplateId(element) {
				return 'codeActionWidget';
			}
		}, [this.listRenderer], { keyboardSupport: false }
		);

		renderDisposables.add(this.codeActionList.value.onMouseOver(e => this._onListHover(e)));
		renderDisposables.add(this.codeActionList.value.onDidChangeFocus(e => this.codeActionList.value?.domFocus()));
		renderDisposables.add(this.codeActionList.value.onDidChangeSelection(e => this._onListSelection(e)));
		renderDisposables.add(this._editor.onDidLayoutChange(e => this.hideCodeActionWidget()));


		// Populating the list widget and tracking enabled options.
		inputArray.forEach((item, index) => {
			const currIsSeparator = item.class === 'separator';
			let isDocumentation = false;
			let disabledReason = '';
			if (item instanceof CodeActionAction) {
				isDocumentation = item.action.kind === CodeActionMenu.documentationID;
				if (item.action.disabled) {
					disabledReason = item.action.disabled;
				}
			}

			if (currIsSeparator) {
				// set to true forever
				this.hasSeperator = true;
			}
			const menuItem = <ICodeActionMenuItem>{ title: item.label, detail: item.tooltip, action: inputArray[index], isEnabled: item.enabled, isSeparator: currIsSeparator, index, isDocumentation, disabledReason };
			if (item.enabled) {
				this.viewItems.push(menuItem);
			}
			this.options.push(menuItem);
		});

		this.codeActionList.value.splice(0, this.codeActionList.value.length, this.options);

		const height = this.hasSeperator ? (inputArray.length - 1) * codeActionLineHeight + 10 : inputArray.length * codeActionLineHeight;
		renderMenu.style.height = String(height) + 'px';
		this.codeActionList.value.layout(height);

		// For finding width dynamically (not using resize observer)
		const arr: number[] = [];
		this.options.forEach((item, index) => {
			if (!this.codeActionList.value) {
				return;
			}
			const element = document.getElementById(this.codeActionList.value?.getElementID(index))?.getElementsByTagName('span')[0].offsetWidth;
			arr.push(Number(element));
		});

		// resize observer - can be used in the future since list widget supports dynamic height but not width
		const maxWidth = Math.max(...arr);

		// 40 is the additional padding for the list widget (20 left, 20 right)
		renderMenu.style.width = maxWidth + 52 + 'px';
		this.codeActionList.value?.layout(height, maxWidth);

		// List selection
		if (this.viewItems.length < 1 || this.viewItems.every(item => item.isDocumentation)) {
			this.currSelectedItem = undefined;
		} else {
			this.focusedEnabledItem = 0;
			this.currSelectedItem = this.viewItems[0].index;
			this.codeActionList.value.setFocus([this.currSelectedItem]);
		}

		// List Focus
		this.codeActionList.value.domFocus();
		const focusTracker = dom.trackFocus(element);
		const blurListener = focusTracker.onDidBlur(() => {
			this.hideCodeActionWidget();
			// this._contextViewService.hideContextView({ source: this });
		});
		renderDisposables.add(blurListener);
		renderDisposables.add(focusTracker);
		this._ctxMenuWidgetVisible.set(true);

		return renderDisposables;
	}

	protected focusPrevious() {
		if (typeof this.focusedEnabledItem === 'undefined') {
			this.focusedEnabledItem = this.viewItems[0].index;
		} else if (this.viewItems.length < 1) {
			return false;
		}

		const startIndex = this.focusedEnabledItem;
		let item: ICodeActionMenuItem;

		do {
			this.focusedEnabledItem = this.focusedEnabledItem - 1;
			if (this.focusedEnabledItem < 0) {
				this.focusedEnabledItem = this.viewItems.length - 1;
			}
			item = this.viewItems[this.focusedEnabledItem];
			this.codeActionList.value?.setFocus([item.index]);
			this.currSelectedItem = item.index;
		} while (this.focusedEnabledItem !== startIndex && ((!item.isEnabled) || item.action.id === Separator.ID));

		return true;
	}

	protected focusNext() {
		if (typeof this.focusedEnabledItem === 'undefined') {
			this.focusedEnabledItem = this.viewItems.length - 1;
		} else if (this.viewItems.length < 1) {
			return false;
		}

		const startIndex = this.focusedEnabledItem;
		let item: ICodeActionMenuItem;

		do {
			this.focusedEnabledItem = (this.focusedEnabledItem + 1) % this.viewItems.length;
			item = this.viewItems[this.focusedEnabledItem];
			this.codeActionList.value?.setFocus([item.index]);
			this.currSelectedItem = item.index;
		} while (this.focusedEnabledItem !== startIndex && ((!item.isEnabled) || item.action.id === Separator.ID));

		return true;
	}

	public navigateListWithKeysUp() {
		this.focusPrevious();
	}

	public navigateListWithKeysDown() {
		this.focusNext();
	}

	public onEnterSet() {
<<<<<<< HEAD
		if (this.currHoverItem?.element?.isEnabled) {
=======
		if (typeof this.currSelectedItem === 'number') {
>>>>>>> f4433141
			this.codeActionList.value?.setSelection([this.currSelectedItem]);
		}
	}

	override dispose() {
		super.dispose();
	}

	hideCodeActionWidget() {
		this._ctxMenuWidgetVisible.reset();
		this.options = [];
		this.viewItems = [];
		this.focusedEnabledItem = 0;
		this.currSelectedItem = undefined;
		this.hasSeperator = false;
		this._contextViewService.hideContextView({ source: this });
	}

	codeActionTelemetry(openedFromString: CodeActionTriggerSource, didCancel: boolean, CodeActions: CodeActionSet) {
		type ApplyCodeActionEvent = {
			codeActionFrom: CodeActionTriggerSource;
			validCodeActions: number;
			cancelled: boolean;
		};

		type ApplyCodeEventClassification = {
			codeActionFrom: { classification: 'SystemMetaData'; purpose: 'FeatureInsight'; comment: 'The kind of action used to opened the code action.' };
			validCodeActions: { classification: 'SystemMetaData'; purpose: 'FeatureInsight'; comment: 'The total number of valid actions that are highlighted and can be used.' };
			cancelled: { classification: 'SystemMetaData'; purpose: 'FeatureInsight'; comment: 'The indicator if the menu was selected or cancelled.' };
			owner: 'mjbvz';
			comment: 'Event used to gain insights into how code actions are being triggered';
		};

		this._telemetryService.publicLog2<ApplyCodeActionEvent, ApplyCodeEventClassification>('codeAction.applyCodeAction', {
			codeActionFrom: openedFromString,
			validCodeActions: CodeActions.validActions.length,
			cancelled: didCancel,

		});
	}

	public async show(trigger: CodeActionTrigger, codeActions: CodeActionSet, at: IAnchor | IPosition, options: CodeActionShowOptions): Promise<void> {
		const model = this._editor.getModel();
		if (!model) {
			return;
		}
		const actionsToShow = options.includeDisabledActions ? codeActions.allActions : codeActions.validActions;
		if (!actionsToShow.length) {
			this._visible = false;
			return;
		}

		if (!this._editor.getDomNode()) {
			// cancel when editor went off-dom
			this._visible = false;
			throw canceled();
		}

		this._visible = true;
		this._showingActions.value = codeActions;

		const menuActions = this.getMenuActions(trigger, actionsToShow, codeActions.documentation);

		const anchor = Position.isIPosition(at) ? this._toCoords(at) : at || { x: 0, y: 0 };
		const resolver = this._keybindingResolver.getResolver();

		const useShadowDOM = this._editor.getOption(EditorOption.useShadowDOM);


		if (this.isCodeActionWidgetEnabled(model)) {
			this._contextViewService.showContextView({
				getAnchor: () => anchor,
				render: (container: HTMLElement) => this.renderCodeActionMenuList(container, menuActions),
				onHide: (didCancel) => {
					const openedFromString = (options.fromLightbulb) ? CodeActionTriggerSource.Lightbulb : trigger.triggerAction;
					this.codeActionTelemetry(openedFromString, didCancel, codeActions);
					this._visible = false;
					this._editor.focus();
				},
			},
				this._editor.getDomNode()!, false,
			);
		} else {
			this._contextMenuService.showContextMenu({
				domForShadowRoot: useShadowDOM ? this._editor.getDomNode()! : undefined,
				getAnchor: () => anchor,
				getActions: () => menuActions,
				onHide: (didCancel) => {
					const openedFromString = (options.fromLightbulb) ? CodeActionTriggerSource.Lightbulb : trigger.triggerAction;
					this.codeActionTelemetry(openedFromString, didCancel, codeActions);
					this._visible = false;
					this._editor.focus();
				},
				autoSelectFirstItem: true,
				getKeyBinding: action => action instanceof CodeActionAction ? resolver(action.action) : undefined,
			});
		}
	}

	private getMenuActions(
		trigger: CodeActionTrigger,
		actionsToShow: readonly CodeActionItem[],
		documentation: readonly Command[]
	): IAction[] {
		const toCodeActionAction = (item: CodeActionItem): CodeActionAction => new CodeActionAction(item.action, () => this._delegate.onSelectCodeAction(item, trigger));
		const result: IAction[] = actionsToShow
			.map(toCodeActionAction);

		const allDocumentation: Command[] = [...documentation];

		const model = this._editor.getModel();
		if (model && result.length) {
			for (const provider of this._languageFeaturesService.codeActionProvider.all(model)) {
				if (provider._getAdditionalMenuItems) {
					allDocumentation.push(...provider._getAdditionalMenuItems({ trigger: trigger.type, only: trigger.filter?.include?.value }, actionsToShow.map(item => item.action)));
				}
			}
		}

		if (allDocumentation.length) {
			result.push(new Separator(), ...allDocumentation.map(command => toCodeActionAction(new CodeActionItem({
				title: command.title,
				command: command,
				kind: CodeActionMenu.documentationID
			}, undefined))));
		}

		return result;
	}

	private _toCoords(position: IPosition): { x: number; y: number } {
		if (!this._editor.hasModel()) {
			return { x: 0, y: 0 };
		}
		this._editor.revealPosition(position, ScrollType.Immediate);
		this._editor.render();

		// Translate to absolute editor position
		const cursorCoords = this._editor.getScrolledVisiblePosition(position);
		const editorCoords = dom.getDomNodePagePosition(this._editor.getDomNode());
		const x = editorCoords.left + cursorCoords.left;
		const y = editorCoords.top + cursorCoords.top + cursorCoords.height;

		return { x, y };
	}
}

export class CodeActionKeybindingResolver {
	private static readonly codeActionCommands: readonly string[] = [
		refactorCommandId,
		codeActionCommandId,
		sourceActionCommandId,
		organizeImportsCommandId,
		fixAllCommandId
	];

	constructor(
		private readonly _keybindingProvider: {
			getKeybindings(): readonly ResolvedKeybindingItem[];
		},
	) { }

	public getResolver(): (action: CodeAction) => ResolvedKeybinding | undefined {
		// Lazy since we may not actually ever read the value
		const allCodeActionBindings = new Lazy<readonly ResolveCodeActionKeybinding[]>(() =>
			this._keybindingProvider.getKeybindings()
				.filter(item => CodeActionKeybindingResolver.codeActionCommands.indexOf(item.command!) >= 0)
				.filter(item => item.resolvedKeybinding)
				.map((item): ResolveCodeActionKeybinding => {
					// Special case these commands since they come built-in with VS Code and don't use 'commandArgs'
					let commandArgs = item.commandArgs;
					if (item.command === organizeImportsCommandId) {
						commandArgs = { kind: CodeActionKind.SourceOrganizeImports.value };
					} else if (item.command === fixAllCommandId) {
						commandArgs = { kind: CodeActionKind.SourceFixAll.value };
					}

					return {
						resolvedKeybinding: item.resolvedKeybinding!,
						...CodeActionCommandArgs.fromUser(commandArgs, {
							kind: CodeActionKind.None,
							apply: CodeActionAutoApply.Never
						})
					};
				}));

		return (action) => {
			if (action.kind) {
				const binding = this.bestKeybindingForCodeAction(action, allCodeActionBindings.getValue());
				return binding?.resolvedKeybinding;
			}
			return undefined;
		};
	}

	private bestKeybindingForCodeAction(
		action: CodeAction,
		candidates: readonly ResolveCodeActionKeybinding[],
	): ResolveCodeActionKeybinding | undefined {
		if (!action.kind) {
			return undefined;
		}
		const kind = new CodeActionKind(action.kind);

		return candidates
			.filter(candidate => candidate.kind.contains(kind))
			.filter(candidate => {
				if (candidate.preferred) {
					// If the candidate keybinding only applies to preferred actions, the this action must also be preferred
					return action.isPreferred;
				}
				return true;
			})
			.reduceRight((currentBest, candidate) => {
				if (!currentBest) {
					return candidate;
				}
				// Select the more specific binding
				return currentBest.kind.contains(candidate.kind) ? candidate : currentBest;
			}, undefined as ResolveCodeActionKeybinding | undefined);
	}
}<|MERGE_RESOLUTION|>--- conflicted
+++ resolved
@@ -235,10 +235,7 @@
 				this.focusedEnabledItem = this.viewItems.indexOf(e.element);
 				this.currSelectedItem = e.element.index;
 			} else {
-<<<<<<< HEAD
-=======
 				this.currSelectedItem = undefined;
->>>>>>> f4433141
 				this.codeActionList.value?.setFocus([e.element.index]);
 			}
 		}
@@ -407,11 +404,7 @@
 	}
 
 	public onEnterSet() {
-<<<<<<< HEAD
-		if (this.currHoverItem?.element?.isEnabled) {
-=======
 		if (typeof this.currSelectedItem === 'number') {
->>>>>>> f4433141
 			this.codeActionList.value?.setSelection([this.currSelectedItem]);
 		}
 	}
