/*---------------------------------------------------------------------------------------------
 *  Copyright (c) Microsoft Corporation. All rights reserved.
 *  Licensed under the MIT License. See License.txt in the project root for license information.
 *--------------------------------------------------------------------------------------------*/

import * as dom from 'vs/base/browser/dom';
import { IAnchor } from 'vs/base/browser/ui/contextview/contextview';
import { IListEvent, IListMouseEvent, IListRenderer } from 'vs/base/browser/ui/list/list';
import { List } from 'vs/base/browser/ui/list/listWidget';
import { Action, IAction, Separator } from 'vs/base/common/actions';
import { canceled } from 'vs/base/common/errors';
import { ResolvedKeybinding } from 'vs/base/common/keybindings';
import { Lazy } from 'vs/base/common/lazy';
import { Disposable, dispose, MutableDisposable, IDisposable, DisposableStore } from 'vs/base/common/lifecycle';
import 'vs/css!./media/action';
import { ICodeEditor } from 'vs/editor/browser/editorBrowser';
import { EditorOption } from 'vs/editor/common/config/editorOptions';
import { IPosition, Position } from 'vs/editor/common/core/position';
import { IEditorContribution, ScrollType } from 'vs/editor/common/editorCommon';
import { CodeAction, Command } from 'vs/editor/common/languages';
import { ITextModel } from 'vs/editor/common/model';
import { ILanguageFeaturesService } from 'vs/editor/common/services/languageFeatures';
import { codeActionCommandId, CodeActionItem, CodeActionSet, fixAllCommandId, organizeImportsCommandId, refactorCommandId, sourceActionCommandId } from 'vs/editor/contrib/codeAction/browser/codeAction';
import { CodeActionAutoApply, CodeActionCommandArgs, CodeActionKind, CodeActionTrigger, CodeActionTriggerSource } from 'vs/editor/contrib/codeAction/browser/types';
import { localize } from 'vs/nls';
import { IConfigurationService } from 'vs/platform/configuration/common/configuration';
import { IContextKey, IContextKeyService, RawContextKey } from 'vs/platform/contextkey/common/contextkey';
import { IContextMenuService, IContextViewService } from 'vs/platform/contextview/browser/contextView';
import { IKeybindingService } from 'vs/platform/keybinding/common/keybinding';
import { ResolvedKeybindingItem } from 'vs/platform/keybinding/common/resolvedKeybindingItem';
import { ITelemetryService } from 'vs/platform/telemetry/common/telemetry';
import { IThemeService } from 'vs/platform/theme/common/themeService';
import 'vs/base/browser/ui/codicons/codiconStyles'; // The codicon symbol styles are defined here and must be loaded
import 'vs/editor/contrib/symbolIcons/browser/symbolIcons'; // The codicon symbol colors are defined here and must be loaded to get colors
import { Codicon } from 'vs/base/common/codicons';

export const Context = {
	Visible: new RawContextKey<boolean>('CodeActionMenuVisible', false, localize('CodeActionMenuVisible', "Whether the code action list widget is visible"))
};

interface CodeActionWidgetDelegate {
	onSelectCodeAction: (action: CodeActionItem, trigger: CodeActionTrigger) => Promise<any>;
}

interface ResolveCodeActionKeybinding {
	readonly kind: CodeActionKind;
	readonly preferred: boolean;
	readonly resolvedKeybinding: ResolvedKeybinding;
}

class CodeActionAction extends Action {
	constructor(
		public readonly action: CodeAction,
		callback: () => Promise<void>,
	) {
		super(action.command ? action.command.id : action.title, stripNewlines(action.title), undefined, !action.disabled, callback);
	}
}

function stripNewlines(str: string): string {
	return str.replace(/\r\n|\r|\n/g, ' ');
}

export interface CodeActionShowOptions {
	readonly includeDisabledActions: boolean;
	readonly fromLightbulb?: boolean;
}
export interface ICodeActionMenuItem {
	action: IAction;
	isSeparator: boolean;
	isEnabled: boolean;
	isDocumentation: boolean;
	isHeader: boolean;
	headerTitle: string;
	index: number;
	disposables?: IDisposable[];
}

export interface ICodeMenuOptions {
	useCustomDrawn?: boolean;
	ariaLabel?: string;
	ariaDescription?: string;
	minBottomMargin?: number;
	optionsAsChildren?: boolean;
}

export interface ICodeActionMenuTemplateData {
	root: HTMLElement;
	text: HTMLElement;
	detail: HTMLElement;
	decoratorRight: HTMLElement;
	disposables: IDisposable[];
	icon: HTMLElement;
}

const TEMPLATE_ID = 'codeActionWidget';
const codeActionLineHeight = 24;
const headerLineHeight = 26;

class CodeMenuRenderer implements IListRenderer<ICodeActionMenuItem, ICodeActionMenuTemplateData> {

	constructor(
		private readonly acceptKeybindings: [string, string],
		@IKeybindingService private readonly keybindingService: IKeybindingService,
	) { }

	get templateId(): string { return TEMPLATE_ID; }

	renderTemplate(container: HTMLElement): ICodeActionMenuTemplateData {
		const data: ICodeActionMenuTemplateData = Object.create(null);
		data.disposables = [];
		data.root = container;
		data.text = document.createElement('span');

		const iconContainer = document.createElement('div');
		iconContainer.className = 'icon-container';

		data.icon = document.createElement('div');

		iconContainer.append(data.icon);
		container.append(iconContainer);
		container.append(data.text);

		return data;
	}
	renderElement(element: ICodeActionMenuItem, index: number, templateData: ICodeActionMenuTemplateData): void {
		const data: ICodeActionMenuTemplateData = templateData;

		const isSeparator = element.isSeparator;
		const isHeader = element.isHeader;

		if (isSeparator) {
			data.root.classList.add('separator');
			data.root.style.height = '10px';
		} else if (isHeader) {
			const text = element.headerTitle;
			data.text.textContent = text;
			element.isEnabled = false;
			data.root.classList.add('group-header');
		} else {
			const text = element.action.label;
			data.text.textContent = text;
			element.isEnabled = element.action.enabled;

			if (element.action instanceof CodeActionAction) {

				// Check documentation type
				element.isDocumentation = element.action.action.kind === CodeActionMenu.documentationID;

				if (element.isDocumentation) {
					data.text.textContent = text;
					data.root.classList.add('documentation');
				} else {
					// Icons and Label modifaction based on group
					const group = element.action.action.kind;

					if (CodeActionKind.SurroundWith.contains(new CodeActionKind(String(group)))) {
						data.icon.className = Codicon.symbolArray.classNames;
					} else if (CodeActionKind.Extract.contains(new CodeActionKind(String(group)))) {
						data.icon.className = Codicon.wrench.classNames;
					} else if (CodeActionKind.Convert.contains(new CodeActionKind(String(group)))) {
						data.icon.className = Codicon.zap.classNames;
						data.icon.style.color = `var(--vscode-editorLightBulbAutoFix-foreground)`;
					} else if (CodeActionKind.QuickFix.contains(new CodeActionKind(String(group)))) {
						data.icon.className = Codicon.lightBulb.classNames;
						data.icon.style.color = `var(--vscode-editorLightBulb-foreground)`;
					} else {
						data.icon.className = Codicon.lightBulb.classNames;
						data.icon.style.color = `var(--vscode-editorLightBulb-foreground)`;
					}

					// Check if action has disabled reason
					if (element.action.action.disabled) {
						data.root.title = element.action.action.disabled;
					} else {
						const updateLabel = () => {
							const [accept, preview] = this.acceptKeybindings;
<<<<<<< HEAD
							data.root.title = localize({ key: 'label', comment: ['placeholders are keybindings, e.g "F2 to Apply, Shift+F2 to Preview"'] }, "{0} to Apply, {1} to Preview", this.keybindingService.lookupKeybinding(accept)?.getLabel(), this.keybindingService.lookupKeybinding(preview)?.getLabel());
=======
							data.root.title = localize({ key: 'label', comment: ['placeholders are keybindings, e.g "F2 to Refactor, Shift+F2 to Preview"'] }, "{0} to Refactor, {1} to Preview", this.keybindingService.lookupKeybinding(accept)?.getLabel(), this.keybindingService.lookupKeybinding(preview)?.getLabel());
>>>>>>> 56e21c4c
						};
						updateLabel();
					}
				}
			}

		}

		if (!element.isEnabled) {
			data.root.classList.add('option-disabled');
			data.root.style.backgroundColor = 'transparent !important';
			data.icon.style.opacity = '0.4';
		} else {
			data.root.classList.remove('option-disabled');
		}
	}
	disposeTemplate(templateData: ICodeActionMenuTemplateData): void {
		templateData.disposables = dispose(templateData.disposables);
	}
}

export class CodeActionMenu extends Disposable implements IEditorContribution {
	private readonly _showingActions = this._register(new MutableDisposable<CodeActionSet>());
	private codeActionList = this._register(new MutableDisposable<List<ICodeActionMenuItem>>());
	private options: ICodeActionMenuItem[] = [];
	private _visible: boolean = false;
	private _ctxMenuWidgetVisible: IContextKey<boolean>;
	private viewItems: ICodeActionMenuItem[] = [];
	private focusedEnabledItem: number | undefined;
	private currSelectedItem: number | undefined;
	private hasSeparator: boolean = false;
	private block?: HTMLElement;
	private pointerBlock?: HTMLElement;

	public static readonly documentationID: string = '_documentation';

	public static readonly ID: string = 'editor.contrib.codeActionMenu';

	public static get(editor: ICodeEditor): CodeActionMenu | null {
		return editor.getContribution<CodeActionMenu>(CodeActionMenu.ID);
	}

	private readonly _keybindingResolver: CodeActionKeybindingResolver;
	private listRenderer: CodeMenuRenderer;

	constructor(
		private readonly _editor: ICodeEditor,
		private readonly _delegate: CodeActionWidgetDelegate,
		@IContextMenuService private readonly _contextMenuService: IContextMenuService,
		@IKeybindingService keybindingService: IKeybindingService,
		@ILanguageFeaturesService private readonly _languageFeaturesService: ILanguageFeaturesService,
		@ITelemetryService private readonly _telemetryService: ITelemetryService,
		@IThemeService _themeService: IThemeService,
		@IConfigurationService private readonly _configurationService: IConfigurationService,
		@IContextViewService private readonly _contextViewService: IContextViewService,
		@IContextKeyService private readonly _contextKeyService: IContextKeyService,
	) {
		super();

		this._keybindingResolver = new CodeActionKeybindingResolver({
			getKeybindings: () => keybindingService.getKeybindings()
		});

		this._ctxMenuWidgetVisible = Context.Visible.bindTo(this._contextKeyService);
		this.listRenderer = new CodeMenuRenderer([`onEnterSelectCodeAction`, `onEnterSelectCodeActionWithPreview`], keybindingService);
	}

	get isVisible(): boolean {
		return this._visible;
	}

	private isCodeActionWidgetEnabled(model: ITextModel): boolean {
		return this._configurationService.getValue('editor.experimental.useCustomCodeActionMenu', {
			resource: model.uri
		});
	}

	private _onListSelection(e: IListEvent<ICodeActionMenuItem>): void {
		if (e.elements.length) {
			e.elements.forEach(element => {
				if (element.isEnabled) {
					element.action.run();
					this.hideCodeActionWidget();
				}
			});
		}
	}

	private _onListHover(e: IListMouseEvent<ICodeActionMenuItem>): void {
		if (!e.element) {
			this.currSelectedItem = undefined;
			this.codeActionList.value?.setFocus([]);
		} else {
			if (e.element?.isEnabled) {
				this.codeActionList.value?.setFocus([e.element.index]);
				this.focusedEnabledItem = this.viewItems.indexOf(e.element);
				this.currSelectedItem = e.element.index;
			} else {
				this.currSelectedItem = undefined;
				this.codeActionList.value?.setFocus([e.element.index]);
			}
		}
	}

	private _onListClick(e: IListMouseEvent<ICodeActionMenuItem>): void {
		if (e.element) {
			if (!e.element.isEnabled) {
				this.currSelectedItem = undefined;
				this.codeActionList.value?.setFocus([]);
			}
		}
	}

	private renderCodeActionMenuList(element: HTMLElement, inputArray: IAction[]): IDisposable {
		const renderDisposables = new DisposableStore();
		const renderMenu = document.createElement('div');

		// Render invisible div to block mouse interaction in the rest of the UI
		const menuBlock = document.createElement('div');
		this.block = element.appendChild(menuBlock);
		this.block.classList.add('context-view-block');
		this.block.style.position = 'fixed';
		this.block.style.cursor = 'initial';
		this.block.style.left = '0';
		this.block.style.top = '0';
		this.block.style.width = '100%';
		this.block.style.height = '100%';
		this.block.style.zIndex = '-1';

		renderDisposables.add(dom.addDisposableListener(this.block, dom.EventType.MOUSE_DOWN, e => e.stopPropagation()));

		renderMenu.id = 'codeActionMenuWidget';
		renderMenu.classList.add('codeActionMenuWidget');

		element.appendChild(renderMenu);

		this.codeActionList.value = new List('codeActionWidget', renderMenu, {
			getHeight(element) {
				if (element.isSeparator) {
					return 10;
				} else if (element.isHeader) {
					return headerLineHeight;
				}
				return codeActionLineHeight;
			},
			getTemplateId(element) {
				return 'codeActionWidget';
			}
		}, [this.listRenderer],
			{
				keyboardSupport: false,

			}
		);

		const pointerBlockDiv = document.createElement('div');
		this.pointerBlock = element.appendChild(pointerBlockDiv);
		this.pointerBlock.classList.add('context-view-pointerBlock');
		this.pointerBlock.style.position = 'fixed';
		this.pointerBlock.style.cursor = 'initial';
		this.pointerBlock.style.left = '0';
		this.pointerBlock.style.top = '0';
		this.pointerBlock.style.width = '100%';
		this.pointerBlock.style.height = '100%';
		this.pointerBlock.style.zIndex = '2';

		// Removes block on click INSIDE widget or ANY mouse movement
		renderDisposables.add(dom.addDisposableListener(this.pointerBlock, dom.EventType.POINTER_MOVE, () => this.pointerBlock?.remove()));
		renderDisposables.add(dom.addDisposableListener(this.pointerBlock, dom.EventType.MOUSE_DOWN, () => this.pointerBlock?.remove()));

		renderDisposables.add(this.codeActionList.value.onMouseClick(e => this._onListClick(e)));
		renderDisposables.add(this.codeActionList.value.onMouseOver(e => this._onListHover(e)));
		renderDisposables.add(this.codeActionList.value.onDidChangeFocus(e => this.codeActionList.value?.domFocus()));
		renderDisposables.add(this.codeActionList.value.onDidChangeSelection(e => this._onListSelection(e)));
		renderDisposables.add(this._editor.onDidLayoutChange(e => this.hideCodeActionWidget()));

		// Filters and groups code actions by their group
		const menuEntries: IAction[][] = [];

		// Code Action Groups
		const quickfixGroup: IAction[] = [];
		const extractGroup: IAction[] = [];
		const convertGroup: IAction[] = [];
		const surroundGroup: IAction[] = [];
		const sourceGroup: IAction[] = [];
		const separatorGroup: IAction[] = [];
		const documentationGroup: IAction[] = [];
		const otherGroup: IAction[] = [];

		inputArray.forEach((item, index) => {
			if (item instanceof CodeActionAction) {
				const optionKind = item.action.kind;

				if (CodeActionKind.SurroundWith.contains(new CodeActionKind(String(optionKind)))) {
					surroundGroup.push(item);
				} else if (CodeActionKind.QuickFix.contains(new CodeActionKind(String(optionKind)))) {
					quickfixGroup.push(item);
				} else if (CodeActionKind.Extract.contains(new CodeActionKind(String(optionKind)))) {
					extractGroup.push(item);
				} else if (CodeActionKind.Convert.contains(new CodeActionKind(String(optionKind)))) {
					convertGroup.push(item);
				} else if (CodeActionKind.Source.contains(new CodeActionKind(String(optionKind)))) {
					sourceGroup.push(item);
				} else if (optionKind === CodeActionMenu.documentationID) {
					documentationGroup.push(item);
				} else {
					otherGroup.push(item);
				}

			} else if (item.id === `vs.actions.separator`) {
				separatorGroup.push(item);
			}
		});

		menuEntries.push(quickfixGroup, extractGroup, convertGroup, surroundGroup, sourceGroup, otherGroup, separatorGroup, documentationGroup);

		const menuEntriesToPush = (menuID: string, entry: IAction[]) => {
			totalActionEntries.push(menuID);
			totalActionEntries.push(...entry);
			numHeaders++;
		};
		// Creates flat list of all menu entries with headers as separators
		let numHeaders = 0;
		const totalActionEntries: (IAction | string)[] = [];
		menuEntries.forEach(entry => {
			if (entry.length > 0 && entry[0] instanceof CodeActionAction) {
				const firstAction = entry[0].action.kind;
				if (CodeActionKind.SurroundWith.contains(new CodeActionKind(String(firstAction)))) {
<<<<<<< HEAD
					menuEntriesToPush(localize('codeAction.widget.id.surround', 'Surround With...'), entry);
				} else if (CodeActionKind.QuickFix.contains(new CodeActionKind(String(firstAction)))) {
					menuEntriesToPush(localize('codeAction.widget.id.quickfix', 'Quick Fix...'), entry);
				} else if (CodeActionKind.Extract.contains(new CodeActionKind(String(firstAction)))) {
					menuEntriesToPush(localize('codeAction.widget.id.extract', 'Extract...'), entry);
				} else if (CodeActionKind.Convert.contains(new CodeActionKind(String(firstAction)))) {
					menuEntriesToPush(localize('codeAction.widget.id.convert', 'Convert...'), entry);
				} else if (CodeActionKind.Source.contains(new CodeActionKind(String(firstAction)))) {
					menuEntriesToPush(localize('codeAction.widget.id.source', 'Source Action...'), entry);
=======
					menuEntriesToPush(localize('codeAction.widget.id.surround', 'Surround With ...'), entry);
				} else if (CodeActionKind.QuickFix.contains(new CodeActionKind(String(firstAction)))) {
					menuEntriesToPush(localize('codeAction.widget.id.quickfix', 'Quick Fix ...'), entry);
				} else if (CodeActionKind.Extract.contains(new CodeActionKind(String(firstAction)))) {
					menuEntriesToPush(localize('codeAction.widget.id.extract', 'Extract ...'), entry);
				} else if (CodeActionKind.Convert.contains(new CodeActionKind(String(firstAction)))) {
					menuEntriesToPush(localize('codeAction.widget.id.convert', 'Convert ...'), entry);
				} else if (CodeActionKind.Source.contains(new CodeActionKind(String(firstAction)))) {
					menuEntriesToPush(localize('codeAction.widget.id.source', 'Source Action ...'), entry);
>>>>>>> 56e21c4c
				} else if (firstAction === CodeActionMenu.documentationID) {
					totalActionEntries.push(...entry);
				}
			} else {
				// case for separator - not a code action action
				totalActionEntries.push(...entry);
			}

		});

		// Populating the list widget and tracking enabled options.
		totalActionEntries.forEach((item, index) => {
			if (typeof item === `string`) {
				const menuItem = <ICodeActionMenuItem>{ isEnabled: false, isSeparator: false, index, isHeader: true, headerTitle: item };
				this.options.push(menuItem);
			} else {
				const currIsSeparator = item.class === 'separator';

				if (currIsSeparator) {
					// set to true forever because there is a separator
					this.hasSeparator = true;
				}

				const menuItem = <ICodeActionMenuItem>{ action: item, isEnabled: item.enabled, isSeparator: currIsSeparator, index };
				if (item.enabled) {
					this.viewItems.push(menuItem);
				}
				this.options.push(menuItem);
			}
		});

		this.codeActionList.value.splice(0, this.codeActionList.value.length, this.options);

		// Updating list height, depending on how many separators and headers there are.
		const height = this.hasSeparator ? (totalActionEntries.length - 1) * codeActionLineHeight + 10 : totalActionEntries.length * codeActionLineHeight;
		const heightWithHeaders = height + numHeaders * headerLineHeight - numHeaders * codeActionLineHeight;
		renderMenu.style.height = String(heightWithHeaders) + 'px';
		this.codeActionList.value.layout(heightWithHeaders);

		// For finding width dynamically (not using resize observer)
		const arr: number[] = [];
		this.options.forEach((item, index) => {
			if (!this.codeActionList.value) {
				return;
			}
			const element = document.getElementById(this.codeActionList.value?.getElementID(index))?.getElementsByTagName('span')[0].offsetWidth;
			arr.push(Number(element));
		});

		// resize observer - can be used in the future since list widget supports dynamic height but not width
		const maxWidth = Math.max(...arr);

		// 52 is the additional padding for the list widget (26 left, 26 right)
		renderMenu.style.width = maxWidth + 52 + 5 + 'px';
		this.codeActionList.value?.layout(heightWithHeaders, maxWidth);

		// List selection
		if (this.viewItems.length < 1 || this.viewItems.every(item => item.isDocumentation)) {
			this.currSelectedItem = undefined;
		} else {
			this.focusedEnabledItem = 0;
			this.currSelectedItem = this.viewItems[0].index;
			this.codeActionList.value.setFocus([this.currSelectedItem]);
		}

		// List Focus
		this.codeActionList.value.domFocus();
		const focusTracker = dom.trackFocus(element);
		const blurListener = focusTracker.onDidBlur(() => {
			this.hideCodeActionWidget();
		});
		renderDisposables.add(blurListener);
		renderDisposables.add(focusTracker);
		this._ctxMenuWidgetVisible.set(true);

		return renderDisposables;
	}

	protected focusPrevious() {
		if (typeof this.focusedEnabledItem === 'undefined') {
			this.focusedEnabledItem = this.viewItems[0].index;
		} else if (this.viewItems.length < 1) {
			return false;
		}

		const startIndex = this.focusedEnabledItem;
		let item: ICodeActionMenuItem;

		do {
			this.focusedEnabledItem = this.focusedEnabledItem - 1;
			if (this.focusedEnabledItem < 0) {
				this.focusedEnabledItem = this.viewItems.length - 1;
			}
			item = this.viewItems[this.focusedEnabledItem];
			this.codeActionList.value?.setFocus([item.index]);
			this.currSelectedItem = item.index;
		} while (this.focusedEnabledItem !== startIndex && ((!item.isEnabled) || item.action.id === Separator.ID));

		return true;
	}

	protected focusNext() {
		if (typeof this.focusedEnabledItem === 'undefined') {
			this.focusedEnabledItem = this.viewItems.length - 1;
		} else if (this.viewItems.length < 1) {
			return false;
		}

		const startIndex = this.focusedEnabledItem;
		let item: ICodeActionMenuItem;

		do {
			this.focusedEnabledItem = (this.focusedEnabledItem + 1) % this.viewItems.length;
			item = this.viewItems[this.focusedEnabledItem];
			this.codeActionList.value?.setFocus([item.index]);
			this.currSelectedItem = item.index;
		} while (this.focusedEnabledItem !== startIndex && ((!item.isEnabled) || item.action.id === Separator.ID));

		return true;
	}

	public navigateListWithKeysUp() {
		this.focusPrevious();
	}

	public navigateListWithKeysDown() {
		this.focusNext();
	}

	public onEnterSet() {
		if (typeof this.currSelectedItem === 'number') {
			this.codeActionList.value?.setSelection([this.currSelectedItem]);
		}
	}

	override dispose() {
		super.dispose();
	}

	hideCodeActionWidget() {
		this._ctxMenuWidgetVisible.reset();
		this.options = [];
		this.viewItems = [];
		this.focusedEnabledItem = 0;
		this.currSelectedItem = undefined;
		this.hasSeparator = false;
		this._contextViewService.hideContextView({ source: this });
	}

	codeActionTelemetry(openedFromString: CodeActionTriggerSource, didCancel: boolean, CodeActions: CodeActionSet) {
		type ApplyCodeActionEvent = {
			codeActionFrom: CodeActionTriggerSource;
			validCodeActions: number;
			cancelled: boolean;
		};

		type ApplyCodeEventClassification = {
			codeActionFrom: { classification: 'SystemMetaData'; purpose: 'FeatureInsight'; comment: 'The kind of action used to opened the code action.' };
			validCodeActions: { classification: 'SystemMetaData'; purpose: 'FeatureInsight'; comment: 'The total number of valid actions that are highlighted and can be used.' };
			cancelled: { classification: 'SystemMetaData'; purpose: 'FeatureInsight'; comment: 'The indicator if the menu was selected or cancelled.' };
			owner: 'mjbvz';
			comment: 'Event used to gain insights into how code actions are being triggered';
		};

		this._telemetryService.publicLog2<ApplyCodeActionEvent, ApplyCodeEventClassification>('codeAction.applyCodeAction', {
			codeActionFrom: openedFromString,
			validCodeActions: CodeActions.validActions.length,
			cancelled: didCancel,

		});
	}

	public async show(trigger: CodeActionTrigger, codeActions: CodeActionSet, at: IAnchor | IPosition, options: CodeActionShowOptions): Promise<void> {
		const model = this._editor.getModel();
		if (!model) {
			return;
		}
		const actionsToShow = options.includeDisabledActions ? codeActions.allActions : codeActions.validActions;

		if (!actionsToShow.length) {
			this._visible = false;
			return;
		}

		if (!this._editor.getDomNode()) {
			// cancel when editor went off-dom
			this._visible = false;
			throw canceled();
		}

		this._visible = true;
		this._showingActions.value = codeActions;

		const menuActions = this.getMenuActions(trigger, actionsToShow, codeActions.documentation);

		const anchor = Position.isIPosition(at) ? this._toCoords(at) : at || { x: 0, y: 0 };
		const resolver = this._keybindingResolver.getResolver();

		const useShadowDOM = this._editor.getOption(EditorOption.useShadowDOM);


		if (this.isCodeActionWidgetEnabled(model)) {
			this._contextViewService.showContextView({
				getAnchor: () => anchor,
				render: (container: HTMLElement) => this.renderCodeActionMenuList(container, menuActions),
				onHide: (didCancel) => {
					const openedFromString = (options.fromLightbulb) ? CodeActionTriggerSource.Lightbulb : trigger.triggerAction;
					this.codeActionTelemetry(openedFromString, didCancel, codeActions);
					this._visible = false;
					this._editor.focus();
				},
			},
				this._editor.getDomNode()!, false,
			);
		} else {
			this._contextMenuService.showContextMenu({
				domForShadowRoot: useShadowDOM ? this._editor.getDomNode()! : undefined,
				getAnchor: () => anchor,
				getActions: () => menuActions,
				onHide: (didCancel) => {
					const openedFromString = (options.fromLightbulb) ? CodeActionTriggerSource.Lightbulb : trigger.triggerAction;
					this.codeActionTelemetry(openedFromString, didCancel, codeActions);
					this._visible = false;
					this._editor.focus();
				},
				autoSelectFirstItem: true,
				getKeyBinding: action => action instanceof CodeActionAction ? resolver(action.action) : undefined,
			});
		}
	}

	private getMenuActions(
		trigger: CodeActionTrigger,
		actionsToShow: readonly CodeActionItem[],
		documentation: readonly Command[]
	): IAction[] {
		const toCodeActionAction = (item: CodeActionItem): CodeActionAction => new CodeActionAction(item.action, () => this._delegate.onSelectCodeAction(item, trigger));
		const result: IAction[] = actionsToShow
			.map(toCodeActionAction);

		const allDocumentation: Command[] = [...documentation];

		const model = this._editor.getModel();
		if (model && result.length) {
			for (const provider of this._languageFeaturesService.codeActionProvider.all(model)) {
				if (provider._getAdditionalMenuItems) {
					allDocumentation.push(...provider._getAdditionalMenuItems({ trigger: trigger.type, only: trigger.filter?.include?.value }, actionsToShow.map(item => item.action)));
				}
			}
		}

		if (allDocumentation.length) {
			result.push(new Separator(), ...allDocumentation.map(command => toCodeActionAction(new CodeActionItem({
				title: command.title,
				command: command,
				kind: CodeActionMenu.documentationID
			}, undefined))));
		}

		return result;
	}

	private _toCoords(position: IPosition): { x: number; y: number } {
		if (!this._editor.hasModel()) {
			return { x: 0, y: 0 };
		}
		this._editor.revealPosition(position, ScrollType.Immediate);
		this._editor.render();

		// Translate to absolute editor position
		const cursorCoords = this._editor.getScrolledVisiblePosition(position);
		const editorCoords = dom.getDomNodePagePosition(this._editor.getDomNode());
		const x = editorCoords.left + cursorCoords.left;
		const y = editorCoords.top + cursorCoords.top + cursorCoords.height;

		return { x, y };
	}
}

export class CodeActionKeybindingResolver {
	private static readonly codeActionCommands: readonly string[] = [
		refactorCommandId,
		codeActionCommandId,
		sourceActionCommandId,
		organizeImportsCommandId,
		fixAllCommandId
	];

	constructor(
		private readonly _keybindingProvider: {
			getKeybindings(): readonly ResolvedKeybindingItem[];
		},
	) { }

	public getResolver(): (action: CodeAction) => ResolvedKeybinding | undefined {
		// Lazy since we may not actually ever read the value
		const allCodeActionBindings = new Lazy<readonly ResolveCodeActionKeybinding[]>(() =>
			this._keybindingProvider.getKeybindings()
				.filter(item => CodeActionKeybindingResolver.codeActionCommands.indexOf(item.command!) >= 0)
				.filter(item => item.resolvedKeybinding)
				.map((item): ResolveCodeActionKeybinding => {
					// Special case these commands since they come built-in with VS Code and don't use 'commandArgs'
					let commandArgs = item.commandArgs;
					if (item.command === organizeImportsCommandId) {
						commandArgs = { kind: CodeActionKind.SourceOrganizeImports.value };
					} else if (item.command === fixAllCommandId) {
						commandArgs = { kind: CodeActionKind.SourceFixAll.value };
					}

					return {
						resolvedKeybinding: item.resolvedKeybinding!,
						...CodeActionCommandArgs.fromUser(commandArgs, {
							kind: CodeActionKind.None,
							apply: CodeActionAutoApply.Never
						})
					};
				}));

		return (action) => {
			if (action.kind) {
				const binding = this.bestKeybindingForCodeAction(action, allCodeActionBindings.getValue());
				return binding?.resolvedKeybinding;
			}
			return undefined;
		};
	}

	private bestKeybindingForCodeAction(
		action: CodeAction,
		candidates: readonly ResolveCodeActionKeybinding[],
	): ResolveCodeActionKeybinding | undefined {
		if (!action.kind) {
			return undefined;
		}
		const kind = new CodeActionKind(action.kind);

		return candidates
			.filter(candidate => candidate.kind.contains(kind))
			.filter(candidate => {
				if (candidate.preferred) {
					// If the candidate keybinding only applies to preferred actions, the this action must also be preferred
					return action.isPreferred;
				}
				return true;
			})
			.reduceRight((currentBest, candidate) => {
				if (!currentBest) {
					return candidate;
				}
				// Select the more specific binding
				return currentBest.kind.contains(candidate.kind) ? candidate : currentBest;
			}, undefined as ResolveCodeActionKeybinding | undefined);
	}
}<|MERGE_RESOLUTION|>--- conflicted
+++ resolved
@@ -175,11 +175,9 @@
 					} else {
 						const updateLabel = () => {
 							const [accept, preview] = this.acceptKeybindings;
-<<<<<<< HEAD
+
 							data.root.title = localize({ key: 'label', comment: ['placeholders are keybindings, e.g "F2 to Apply, Shift+F2 to Preview"'] }, "{0} to Apply, {1} to Preview", this.keybindingService.lookupKeybinding(accept)?.getLabel(), this.keybindingService.lookupKeybinding(preview)?.getLabel());
-=======
-							data.root.title = localize({ key: 'label', comment: ['placeholders are keybindings, e.g "F2 to Refactor, Shift+F2 to Preview"'] }, "{0} to Refactor, {1} to Preview", this.keybindingService.lookupKeybinding(accept)?.getLabel(), this.keybindingService.lookupKeybinding(preview)?.getLabel());
->>>>>>> 56e21c4c
+
 						};
 						updateLabel();
 					}
@@ -408,7 +406,6 @@
 			if (entry.length > 0 && entry[0] instanceof CodeActionAction) {
 				const firstAction = entry[0].action.kind;
 				if (CodeActionKind.SurroundWith.contains(new CodeActionKind(String(firstAction)))) {
-<<<<<<< HEAD
 					menuEntriesToPush(localize('codeAction.widget.id.surround', 'Surround With...'), entry);
 				} else if (CodeActionKind.QuickFix.contains(new CodeActionKind(String(firstAction)))) {
 					menuEntriesToPush(localize('codeAction.widget.id.quickfix', 'Quick Fix...'), entry);
@@ -418,17 +415,7 @@
 					menuEntriesToPush(localize('codeAction.widget.id.convert', 'Convert...'), entry);
 				} else if (CodeActionKind.Source.contains(new CodeActionKind(String(firstAction)))) {
 					menuEntriesToPush(localize('codeAction.widget.id.source', 'Source Action...'), entry);
-=======
-					menuEntriesToPush(localize('codeAction.widget.id.surround', 'Surround With ...'), entry);
-				} else if (CodeActionKind.QuickFix.contains(new CodeActionKind(String(firstAction)))) {
-					menuEntriesToPush(localize('codeAction.widget.id.quickfix', 'Quick Fix ...'), entry);
-				} else if (CodeActionKind.Extract.contains(new CodeActionKind(String(firstAction)))) {
-					menuEntriesToPush(localize('codeAction.widget.id.extract', 'Extract ...'), entry);
-				} else if (CodeActionKind.Convert.contains(new CodeActionKind(String(firstAction)))) {
-					menuEntriesToPush(localize('codeAction.widget.id.convert', 'Convert ...'), entry);
-				} else if (CodeActionKind.Source.contains(new CodeActionKind(String(firstAction)))) {
-					menuEntriesToPush(localize('codeAction.widget.id.source', 'Source Action ...'), entry);
->>>>>>> 56e21c4c
+
 				} else if (firstAction === CodeActionMenu.documentationID) {
 					totalActionEntries.push(...entry);
 				}
