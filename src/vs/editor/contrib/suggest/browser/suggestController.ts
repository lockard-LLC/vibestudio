--- conflicted
+++ resolved
@@ -497,16 +497,10 @@
 		}
 	}
 
-<<<<<<< HEAD
-	triggerSuggest(onlyFrom?: Set<CompletionItemProvider>, auto?: boolean, noFilter?: boolean, noSelect?: boolean): void | Promise<void> {
+	triggerSuggest(onlyFrom?: Set<CompletionItemProvider>, auto?: boolean, noFilter?: boolean): void | Promise<void> {
 		let triggerPromise: void | Promise<void>;
 		if (this.editor.hasModel()) {
-			triggerPromise = this.model.trigger({ auto: auto ?? false, shy: false, noSelect: noSelect ?? false }, false, onlyFrom, undefined, noFilter);
-=======
-	triggerSuggest(onlyFrom?: Set<CompletionItemProvider>, auto?: boolean, noFilter?: boolean): void {
-		if (this.editor.hasModel()) {
-			this.model.trigger({ auto: auto ?? false, shy: false }, false, onlyFrom, undefined, noFilter);
->>>>>>> a15e4f0d
+			triggerPromise = this.model.trigger({ auto: auto ?? false, shy: false }, false, onlyFrom, undefined, noFilter);
 			this.editor.revealPosition(this.editor.getPosition(), ScrollType.Smooth);
 			this.editor.focus();
 		}
@@ -730,11 +724,7 @@
 			}
 		}
 
-<<<<<<< HEAD
-		await controller.triggerSuggest(undefined, auto, undefined, noSelect);
-=======
-		controller.triggerSuggest(undefined, auto, undefined);
->>>>>>> a15e4f0d
+		await controller.triggerSuggest(undefined, auto, undefined);
 	}
 }
 
