--- conflicted
+++ resolved
@@ -406,12 +406,7 @@
 
 		this.body.scrollTop = 0;
 		this.scrollbar.scanDomNode();
-<<<<<<< HEAD
-
-		this.ariaLabel = strings.format(
-			'{0}{1}',
-			detail || '',
-			documentation ? (typeof documentation === 'string' ? documentation : documentation.value) : '');
+
 	}
 
 	calcWidth(documentation: IMarkdownString | undefined): number {
@@ -431,12 +426,6 @@
 			}
 		});
 		return Math.max(...sizes);
-	}
-
-	getAriaLabel() {
-		return this.ariaLabel;
-=======
->>>>>>> 062c54a4
 	}
 
 	scrollDown(much = 8): void {
@@ -1067,10 +1056,10 @@
 		this.editor.layoutContentWidget(this);
 		const largeDetail = this._configService.getValue<string>('editor.suggest.largeDetail');
 		if (largeDetail) {
-			this.element.style.width = null;
-			this.listElement.style.width = null;
-			this.details.element.style.width = null;
-			this.details.element.style.maxHeight = null;
+			this.element.style.width = '';
+			this.listElement.style.width = '';
+			this.details.element.style.width = '';
+			this.details.element.style.maxHeight = '';
 			const cursorX = this.getCursorX();
 			const editorLeft = this.getEditorLeft();
 			if (cursorX !== null && editorLeft !== null) {
