--- conflicted
+++ resolved
@@ -226,14 +226,10 @@
 	opacity: 0.7;
 	word-break: break-all;
 	margin: 0;
-<<<<<<< HEAD
 	padding: 4px 0 4px 5px;
-=======
-	padding: 4px 0 16px 5px;
->>>>>>> 61d331d1
-}
-
-.monaco-editor .suggest-widget .details:not(.empty-docs) > .monaco-scrollable-element > .body > .header > .type {
+}
+
+.monaco-editor .suggest-widget .details > .monaco-scrollable-element > .body > .header > .type {
 	padding-bottom: 12px;
 }
 
@@ -244,7 +240,12 @@
 }
 
 .monaco-editor .suggest-widget .details > .monaco-scrollable-element > .body > .docs.markdown-docs {
+	padding: 0;
 	white-space: initial;
+}
+
+.monaco-editor .suggest-widget .details > .monaco-scrollable-element > .body > .docs.markdown-docs > div {
+	padding: 4px 5px;
 }
 
 .monaco-editor .suggest-widget .details > .monaco-scrollable-element > .body > .docs.markdown-docs > div > p:first-child {
