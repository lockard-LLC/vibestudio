--- conflicted
+++ resolved
@@ -3,13 +3,8 @@
  *  Licensed under the MIT License. See License.txt in the project root for license information.
  *--------------------------------------------------------------------------------------------*/
 
-<<<<<<< HEAD
 import assert from 'assert';
-import { DisposableStore } from 'vs/base/common/lifecycle';
-=======
-import * as assert from 'assert';
 import { DisposableStore, IDisposable } from 'vs/base/common/lifecycle';
->>>>>>> 0ed0a9fe
 import { ensureNoDisposablesAreLeakedInTestSuite } from 'vs/base/test/common/utils';
 import { ILanguageConfigurationService } from 'vs/editor/common/languages/languageConfigurationRegistry';
 import { createTextModel } from 'vs/editor/test/common/testTextModel';
@@ -1730,4 +1725,4 @@
 			].join('\n'));
 		});
 	});
-});
+});