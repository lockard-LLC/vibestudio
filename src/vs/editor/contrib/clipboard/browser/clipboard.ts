/*---------------------------------------------------------------------------------------------
 *  Copyright (c) Microsoft Corporation. All rights reserved.
 *  Licensed under the MIT License. See License.txt in the project root for license information.
 *--------------------------------------------------------------------------------------------*/

import * as browser from '../../../../base/browser/browser.js';
import { getActiveDocument } from '../../../../base/browser/dom.js';
import { KeyCode, KeyMod } from '../../../../base/common/keyCodes.js';
import * as platform from '../../../../base/common/platform.js';
import * as nls from '../../../../nls.js';
import { MenuId, MenuRegistry } from '../../../../platform/actions/common/actions.js';
import { IClipboardService } from '../../../../platform/clipboard/common/clipboardService.js';
import { ContextKeyExpr } from '../../../../platform/contextkey/common/contextkey.js';
import { ServicesAccessor } from '../../../../platform/instantiation/common/instantiation.js';
import { KeybindingWeight } from '../../../../platform/keybinding/common/keybindingsRegistry.js';
import { CopyOptions, InMemoryClipboardMetadataManager } from '../../../browser/controller/editContext/clipboardUtils.js';
import { NativeEditContextRegistry } from '../../../browser/controller/editContext/native/nativeEditContextRegistry.js';
import { ICodeEditor } from '../../../browser/editorBrowser.js';
import { Command, EditorAction, MultiCommand, registerEditorAction } from '../../../browser/editorExtensions.js';
import { ICodeEditorService } from '../../../browser/services/codeEditorService.js';
import { EditorOption } from '../../../common/config/editorOptions.js';
import { Handler } from '../../../common/editorCommon.js';
import { EditorContextKeys } from '../../../common/editorContextKeys.js';
import { CopyPasteController } from '../../dropOrPasteInto/browser/copyPasteController.js';

const CLIPBOARD_CONTEXT_MENU_GROUP = '9_cutcopypaste';

const supportsCut = (platform.isNative || document.queryCommandSupported('cut'));
const supportsCopy = (platform.isNative || document.queryCommandSupported('copy'));
// Firefox only supports navigator.clipboard.readText() in browser extensions.
// See https://developer.mozilla.org/en-US/docs/Web/API/Clipboard/readText#Browser_compatibility
// When loading over http, navigator.clipboard can be undefined. See https://github.com/microsoft/monaco-editor/issues/2313
const supportsPaste = (typeof navigator.clipboard === 'undefined' || browser.isFirefox) ? document.queryCommandSupported('paste') : true;

function registerCommand<T extends Command>(command: T): T {
	command.register();
	return command;
}

export const CutAction = supportsCut ? registerCommand(new MultiCommand({
	id: 'editor.action.clipboardCutAction',
	precondition: undefined,
	kbOpts: (
		// Do not bind cut keybindings in the browser,
		// since browsers do that for us and it avoids security prompts
		platform.isNative ? {
			primary: KeyMod.CtrlCmd | KeyCode.KeyX,
			win: { primary: KeyMod.CtrlCmd | KeyCode.KeyX, secondary: [KeyMod.Shift | KeyCode.Delete] },
			weight: KeybindingWeight.EditorContrib
		} : undefined
	),
	menuOpts: [{
		menuId: MenuId.MenubarEditMenu,
		group: '2_ccp',
		title: nls.localize({ key: 'miCut', comment: ['&& denotes a mnemonic'] }, "Cu&&t"),
		order: 1
	}, {
		menuId: MenuId.EditorContext,
		group: CLIPBOARD_CONTEXT_MENU_GROUP,
		title: nls.localize('actions.clipboard.cutLabel', "Cut"),
		when: EditorContextKeys.writable,
		order: 1,
	}, {
		menuId: MenuId.CommandPalette,
		group: '',
		title: nls.localize('actions.clipboard.cutLabel', "Cut"),
		order: 1
	}, {
		menuId: MenuId.SimpleEditorContext,
		group: CLIPBOARD_CONTEXT_MENU_GROUP,
		title: nls.localize('actions.clipboard.cutLabel', "Cut"),
		when: EditorContextKeys.writable,
		order: 1,
	}]
})) : undefined;

export const CopyAction = supportsCopy ? registerCommand(new MultiCommand({
	id: 'editor.action.clipboardCopyAction',
	precondition: undefined,
	kbOpts: (
		// Do not bind copy keybindings in the browser,
		// since browsers do that for us and it avoids security prompts
		platform.isNative ? {
			primary: KeyMod.CtrlCmd | KeyCode.KeyC,
			win: { primary: KeyMod.CtrlCmd | KeyCode.KeyC, secondary: [KeyMod.CtrlCmd | KeyCode.Insert] },
			weight: KeybindingWeight.EditorContrib
		} : undefined
	),
	menuOpts: [{
		menuId: MenuId.MenubarEditMenu,
		group: '2_ccp',
		title: nls.localize({ key: 'miCopy', comment: ['&& denotes a mnemonic'] }, "&&Copy"),
		order: 2
	}, {
		menuId: MenuId.EditorContext,
		group: CLIPBOARD_CONTEXT_MENU_GROUP,
		title: nls.localize('actions.clipboard.copyLabel', "Copy"),
		order: 2,
	}, {
		menuId: MenuId.CommandPalette,
		group: '',
		title: nls.localize('actions.clipboard.copyLabel', "Copy"),
		order: 1
	}, {
		menuId: MenuId.SimpleEditorContext,
		group: CLIPBOARD_CONTEXT_MENU_GROUP,
		title: nls.localize('actions.clipboard.copyLabel', "Copy"),
		order: 2,
	}]
})) : undefined;

MenuRegistry.appendMenuItem(MenuId.MenubarEditMenu, { submenu: MenuId.MenubarCopy, title: nls.localize2('copy as', "Copy As"), group: '2_ccp', order: 3 });
MenuRegistry.appendMenuItem(MenuId.EditorContext, { submenu: MenuId.EditorContextCopy, title: nls.localize2('copy as', "Copy As"), group: CLIPBOARD_CONTEXT_MENU_GROUP, order: 3 });
MenuRegistry.appendMenuItem(MenuId.EditorContext, { submenu: MenuId.EditorContextShare, title: nls.localize2('share', "Share"), group: '11_share', order: -1, when: ContextKeyExpr.and(ContextKeyExpr.notEquals('resourceScheme', 'output'), EditorContextKeys.editorTextFocus) });
MenuRegistry.appendMenuItem(MenuId.ExplorerContext, { submenu: MenuId.ExplorerContextShare, title: nls.localize2('share', "Share"), group: '11_share', order: -1 });

export const PasteAction = supportsPaste ? registerCommand(new MultiCommand({
	id: 'editor.action.clipboardPasteAction',
	precondition: undefined,
	kbOpts: (
		// Do not bind paste keybindings in the browser,
		// since browsers do that for us and it avoids security prompts
		platform.isNative ? {
			primary: KeyMod.CtrlCmd | KeyCode.KeyV,
			win: { primary: KeyMod.CtrlCmd | KeyCode.KeyV, secondary: [KeyMod.Shift | KeyCode.Insert] },
			linux: { primary: KeyMod.CtrlCmd | KeyCode.KeyV, secondary: [KeyMod.Shift | KeyCode.Insert] },
			weight: KeybindingWeight.EditorContrib
		} : undefined
	),
	menuOpts: [{
		menuId: MenuId.MenubarEditMenu,
		group: '2_ccp',
		title: nls.localize({ key: 'miPaste', comment: ['&& denotes a mnemonic'] }, "&&Paste"),
		order: 4
	}, {
		menuId: MenuId.EditorContext,
		group: CLIPBOARD_CONTEXT_MENU_GROUP,
		title: nls.localize('actions.clipboard.pasteLabel', "Paste"),
		when: EditorContextKeys.writable,
		order: 4,
	}, {
		menuId: MenuId.CommandPalette,
		group: '',
		title: nls.localize('actions.clipboard.pasteLabel', "Paste"),
		order: 1
	}, {
		menuId: MenuId.SimpleEditorContext,
		group: CLIPBOARD_CONTEXT_MENU_GROUP,
		title: nls.localize('actions.clipboard.pasteLabel', "Paste"),
		when: EditorContextKeys.writable,
		order: 4,
	}]
})) : undefined;

class ExecCommandCopyWithSyntaxHighlightingAction extends EditorAction {

	constructor() {
		super({
			id: 'editor.action.clipboardCopyWithSyntaxHighlightingAction',
			label: nls.localize2('actions.clipboard.copyWithSyntaxHighlightingLabel', "Copy with Syntax Highlighting"),
			precondition: undefined,
			kbOpts: {
				kbExpr: EditorContextKeys.textInputFocus,
				primary: 0,
				weight: KeybindingWeight.EditorContrib
			}
		});
	}

	public run(accessor: ServicesAccessor, editor: ICodeEditor): void {
		if (!editor.hasModel()) {
			return;
		}

		const emptySelectionClipboard = editor.getOption(EditorOption.emptySelectionClipboard);

		if (!emptySelectionClipboard && editor.getSelection().isEmpty()) {
			return;
		}

		CopyOptions.forceCopyWithSyntaxHighlighting = true;
		editor.focus();
		editor.getContainerDomNode().ownerDocument.execCommand('copy');
		CopyOptions.forceCopyWithSyntaxHighlighting = false;
	}
}

function registerExecCommandImpl(target: MultiCommand | undefined, browserCommand: 'cut' | 'copy'): void {
	if (!target) {
		return;
	}

	// 1. handle case when focus is in editor.
	target.addImplementation(10000, 'code-editor', (accessor: ServicesAccessor, args: any) => {
		// Only if editor text focus (i.e. not if editor has widget focus).
		const focusedEditor = accessor.get(ICodeEditorService).getFocusedCodeEditor();
		if (focusedEditor && focusedEditor.hasTextFocus()) {
			// Do not execute if there is no selection and empty selection clipboard is off
			const emptySelectionClipboard = focusedEditor.getOption(EditorOption.emptySelectionClipboard);
			const selection = focusedEditor.getSelection();
			if (selection && selection.isEmpty() && !emptySelectionClipboard) {
				return true;
			}
			// TODO this is very ugly. The entire copy/paste/cut system needs a complete refactoring.
			if (focusedEditor.getOption(EditorOption.effectiveExperimentalEditContextEnabled) && browserCommand === 'cut') {
				// execCommand(copy) works for edit context, but not execCommand(cut).
				focusedEditor.getContainerDomNode().ownerDocument.execCommand('copy');
				focusedEditor.trigger(undefined, Handler.Cut, undefined);
			} else {
				focusedEditor.getContainerDomNode().ownerDocument.execCommand(browserCommand);
			}
			return true;
		}
		return false;
	});

	// 2. (default) handle case when focus is somewhere else.
	target.addImplementation(0, 'generic-dom', (accessor: ServicesAccessor, args: any) => {
		getActiveDocument().execCommand(browserCommand);
		return true;
	});
}

registerExecCommandImpl(CutAction, 'cut');
registerExecCommandImpl(CopyAction, 'copy');

if (PasteAction) {
	// 1. Paste: handle case when focus is in editor.
	PasteAction.addImplementation(10000, 'code-editor', (accessor: ServicesAccessor, args: any) => {
		const codeEditorService = accessor.get(ICodeEditorService);
		const clipboardService = accessor.get(IClipboardService);

		// Only if editor text focus (i.e. not if editor has widget focus).
		const focusedEditor = codeEditorService.getFocusedCodeEditor();
		if (focusedEditor && focusedEditor.hasModel() && focusedEditor.hasTextFocus()) {
			// execCommand(paste) does not work with edit context
<<<<<<< HEAD
			const usingExperimentalEditContext = useExperimentalEditContext(getWindow(focusedEditor.getDomNode()), focusedEditor.getOptions());
			if (usingExperimentalEditContext) {
				// Since we can not call execCommand('paste') on a dom node with edit context set
				// we added a hidden text area that receives the paste execution
				// see nativeEditContext.ts for more details
				const nativeEditContext = NativeEditContextRegistry.get(focusedEditor.getId());
				if (nativeEditContext) {
					const textArea = nativeEditContext.textArea;
					nativeEditContext.onWillPaste();
					textArea.focus();
					const triggerPaste = clipboardService.triggerPaste();
					if (!triggerPaste) {
						nativeEditContext.domNode.focus();
					} else {
						return triggerPaste.then(async () => {
							textArea.domNode.textContent = '';
							nativeEditContext.domNode.focus();
							return CopyPasteController.get(focusedEditor)?.finishedPaste() ?? Promise.resolve();
						});
					}
=======
			let result: boolean;
			const experimentalEditContextEnabled = focusedEditor.getOption(EditorOption.effectiveExperimentalEditContextEnabled);
			if (experimentalEditContextEnabled) {
				const nativeEditContext = NativeEditContextRegistry.get(focusedEditor.getId());
				if (nativeEditContext) {
					result = nativeEditContext.executePaste();
				} else {
					result = false;
>>>>>>> e6b351d8
				}
			} else {
				const triggerPaste = clipboardService.triggerPaste();
				if (triggerPaste) {
					return triggerPaste.then(async () => {
						return CopyPasteController.get(focusedEditor)?.finishedPaste() ?? Promise.resolve();
					});
				}
			}
			if (platform.isWeb) {
				// Use the clipboard service if document.execCommand('paste') was not successful
				return (async () => {
					const clipboardText = await clipboardService.readText();
					if (clipboardText !== '') {
						const metadata = InMemoryClipboardMetadataManager.INSTANCE.get(clipboardText);
						let pasteOnNewLine = false;
						let multicursorText: string[] | null = null;
						let mode: string | null = null;
						if (metadata) {
							pasteOnNewLine = (focusedEditor.getOption(EditorOption.emptySelectionClipboard) && !!metadata.isFromEmptySelection);
							multicursorText = (typeof metadata.multicursorText !== 'undefined' ? metadata.multicursorText : null);
							mode = metadata.mode;
						}
						focusedEditor.trigger('keyboard', Handler.Paste, {
							text: clipboardText,
							pasteOnNewLine,
							multicursorText,
							mode
						});
					}
				})();
			}
			return true;
		}
		return false;
	});

	// 2. Paste: (default) handle case when focus is somewhere else.
	PasteAction.addImplementation(0, 'generic-dom', (accessor: ServicesAccessor, args: any) => {
		const triggerPaste = accessor.get(IClipboardService).triggerPaste();
		return triggerPaste ?? false;
	});
}

if (supportsCopy) {
	registerEditorAction(ExecCommandCopyWithSyntaxHighlightingAction);
}<|MERGE_RESOLUTION|>--- conflicted
+++ resolved
@@ -234,12 +234,9 @@
 		const focusedEditor = codeEditorService.getFocusedCodeEditor();
 		if (focusedEditor && focusedEditor.hasModel() && focusedEditor.hasTextFocus()) {
 			// execCommand(paste) does not work with edit context
-<<<<<<< HEAD
-			const usingExperimentalEditContext = useExperimentalEditContext(getWindow(focusedEditor.getDomNode()), focusedEditor.getOptions());
-			if (usingExperimentalEditContext) {
-				// Since we can not call execCommand('paste') on a dom node with edit context set
-				// we added a hidden text area that receives the paste execution
-				// see nativeEditContext.ts for more details
+			let result: boolean;
+			const experimentalEditContextEnabled = focusedEditor.getOption(EditorOption.effectiveExperimentalEditContextEnabled);
+			if (experimentalEditContextEnabled) {
 				const nativeEditContext = NativeEditContextRegistry.get(focusedEditor.getId());
 				if (nativeEditContext) {
 					const textArea = nativeEditContext.textArea;
@@ -255,16 +252,6 @@
 							return CopyPasteController.get(focusedEditor)?.finishedPaste() ?? Promise.resolve();
 						});
 					}
-=======
-			let result: boolean;
-			const experimentalEditContextEnabled = focusedEditor.getOption(EditorOption.effectiveExperimentalEditContextEnabled);
-			if (experimentalEditContextEnabled) {
-				const nativeEditContext = NativeEditContextRegistry.get(focusedEditor.getId());
-				if (nativeEditContext) {
-					result = nativeEditContext.executePaste();
-				} else {
-					result = false;
->>>>>>> e6b351d8
 				}
 			} else {
 				const triggerPaste = clipboardService.triggerPaste();
