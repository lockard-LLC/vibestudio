/*---------------------------------------------------------------------------------------------
 *  Copyright (c) Microsoft Corporation. All rights reserved.
 *  Licensed under the MIT License. See License.txt in the project root for license information.
 *--------------------------------------------------------------------------------------------*/

'use strict';

import 'vs/css!./goToDefinitionMouse';
import * as nls from 'vs/nls';
import { Throttler } from 'vs/base/common/async';
import { onUnexpectedError } from 'vs/base/common/errors';
import { MarkdownString } from 'vs/base/common/htmlContent';
import { TPromise } from 'vs/base/common/winjs.base';
import { IModeService } from 'vs/editor/common/services/modeService';
import { Range } from 'vs/editor/common/core/range';
import * as editorCommon from 'vs/editor/common/editorCommon';
import { DefinitionProviderRegistry, DefinitionLink } from 'vs/editor/common/modes';
import { ICodeEditor, IMouseTarget, MouseTargetType } from 'vs/editor/browser/editorBrowser';
import { registerEditorContribution } from 'vs/editor/browser/editorExtensions';
import { getDefinitionsAtPosition } from './goToDefinition';
import { IDisposable, dispose } from 'vs/base/common/lifecycle';
import { ITextModelService } from 'vs/editor/common/services/resolverService';
import { registerThemingParticipant } from 'vs/platform/theme/common/themeService';
import { editorActiveLinkForeground } from 'vs/platform/theme/common/colorRegistry';
import { EditorState, CodeEditorStateFlag } from 'vs/editor/browser/core/editorState';
import { DefinitionAction, DefinitionActionConfig } from './goToDefinitionCommands';
import { ClickLinkGesture, ClickLinkMouseEvent, ClickLinkKeyboardEvent } from 'vs/editor/contrib/goToDefinition/clickLinkGesture';
import { IWordAtPosition, IModelDeltaDecoration, ITextModel } from 'vs/editor/common/model';
import { Position } from 'vs/editor/common/core/position';

class GotoDefinitionWithMouseEditorContribution implements editorCommon.IEditorContribution {

	private static readonly ID = 'editor.contrib.gotodefinitionwithmouse';
	static MAX_SOURCE_PREVIEW_LINES = 8;

	private editor: ICodeEditor;
	private toUnhook: IDisposable[];
	private decorations: string[];
	private currentWordUnderMouse: IWordAtPosition;
	private throttler: Throttler;

	constructor(
		editor: ICodeEditor,
		@ITextModelService private textModelResolverService: ITextModelService,
		@IModeService private modeService: IModeService
	) {
		this.toUnhook = [];
		this.decorations = [];
		this.editor = editor;
		this.throttler = new Throttler();

		let linkGesture = new ClickLinkGesture(editor);
		this.toUnhook.push(linkGesture);

		this.toUnhook.push(linkGesture.onMouseMoveOrRelevantKeyDown(([mouseEvent, keyboardEvent]) => {
			this.startFindDefinition(mouseEvent, keyboardEvent);
		}));

		this.toUnhook.push(linkGesture.onExecute((mouseEvent: ClickLinkMouseEvent) => {
			if (this.isEnabled(mouseEvent)) {
				this.gotoDefinition(mouseEvent.target, mouseEvent.hasSideBySideModifier).done(() => {
					this.removeDecorations();
				}, (error: Error) => {
					this.removeDecorations();
					onUnexpectedError(error);
				});
			}
		}));

		this.toUnhook.push(linkGesture.onCancel(() => {
			this.removeDecorations();
			this.currentWordUnderMouse = null;
		}));

	}

	private startFindDefinition(mouseEvent: ClickLinkMouseEvent, withKey?: ClickLinkKeyboardEvent): void {
		if (!this.isEnabled(mouseEvent, withKey)) {
			this.currentWordUnderMouse = null;
			this.removeDecorations();
			return;
		}

		// Find word at mouse position
		let position = mouseEvent.target.position;
		let word = position ? this.editor.getModel().getWordAtPosition(position) : null;
		if (!word) {
			this.currentWordUnderMouse = null;
			this.removeDecorations();
			return;
		}

		// Return early if word at position is still the same
		if (this.currentWordUnderMouse && this.currentWordUnderMouse.startColumn === word.startColumn && this.currentWordUnderMouse.endColumn === word.endColumn && this.currentWordUnderMouse.word === word.word) {
			return;
		}

		this.currentWordUnderMouse = word;

		// Find definition and decorate word if found
		let state = new EditorState(this.editor, CodeEditorStateFlag.Position | CodeEditorStateFlag.Value | CodeEditorStateFlag.Selection | CodeEditorStateFlag.Scroll);

		this.throttler.queue(() => {
			return state.validate(this.editor)
				? this.findDefinition(mouseEvent.target)
				: TPromise.wrap<DefinitionLink[]>(null);

		}).then(results => {
			if (!results || !results.length || !state.validate(this.editor)) {
				this.removeDecorations();
				return;
			}

			// Multiple results
			if (results.length > 1) {
				this.addDecoration(
					new Range(position.lineNumber, word.startColumn, position.lineNumber, word.endColumn),
					new MarkdownString().appendText(nls.localize('multipleResults', "Click to show {0} definitions.", results.length))
				);
			}

			// Single result
			else {
				let result = results[0];

				if (!result.uri) {
					return;
				}

				this.textModelResolverService.createModelReference(result.uri).then(ref => {

					if (!ref.object || !ref.object.textEditorModel) {
						ref.dispose();
						return;
					}

					const { object: { textEditorModel } } = ref;
					const { startLineNumber } = result.range;

					if (textEditorModel.getLineMaxColumn(startLineNumber) === 0) {
						ref.dispose();
						return;
					}


<<<<<<< HEAD
					let wordRange: Range;
					if (result.origin) {
						wordRange = Range.lift(result.origin);
					} else {
						wordRange = new Range(position.lineNumber, word.startColumn, position.lineNumber, word.endColumn);
					}

					this.addDecoration(
						wordRange,
						new MarkdownString().appendCodeblock(this.modeService.getModeIdByFilenameOrFirstLine(textEditorModel.uri.fsPath), value)
=======
					const previewValue = this.getPreviewValue(textEditorModel, startLineNumber);
					this.addDecoration(
						new Range(position.lineNumber, word.startColumn, position.lineNumber, word.endColumn),
						new MarkdownString().appendCodeblock(this.modeService.getModeIdByFilenameOrFirstLine(textEditorModel.uri.fsPath), previewValue)
>>>>>>> 30cd45c6
					);
					ref.dispose();
				});
			}
		}).done(undefined, onUnexpectedError);
	}

	private getPreviewValue(textEditorModel: ITextModel, startLineNumber: number) {
		let rangeToUse = this.getPreviewRangeBasedOnIndentation(textEditorModel, startLineNumber);
		const numberOfLinesInRange = rangeToUse.endLineNumber - rangeToUse.startLineNumber;
		if (numberOfLinesInRange < 3 || numberOfLinesInRange >= GotoDefinitionWithMouseEditorContribution.MAX_SOURCE_PREVIEW_LINES) {
			rangeToUse = this.getPreviewRangeBasedOnBrackets(textEditorModel, startLineNumber);
		}

		const previewValue = this.stripIndentationFromPreviewRange(textEditorModel, startLineNumber, rangeToUse);
		return previewValue;
	}

	private stripIndentationFromPreviewRange(textEditorModel: ITextModel, startLineNumber: number, previewRange: Range) {
		const startIndent = textEditorModel.getLineFirstNonWhitespaceColumn(startLineNumber);
		let minIndent = startIndent;

		for (let endLineNumber = startLineNumber + 1; endLineNumber < previewRange.endLineNumber; endLineNumber++) {
			const endIndent = textEditorModel.getLineFirstNonWhitespaceColumn(endLineNumber);
			minIndent = Math.min(minIndent, endIndent);
		}

		const previewValue = textEditorModel.getValueInRange(previewRange).replace(new RegExp(`^\\s{${minIndent - 1}}`, 'gm'), '').trim();
		return previewValue;
	}

	private getPreviewRangeBasedOnIndentation(textEditorModel: ITextModel, startLineNumber: number) {
		const startIndent = textEditorModel.getLineFirstNonWhitespaceColumn(startLineNumber);
		const maxLineNumber = Math.min(textEditorModel.getLineCount(), startLineNumber + GotoDefinitionWithMouseEditorContribution.MAX_SOURCE_PREVIEW_LINES);
		let endLineNumber = startLineNumber + 1;

		for (; endLineNumber < maxLineNumber; endLineNumber++) {
			let endIndent = textEditorModel.getLineFirstNonWhitespaceColumn(endLineNumber);

			if (startIndent === endIndent) {
				break;
			}
		}

		const previewRange = new Range(startLineNumber, 1, endLineNumber + 1, 1);

		return previewRange;
	}

	private getPreviewRangeBasedOnBrackets(textEditorModel: ITextModel, startLineNumber: number) {
		const maxLineNumber = Math.min(textEditorModel.getLineCount(), startLineNumber + GotoDefinitionWithMouseEditorContribution.MAX_SOURCE_PREVIEW_LINES);

		const brackets = [];

		let ignoreFirstEmpty = true;
		let currentBracket = textEditorModel.findNextBracket(new Position(startLineNumber, 1));
		while (currentBracket !== null) {

			if (brackets.length === 0) {
				brackets.push(currentBracket);
			} else {
				const lastBracket = brackets[brackets.length - 1];
				if (lastBracket.open === currentBracket.open && lastBracket.isOpen && !currentBracket.isOpen) {
					brackets.pop();
				} else {
					brackets.push(currentBracket);
				}

				if (brackets.length === 0) {
					if (ignoreFirstEmpty) {
						ignoreFirstEmpty = false;
					} else {
						return new Range(startLineNumber, 1, currentBracket.range.endLineNumber + 1, 1);
					}
				}
			}

			const maxColumn = textEditorModel.getLineMaxColumn(startLineNumber);
			let nextLineNumber = currentBracket.range.endLineNumber;
			let nextColumn = currentBracket.range.endColumn;
			if (maxColumn === currentBracket.range.endColumn) {
				nextLineNumber++;
				nextColumn = 1;
			}

			if (nextLineNumber > maxLineNumber) {
				return new Range(startLineNumber, 1, maxLineNumber + 1, 1);
			}

			currentBracket = textEditorModel.findNextBracket(new Position(nextLineNumber, nextColumn));
		}

		return new Range(startLineNumber, 1, maxLineNumber + 1, 1);
	}

	private addDecoration(range: Range, hoverMessage: MarkdownString): void {

		const newDecorations: IModelDeltaDecoration = {
			range: range,
			options: {
				inlineClassName: 'goto-definition-link',
				hoverMessage
			}
		};

		this.decorations = this.editor.deltaDecorations(this.decorations, [newDecorations]);
	}

	private removeDecorations(): void {
		if (this.decorations.length > 0) {
			this.decorations = this.editor.deltaDecorations(this.decorations, []);
		}
	}

	private isEnabled(mouseEvent: ClickLinkMouseEvent, withKey?: ClickLinkKeyboardEvent): boolean {
		return this.editor.getModel() &&
			mouseEvent.isNoneOrSingleMouseDown &&
			mouseEvent.target.type === MouseTargetType.CONTENT_TEXT &&
			(mouseEvent.hasTriggerModifier || (withKey && withKey.keyCodeIsTriggerKey)) &&
			DefinitionProviderRegistry.has(this.editor.getModel());
	}

	private findDefinition(target: IMouseTarget): TPromise<DefinitionLink[]> {
		const model = this.editor.getModel();
		if (!model) {
			return TPromise.as(null);
		}

		return getDefinitionsAtPosition(model, target.position);
	}

	private gotoDefinition(target: IMouseTarget, sideBySide: boolean): TPromise<any> {
		this.editor.setPosition(target.position);
		const action = new DefinitionAction(new DefinitionActionConfig(sideBySide, false, true, false), { alias: undefined, label: undefined, id: undefined, precondition: undefined });
		return this.editor.invokeWithinContext(accessor => action.run(accessor, this.editor));
	}

	public getId(): string {
		return GotoDefinitionWithMouseEditorContribution.ID;
	}

	public dispose(): void {
		this.toUnhook = dispose(this.toUnhook);
	}
}

registerEditorContribution(GotoDefinitionWithMouseEditorContribution);

registerThemingParticipant((theme, collector) => {
	let activeLinkForeground = theme.getColor(editorActiveLinkForeground);
	if (activeLinkForeground) {
		collector.addRule(`.monaco-editor .goto-definition-link { color: ${activeLinkForeground} !important; }`);
	}
});<|MERGE_RESOLUTION|>--- conflicted
+++ resolved
@@ -142,24 +142,17 @@
 						return;
 					}
 
-
-<<<<<<< HEAD
-					let wordRange: Range;
+					let wordRange;
 					if (result.origin) {
 						wordRange = Range.lift(result.origin);
 					} else {
 						wordRange = new Range(position.lineNumber, word.startColumn, position.lineNumber, word.endColumn);
 					}
 
+					const previewValue = this.getPreviewValue(textEditorModel, startLineNumber);
 					this.addDecoration(
 						wordRange,
-						new MarkdownString().appendCodeblock(this.modeService.getModeIdByFilenameOrFirstLine(textEditorModel.uri.fsPath), value)
-=======
-					const previewValue = this.getPreviewValue(textEditorModel, startLineNumber);
-					this.addDecoration(
-						new Range(position.lineNumber, word.startColumn, position.lineNumber, word.endColumn),
 						new MarkdownString().appendCodeblock(this.modeService.getModeIdByFilenameOrFirstLine(textEditorModel.uri.fsPath), previewValue)
->>>>>>> 30cd45c6
 					);
 					ref.dispose();
 				});
@@ -207,6 +200,8 @@
 		const previewRange = new Range(startLineNumber, 1, endLineNumber + 1, 1);
 
 		return previewRange;
+
+
 	}
 
 	private getPreviewRangeBasedOnBrackets(textEditorModel: ITextModel, startLineNumber: number) {
