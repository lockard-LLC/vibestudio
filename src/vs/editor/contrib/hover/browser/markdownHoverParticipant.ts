--- conflicted
+++ resolved
@@ -217,12 +217,8 @@
 class MarkdownRenderedHoverParts extends Disposable {
 
 	private _renderedHoverParts: RenderedHoverPart[];
-<<<<<<< HEAD
 	private _focusedHoverPartIndex: number = -1;
-=======
-	private _hoverFocusInfo: FocusedHoverInfo = { hoverPartIndex: -1, focusRemains: false };
 	private _ongoingHoverOperations: Map<HoverProvider, { verbosityDelta: number; tokenSource: CancellationTokenSource }> = new Map();
->>>>>>> c1ebab91
 
 	constructor(
 		hoverParts: MarkdownHover[], // we own!
@@ -365,22 +361,14 @@
 		if (!newHover) {
 			return;
 		}
-<<<<<<< HEAD
-
-		const hoverSource = new HoverSource(newHover, hoverProvider, hoverPosition);
-		const renderedHoverPart = this._renderHoverPart(
-			indexOfInterest,
-=======
 		const newHoverSource = new HoverSource(newHover, hoverSource.hoverProvider, hoverSource.hoverPosition);
 		const newHoverRenderedPart = this._renderHoverPart(
-			hoverFocusedPartIndex,
->>>>>>> c1ebab91
+			indexOfInterest,
 			newHover.contents,
 			newHoverSource,
 			this._onFinishedRendering
 		);
-<<<<<<< HEAD
-		this._replaceRenderedHoverPartAtIndex(indexOfInterest, renderedHoverPart);
+		this._replaceRenderedHoverPartAtIndex(indexOfInterest, newHoverRenderedPart);
 		if (focus) {
 			this._focusOnHoverPartWithIndex(indexOfInterest);
 		}
@@ -402,10 +390,6 @@
 			return false;
 		}
 		return true;
-=======
-		this._replaceRenderedHoverPartAtIndex(hoverFocusedPartIndex, newHoverRenderedPart);
-		this._focusOnHoverPartWithIndex(hoverFocusedPartIndex);
-		this._onFinishedRendering();
 	}
 
 	private async _fetchHover(hoverSource: HoverSource, model: ITextModel, action: HoverVerbosityAction): Promise<Hover | null | undefined> {
@@ -428,7 +412,6 @@
 		tokenSource.dispose();
 		this._ongoingHoverOperations.delete(provider);
 		return hover;
->>>>>>> c1ebab91
 	}
 
 	private _replaceRenderedHoverPartAtIndex(index: number, renderedHoverPart: RenderedHoverPart): void {
