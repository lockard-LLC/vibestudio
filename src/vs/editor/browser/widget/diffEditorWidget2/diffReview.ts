--- conflicted
+++ resolved
@@ -277,14 +277,8 @@
 		}
 	}
 
-<<<<<<< HEAD
 	public hide(): void {
-		this._isVisible = false;
-		this._diffEditor.updateOptions({ readOnly: false });
-=======
-	private hide(): void {
 		this._isVisibleObs.set(false, undefined);
->>>>>>> 79ec05cb
 		this._diffEditor.focus();
 		this.layout();
 		this._render();
