--- conflicted
+++ resolved
@@ -742,13 +742,8 @@
 				}
 
 				// Try to render the textarea with the color/font style to match the text under it
-<<<<<<< HEAD
-				const viewPosition = this._context.viewModel.coordinatesConverter.convertViewPositionToModelPosition(new Position(startPosition.lineNumber, 1));
-				const lineHeight = this._context.viewLayout.getLineHeightForLineNumber(viewPosition.lineNumber);
+				const lineHeight = this._context.viewLayout.getLineHeightForLineNumber(startPosition.lineNumber);
 				const fontSize = this._context.viewModel.getFontSizeAtPosition(this._primaryCursorPosition);
-=======
-				const lineHeight = this._context.viewLayout.getLineHeightForLineNumber(startPosition.lineNumber);
->>>>>>> 691764ea
 				const viewLineData = this._context.viewModel.getViewLineData(startPosition.lineNumber);
 				const startTokenIndex = viewLineData.tokens.findTokenIndexAtOffset(startPosition.column - 1);
 				const endTokenIndex = viewLineData.tokens.findTokenIndexAtOffset(endPosition.column - 1);
