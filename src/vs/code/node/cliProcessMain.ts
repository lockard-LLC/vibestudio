--- conflicted
+++ resolved
@@ -136,10 +136,6 @@
 		const diskFileSystemProvider = this._register(new DiskFileSystemProvider(logService));
 		fileService.registerProvider(Schemas.file, diskFileSystemProvider);
 
-<<<<<<< HEAD
-		// User Data Profiles. TODO: @sandy081: Initialize the profiles from state service
-		const userDataProfilesService = new UserDataProfilesService(environmentService, fileService, logService);
-=======
 		// State
 		const stateService = new StateService(environmentService, logService, fileService);
 		services.set(IStateService, stateService);
@@ -150,7 +146,6 @@
 
 		// User Data Profiles
 		const userDataProfilesService = new UserDataProfilesService(stateService, uriIdentityService, environmentService, fileService, logService);
->>>>>>> 26edd1f9
 		services.set(IUserDataProfilesService, userDataProfilesService);
 
 		// Policy
