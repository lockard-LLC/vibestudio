/*---------------------------------------------------------------------------------------------
 *  Copyright (c) Microsoft Corporation. All rights reserved.
 *  Licensed under the MIT License. See License.txt in the project root for license information.
 *--------------------------------------------------------------------------------------------*/

'use strict';

import { app, dialog } from 'electron';
import { assign } from 'vs/base/common/objects';
import * as platform from 'vs/base/common/platform';
import product from 'vs/platform/node/product';
import pkg from 'vs/platform/node/package';
import { parseMainProcessArgv } from 'vs/platform/environment/node/argv';
import { mkdirp } from 'vs/base/node/pfs';
import { validatePaths } from 'vs/code/node/paths';
import { LifecycleService, ILifecycleService } from 'vs/platform/lifecycle/electron-main/lifecycleMain';
import { Server, serve, connect } from 'vs/base/parts/ipc/node/ipc.net';
import { TPromise } from 'vs/base/common/winjs.base';
import { ILaunchChannel, LaunchChannelClient, IMainProcessInfo } from 'vs/code/electron-main/launch';
import { ServicesAccessor, IInstantiationService } from 'vs/platform/instantiation/common/instantiation';
import { InstantiationService } from 'vs/platform/instantiation/common/instantiationService';
import { ServiceCollection } from 'vs/platform/instantiation/common/serviceCollection';
import { SyncDescriptor } from 'vs/platform/instantiation/common/descriptors';
import { ILogService, LegacyLogMainService } from 'vs/platform/log/common/log';
import { StateService } from 'vs/platform/state/node/stateService';
import { IStateService } from 'vs/platform/state/common/state';
import { IBackupMainService } from 'vs/platform/backup/common/backup';
import { BackupMainService } from 'vs/platform/backup/electron-main/backupMainService';
import { IEnvironmentService, ParsedArgs } from 'vs/platform/environment/common/environment';
import { EnvironmentService } from 'vs/platform/environment/node/environmentService';
import { IConfigurationService } from 'vs/platform/configuration/common/configuration';
import { ConfigurationService } from 'vs/platform/configuration/node/configurationService';
import { IRequestService } from 'vs/platform/request/node/request';
import { RequestService } from 'vs/platform/request/electron-main/requestService';
import { IURLService } from 'vs/platform/url/common/url';
import { URLService } from 'vs/platform/url/electron-main/urlService';
import * as fs from 'original-fs';
import * as os from 'os';
import { virtualMachineHint } from 'vs/base/node/id';
import { CodeApplication } from 'vs/code/electron-main/app';
import { HistoryMainService } from 'vs/platform/history/electron-main/historyMainService';
import { IHistoryMainService } from 'vs/platform/history/common/history';
import { WorkspacesMainService } from 'vs/platform/workspaces/electron-main/workspacesMainService';
import { IWorkspacesMainService } from 'vs/platform/workspaces/common/workspaces';
import { localize } from 'vs/nls';
import { mnemonicButtonLabel } from 'vs/base/common/labels';
import { listProcesses, ProcessItem } from 'vs/base/node/ps';
<<<<<<< HEAD
import { repeat } from 'vs/base/common/strings';
import { collectWorkspaceStats, WorkspaceStats } from 'vs/base/node/workspaceStats';
=======
import { repeat, pad } from 'vs/base/common/strings';
>>>>>>> 375605af

function createServices(args: ParsedArgs): IInstantiationService {
	const services = new ServiceCollection();

	services.set(IEnvironmentService, new SyncDescriptor(EnvironmentService, args, process.execPath));
	services.set(ILogService, new SyncDescriptor(LegacyLogMainService, 'main'));
	services.set(IWorkspacesMainService, new SyncDescriptor(WorkspacesMainService));
	services.set(IHistoryMainService, new SyncDescriptor(HistoryMainService));
	services.set(ILifecycleService, new SyncDescriptor(LifecycleService));
	services.set(IStateService, new SyncDescriptor(StateService));
	services.set(IConfigurationService, new SyncDescriptor(ConfigurationService));
	services.set(IRequestService, new SyncDescriptor(RequestService));
	services.set(IURLService, new SyncDescriptor(URLService, args['open-url']));
	services.set(IBackupMainService, new SyncDescriptor(BackupMainService));

	return new InstantiationService(services, true);
}

function createPaths(environmentService: IEnvironmentService): TPromise<any> {
	const paths = [
		environmentService.appSettingsHome,
		environmentService.extensionsPath,
		environmentService.nodeCachedDataDir
	];
	return TPromise.join(paths.map(p => p && mkdirp(p))) as TPromise<any>;
}

class ExpectedError extends Error {
	public readonly isExpected = true;
}

function setupIPC(accessor: ServicesAccessor): TPromise<Server> {
	const logService = accessor.get(ILogService);
	const environmentService = accessor.get(IEnvironmentService);

	function allowSetForegroundWindow(service: LaunchChannelClient): TPromise<void> {
		let promise = TPromise.wrap<void>(void 0);
		if (platform.isWindows) {
			promise = service.getMainProcessId()
				.then(processId => {
					logService.info('Sending some foreground love to the running instance:', processId);

					try {
						const { allowSetForegroundWindow } = <any>require.__$__nodeRequire('windows-foreground-love');
						allowSetForegroundWindow(processId);
					} catch (e) {
						// noop
					}
				});
		}

		return promise;
	}

	function setup(retry: boolean): TPromise<Server> {
		return serve(environmentService.mainIPCHandle).then(server => {
			if (platform.isMacintosh) {
				app.dock.show(); // dock might be hidden at this case due to a retry
			}

			// Print --ps usage info
			if (environmentService.args.ps) {
				console.log('Warning: The --ps argument can only be used if Code is already running. Please run it again after Code has started.');
			}

			return server;
		}, err => {
			if (err.code !== 'EADDRINUSE') {
				return TPromise.wrapError<Server>(err);
			}

			// Since we are the second instance, we do not want to show the dock
			if (platform.isMacintosh) {
				app.dock.hide();
			}

			// there's a running instance, let's connect to it
			return connect(environmentService.mainIPCHandle, 'main').then(
				client => {

					// Tests from CLI require to be the only instance currently
					if (environmentService.extensionTestsPath && !environmentService.debugExtensionHost.break) {
						const msg = 'Running extension tests from the command line is currently only supported if no other instance of Code is running.';
						logService.error(msg);
						client.dispose();

						return TPromise.wrapError<Server>(new Error(msg));
					}

					// Show a warning dialog after some timeout if it takes long to talk to the other instance
					// Skip this if we are running with --wait where it is expected that we wait for a while
					let startupWarningDialogHandle: number;
					if (!environmentService.wait) {
						startupWarningDialogHandle = setTimeout(() => {
							showStartupWarningDialog(
								localize('secondInstanceNoResponse', "Another instance of {0} is running but not responding", product.nameShort),
								localize('secondInstanceNoResponseDetail', "Please close all other instances and try again.")
							);
						}, 10000);
					}

					const channel = client.getChannel<ILaunchChannel>('launch');
					const service = new LaunchChannelClient(channel);

					// Process Info
					if (environmentService.args.ps) {
<<<<<<< HEAD
						return service.getMainProcessId().then(mainProcessPid => {
							return listProcesses(mainProcessPid).then(rootProcess => {
								let output: string[] = [];
								formatProcess(output, rootProcess, 0);
								console.log(output.join('\n'));
=======
						return service.getMainProcessInfo().then(info => {
							return listProcesses(info.mainPID).then(rootProcess => {
								console.log(formatProcessList(info, rootProcess));
>>>>>>> 375605af

								let stats = collectWorkspaceStats('.', ['node_modules', '.git']); // TODO call for each root folder
								output = [];
								console.log();
								formatWorkspaceStats(output, stats);
								console.log(output.join('\n'));

								return TPromise.wrapError(new ExpectedError());
							});
						});
					}

					logService.info('Sending env to running instance...');

					return allowSetForegroundWindow(service)
						.then(() => service.start(environmentService.args, process.env))
						.then(() => client.dispose())
						.then(() => {

							// Now that we started, make sure the warning dialog is prevented
							if (startupWarningDialogHandle) {
								clearTimeout(startupWarningDialogHandle);
							}

							return TPromise.wrapError(new ExpectedError('Sent env to running instance. Terminating...'));
						});
				},
				err => {
					if (!retry || platform.isWindows || err.code !== 'ECONNREFUSED') {
						if (err.code === 'EPERM') {
							showStartupWarningDialog(
								localize('secondInstanceAdmin', "A second instance of {0} is already running as administrator.", product.nameShort),
								localize('secondInstanceAdminDetail', "Please close the other instance and try again.")
							);
						}

						return TPromise.wrapError<Server>(err);
					}

					// it happens on Linux and OS X that the pipe is left behind
					// let's delete it, since we can't connect to it
					// and then retry the whole thing
					try {
						fs.unlinkSync(environmentService.mainIPCHandle);
					} catch (e) {
						logService.info('Fatal error deleting obsolete instance handle', e);
						return TPromise.wrapError<Server>(e);
					}

					return setup(false);
				}
			);
		});
	}

	return setup(true);
}

<<<<<<< HEAD
function formatWorkspaceStats(output: string[], workspaceStats: WorkspaceStats): void {
	let appendAndWrap = (index: string, value: number) => {
		let item = ` ${index}(${value})`;
		if (col + item.length > lineLength) {
			output.push(line);
			line = '    ';
			col = line.length;
		}
		else {
			col += item.length;
		}
		line += item;
	};

	output.push('Workspace statistics');
	const lineLength = 60;
	let line = '  Configuration files:';
	let col = 0;
	workspaceStats.configFiles.forEach((item) => {
		appendAndWrap(item.name, item.value);
	});
	output.push(line);
	line = '  File Types:';
	col = 0;
	workspaceStats.fileTypes.forEach((item) => {
		if (item.value > 20) {
			appendAndWrap(item.name, item.value);
		}
	});
	output.push(line);
}

function formatProcess(output: string[], item: ProcessItem, indent: number): void {
=======
function formatProcessList(info: IMainProcessInfo, rootProcess: ProcessItem): string {
	const mapPidToWindowTitle = new Map<number, string>();
	info.windows.forEach(window => mapPidToWindowTitle.set(window.pid, window.title));

	const MB = 1024 * 1024;
	const GB = 1024 * MB;

	const output: string[] = [];
	output.push(`Version:          ${pkg.name} ${pkg.version} (${product.commit || 'Commit unknown'}, ${product.date || 'Date unknown'})`);
	output.push(`OS Version:       ${os.type()} ${os.arch()} ${os.release()})`);
	const cpus = os.cpus();
	if (cpus && cpus.length > 0) {
		output.push(`CPUs:             ${cpus[0].model} (${cpus.length} x ${cpus[0].speed})`);
	}
	output.push(`Memory (System):  ${(os.totalmem() / GB).toFixed(2)}GB (${(os.freemem() / GB).toFixed(2)}GB free)`);
	if (!platform.isWindows) {
		output.push(`Load (avg):       ${os.loadavg().map(l => Math.round(l)).join(', ')}`); // only provided on Linux/macOS
	}
	output.push(`VM:               ${Math.round((virtualMachineHint.value() * 100))}%`);
	output.push(`Screen Reader:    ${app.isAccessibilitySupportEnabled() ? 'yes' : 'no'}`);
	output.push('');
	output.push('CPU %\tMem MB\tProcess');

	formatProcessItem(mapPidToWindowTitle, output, rootProcess, 0);

	return output.join('\n');
}

function formatProcessItem(mapPidToWindowTitle: Map<number, string>, output: string[], item: ProcessItem, indent: number): void {
	const isRoot = (indent === 0);

	const MB = 1024 * 1024;
>>>>>>> 375605af

	// Format name with indent
	let name: string;
	if (isRoot) {
		name = `${product.applicationName} main`;
	} else {
		name = `${repeat('  ', indent)} ${item.name}`;

		if (item.name === 'renderer') {
			name = `${name} (${mapPidToWindowTitle.get(item.pid)})`;
		}
	}
	output.push(`${pad(Number(item.load.toFixed(0)), 5, ' ')}\t${pad(Number(((os.totalmem() * (item.mem / 100)) / MB).toFixed(0)), 6, ' ')}\t${name}`);

	// Recurse into children if any
	if (Array.isArray(item.children)) {
		item.children.forEach(child => formatProcessItem(mapPidToWindowTitle, output, child, indent + 1));
	}
}

function showStartupWarningDialog(message: string, detail: string): void {
	dialog.showMessageBox(null, {
		title: product.nameLong,
		type: 'warning',
		buttons: [mnemonicButtonLabel(localize({ key: 'close', comment: ['&& denotes a mnemonic'] }, "&&Close"))],
		message,
		detail,
		noLink: true
	});
}

function quit(accessor: ServicesAccessor, reason?: ExpectedError | Error): void {
	const logService = accessor.get(ILogService);
	const lifecycleService = accessor.get(ILifecycleService);

	let exitCode = 0;

	if (reason) {
		if ((reason as ExpectedError).isExpected) {
			logService.info(reason.message);
		} else {
			exitCode = 1; // signal error to the outside

			if (reason.stack) {
				console.error(reason.stack);
			} else {
				console.error(`Startup error: ${reason.toString()}`);
			}
		}
	}

	lifecycleService.kill(exitCode);
}

function main() {
	let args: ParsedArgs;

	try {
		args = parseMainProcessArgv(process.argv);
		args = validatePaths(args);
	} catch (err) {
		console.error(err.message);
		app.exit(1);

		return;
	}

	const instantiationService = createServices(args);

	return instantiationService.invokeFunction(accessor => {

		// Patch `process.env` with the instance's environment
		const environmentService = accessor.get(IEnvironmentService);
		const instanceEnv: typeof process.env = {
			VSCODE_PID: String(process.pid),
			VSCODE_IPC_HOOK: environmentService.mainIPCHandle,
			VSCODE_NLS_CONFIG: process.env['VSCODE_NLS_CONFIG']
		};
		assign(process.env, instanceEnv);

		// Startup
		return instantiationService.invokeFunction(a => createPaths(a.get(IEnvironmentService)))
			.then(() => instantiationService.invokeFunction(setupIPC))
			.then(mainIpcServer => instantiationService.createInstance(CodeApplication, mainIpcServer, instanceEnv).startup());
	}).done(null, err => instantiationService.invokeFunction(quit, err));
}

main();<|MERGE_RESOLUTION|>--- conflicted
+++ resolved
@@ -45,12 +45,8 @@
 import { localize } from 'vs/nls';
 import { mnemonicButtonLabel } from 'vs/base/common/labels';
 import { listProcesses, ProcessItem } from 'vs/base/node/ps';
-<<<<<<< HEAD
-import { repeat } from 'vs/base/common/strings';
 import { collectWorkspaceStats, WorkspaceStats } from 'vs/base/node/workspaceStats';
-=======
 import { repeat, pad } from 'vs/base/common/strings';
->>>>>>> 375605af
 
 function createServices(args: ParsedArgs): IInstantiationService {
 	const services = new ServiceCollection();
@@ -157,23 +153,13 @@
 
 					// Process Info
 					if (environmentService.args.ps) {
-<<<<<<< HEAD
-						return service.getMainProcessId().then(mainProcessPid => {
-							return listProcesses(mainProcessPid).then(rootProcess => {
-								let output: string[] = [];
-								formatProcess(output, rootProcess, 0);
-								console.log(output.join('\n'));
-=======
 						return service.getMainProcessInfo().then(info => {
 							return listProcesses(info.mainPID).then(rootProcess => {
 								console.log(formatProcessList(info, rootProcess));
->>>>>>> 375605af
+								console.log();
 
 								let stats = collectWorkspaceStats('.', ['node_modules', '.git']); // TODO call for each root folder
-								output = [];
-								console.log();
-								formatWorkspaceStats(output, stats);
-								console.log(output.join('\n'));
+								console.log(formatWorkspaceStats(stats));
 
 								return TPromise.wrapError(new ExpectedError());
 							});
@@ -226,8 +212,9 @@
 	return setup(true);
 }
 
-<<<<<<< HEAD
-function formatWorkspaceStats(output: string[], workspaceStats: WorkspaceStats): void {
+function formatWorkspaceStats(workspaceStats: WorkspaceStats): string {
+	let output: string[] = [];
+
 	let appendAndWrap = (index: string, value: number) => {
 		let item = ` ${index}(${value})`;
 		if (col + item.length > lineLength) {
@@ -257,10 +244,9 @@
 		}
 	});
 	output.push(line);
-}
-
-function formatProcess(output: string[], item: ProcessItem, indent: number): void {
-=======
+	return output.join('\n');
+}
+
 function formatProcessList(info: IMainProcessInfo, rootProcess: ProcessItem): string {
 	const mapPidToWindowTitle = new Map<number, string>();
 	info.windows.forEach(window => mapPidToWindowTitle.set(window.pid, window.title));
@@ -293,7 +279,6 @@
 	const isRoot = (indent === 0);
 
 	const MB = 1024 * 1024;
->>>>>>> 375605af
 
 	// Format name with indent
 	let name: string;
