/*---------------------------------------------------------------------------------------------
 *  Copyright (c) Microsoft Corporation. All rights reserved.
 *  Licensed under the MIT License. See License.txt in the project root for license information.
 *--------------------------------------------------------------------------------------------*/
// Do not edit this file. It is machine generated.
{
	"command.branch": "建立分支...",
	"command.checkout": "簽出至...",
<<<<<<< HEAD
	"command.clean": "捨棄檔案",
	"command.cleanAll": "捨棄所有檔案",
=======
	"command.clean": "清除檔案",
	"command.cleanAll": "清除所有檔案",
>>>>>>> 376986b1
	"command.clone": "複製",
	"command.commit": "認可",
	"command.commitAll": "全部認可",
	"command.commitAllSigned": "全部認可 (已登出)",
	"command.commitStaged": "認可暫存",
	"command.commitStagedSigned": "認可暫存 (已登出)",
	"command.init": "初始化存放庫",
	"command.openChange": "開啟變更",
	"command.openFile": "開啟檔案",
	"command.publish": "發行",
	"command.pull": "提取",
	"command.pullRebase": "提取 (重訂基底)",
	"command.push": "推送",
	"command.pushTo": "推送至...",
	"command.refresh": "重新整理",
	"command.revertSelectedRanges": "還原選取的範圍",
	"command.showOutput": "顯示 Git 輸出",
	"command.stage": "暫存檔案",
	"command.stageAll": "暫存所有檔案",
	"command.stageSelectedRanges": "暫存選取的範圍",
	"command.sync": "同步處理",
	"command.undoCommit": "復原上次認可",
	"command.unstage": "取消暫存檔案",
	"command.unstageAll": "取消暫存所有檔案",
	"command.unstageSelectedRanges": "取消暫存選取的範圍",
	"config.autofetch": "是否啟用自動擷取",
	"config.autorefresh": "是否啟用自動重新整理",
	"config.checkoutType": "控制要列出哪種類型的分支",
	"config.confirmSync": "請先確認再同步處理 GIT 存放庫",
	"config.countBadge": "控制 GIT 徽章計數器",
	"config.enableLongCommitWarning": "是否發出長認可訊息的警告",
	"config.enabled": "是否啟用 GIT",
	"config.path": "Git 可執行檔的路徑"
}<|MERGE_RESOLUTION|>--- conflicted
+++ resolved
@@ -6,13 +6,8 @@
 {
 	"command.branch": "建立分支...",
 	"command.checkout": "簽出至...",
-<<<<<<< HEAD
-	"command.clean": "捨棄檔案",
-	"command.cleanAll": "捨棄所有檔案",
-=======
 	"command.clean": "清除檔案",
 	"command.cleanAll": "清除所有檔案",
->>>>>>> 376986b1
 	"command.clone": "複製",
 	"command.commit": "認可",
 	"command.commitAll": "全部認可",
