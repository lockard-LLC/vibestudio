/*---------------------------------------------------------------------------------------------
 *  Copyright (c) Microsoft Corporation. All rights reserved.
 *  Licensed under the MIT License. See License.txt in the project root for license information.
 *--------------------------------------------------------------------------------------------*/
// Do not edit this file. It is machine generated.
{
	"command.branch": "Crea ramo...",
	"command.checkout": "Estrai in...",
<<<<<<< HEAD
	"command.clean": "Rimuovi file",
	"command.cleanAll": "Rimuovi tutti i file",
=======
	"command.clean": "Pulisci file",
	"command.cleanAll": "Pulisci tutti i file",
>>>>>>> 376986b1
	"command.clone": "Clona",
	"command.commit": "Commit",
	"command.commitAll": "Esegui commit di tutto",
	"command.commitAllSigned": "Esegui commit di tutto (approvazione)",
	"command.commitStaged": "Esegui commit dei file preparati",
	"command.commitStagedSigned": "Esegui commit dei file preparati (approvazione)",
	"command.init": "Inizializza repository",
	"command.openChange": "Apri modifica",
	"command.openFile": "Apri file",
	"command.publish": "Pubblica",
	"command.pull": "Esegui pull",
	"command.pullRebase": "Esegui pull (Riassegna)",
	"command.push": "Esegui push",
	"command.pushTo": "Esegui push in...",
	"command.refresh": "Aggiorna",
	"command.revertSelectedRanges": "Ripristina intervalli selezionati",
	"command.showOutput": "Mostra output GIT",
	"command.stage": "Prepara file per commit",
	"command.stageAll": "Prepara tutti i file per commit",
	"command.stageSelectedRanges": "Prepara per il commit intervalli selezionati",
	"command.sync": "Sincronizza",
	"command.undoCommit": "Annulla ultimo commit",
	"command.unstage": "Annulla preparazione file per commit",
	"command.unstageAll": "Annulla preparazione di tutti i file per commit",
	"command.unstageSelectedRanges": "Annulla preparazione per il commit di intervalli selezionati",
	"config.autofetch": "Indica se il recupero automatico è abilitato",
	"config.autorefresh": "Indica se l'aggiornamento automatico è abilitato",
	"config.checkoutType": "Controlla il tipo di rami elencati",
	"config.confirmSync": "Conferma prima di sincronizzare i repository GIT",
	"config.countBadge": "Controlla il contatore dei log GIT",
	"config.enableLongCommitWarning": "Indica se visualizzare un avviso in caso di messaggi di commit lunghi",
	"config.enabled": "Indica se GIT è abilitato",
	"config.path": "Percorso dell'eseguibile di GIT"
}<|MERGE_RESOLUTION|>--- conflicted
+++ resolved
@@ -6,13 +6,8 @@
 {
 	"command.branch": "Crea ramo...",
 	"command.checkout": "Estrai in...",
-<<<<<<< HEAD
-	"command.clean": "Rimuovi file",
-	"command.cleanAll": "Rimuovi tutti i file",
-=======
 	"command.clean": "Pulisci file",
 	"command.cleanAll": "Pulisci tutti i file",
->>>>>>> 376986b1
 	"command.clone": "Clona",
 	"command.commit": "Commit",
 	"command.commitAll": "Esegui commit di tutto",
