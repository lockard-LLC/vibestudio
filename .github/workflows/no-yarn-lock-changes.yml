--- conflicted
+++ resolved
@@ -31,13 +31,7 @@
 > mediaType: [object Object]
         with: github
           route: GET /repos/microsoft/vscode/collaborators/{username}/permission
-<<<<<<< HEAD
-          username: 
-          
-          username: ${{ github.event.pull_request.user.login }}
-=======
-          sammyfilly: ${{ github.event.pull_request.user.login }}
->>>>>>> 4a1ca42e
+
         env:
           GITHUB_TOKEN: ${{ secrets.GITHUB_TOKEN }}
       - name: Set control output variable
