pr: none

schedules:
  - cron: "0 5 * * Mon-Fri"
    displayName: Mon-Fri at 7:00
    branches:
      include:
        - main

trigger:
  branches:
    include: ["main", "release/*"]

parameters:
  - name: VSCODE_QUALITY
    displayName: Quality
    type: string
    default: insider
    values:
      - exploration
      - insider
      - stable
  - name: NPM_REGISTRY
    displayName: "Custom NPM Registry"
    type: string
    default: 'https://pkgs.dev.azure.com/monacotools/Monaco/_packaging/vscode/npm/registry/'
  - name: CARGO_REGISTRY
    displayName: "Custom Cargo Registry"
    type: string
    default: 'sparse+https://pkgs.dev.azure.com/monacotools/Monaco/_packaging/vscode/Cargo/index/'
  - name: VSCODE_BUILD_WIN32
    displayName: "🎯 Windows x64"
    type: boolean
    default: true
  - name: VSCODE_BUILD_WIN32_ARM64
    displayName: "🎯 Windows arm64"
    type: boolean
    default: true
  - name: VSCODE_BUILD_LINUX
    displayName: "🎯 Linux x64"
    type: boolean
    default: true
  - name: VSCODE_BUILD_LINUX_X64_LEGACY_SERVER
    displayName: "🎯 Linux x64 Legacy Server"
    type: boolean
    default: true
  - name: VSCODE_BUILD_LINUX_ARM64
    displayName: "🎯 Linux arm64"
    type: boolean
    default: true
  - name: VSCODE_BUILD_LINUX_ARM64_LEGACY_SERVER
    displayName: "🎯 Linux arm64 Legacy Server"
    type: boolean
    default: true
  - name: VSCODE_BUILD_LINUX_ARMHF
    displayName: "🎯 Linux armhf"
    type: boolean
    default: true
  - name: VSCODE_BUILD_LINUX_ARMHF_LEGACY_SERVER
    displayName: "🎯 Linux armhf Legacy Server"
    type: boolean
    default: true
  - name: VSCODE_BUILD_ALPINE
    displayName: "🎯 Alpine x64"
    type: boolean
    default: true
  - name: VSCODE_BUILD_ALPINE_ARM64
    displayName: "🎯 Alpine arm64"
    type: boolean
    default: true
  - name: VSCODE_BUILD_MACOS
    displayName: "🎯 macOS x64"
    type: boolean
    default: true
  - name: VSCODE_BUILD_MACOS_ARM64
    displayName: "🎯 macOS arm64"
    type: boolean
    default: true
  - name: VSCODE_BUILD_MACOS_UNIVERSAL
    displayName: "🎯 macOS universal"
    type: boolean
    default: true
  - name: VSCODE_BUILD_WEB
    displayName: "🎯 Web"
    type: boolean
    default: true
  - name: VSCODE_PUBLISH
    displayName: "Publish to builds.code.visualstudio.com"
    type: boolean
    default: true
  - name: VSCODE_RELEASE
    displayName: "Release build if successful"
    type: boolean
    default: false
  - name: VSCODE_COMPILE_ONLY
    displayName: "Run Compile stage exclusively"
    type: boolean
    default: false
  - name: VSCODE_STEP_ON_IT
    displayName: "Skip tests"
    type: boolean
    default: false

variables:
  - name: VSCODE_PRIVATE_BUILD
    value: ${{ ne(variables['Build.Repository.Uri'], 'https://github.com/microsoft/vscode.git') }}
  - name: NPM_REGISTRY
    value: ${{ parameters.NPM_REGISTRY }}
  - name: CARGO_REGISTRY
    value: ${{ parameters.CARGO_REGISTRY }}
  - name: VSCODE_QUALITY
    value: ${{ parameters.VSCODE_QUALITY }}
  - name: VSCODE_BUILD_STAGE_WINDOWS
    value: ${{ or(eq(parameters.VSCODE_BUILD_WIN32, true), eq(parameters.VSCODE_BUILD_WIN32_ARM64, true)) }}
  - name: VSCODE_BUILD_STAGE_LINUX
    value: ${{ or(eq(parameters.VSCODE_BUILD_LINUX, true), eq(parameters.VSCODE_BUILD_LINUX_ARMHF, true), eq(parameters.VSCODE_BUILD_LINUX_ARM64, true)) }}
  - name: VSCODE_BUILD_STAGE_LINUX_LEGACY_SERVER
    value: ${{ or(eq(parameters.VSCODE_BUILD_LINUX_X64_LEGACY_SERVER, true), eq(parameters.VSCODE_BUILD_LINUX_ARMHF_LEGACY_SERVER, true), eq(parameters.VSCODE_BUILD_LINUX_ARM64_LEGACY_SERVER, true)) }}
  - name: VSCODE_BUILD_STAGE_ALPINE
    value: ${{ or(eq(parameters.VSCODE_BUILD_ALPINE, true), eq(parameters.VSCODE_BUILD_ALPINE_ARM64, true)) }}
  - name: VSCODE_BUILD_STAGE_MACOS
    value: ${{ or(eq(parameters.VSCODE_BUILD_MACOS, true), eq(parameters.VSCODE_BUILD_MACOS_ARM64, true)) }}
  - name: VSCODE_BUILD_STAGE_WEB
    value: ${{ eq(parameters.VSCODE_BUILD_WEB, true) }}
  - name: VSCODE_CIBUILD
    value: ${{ in(variables['Build.Reason'], 'IndividualCI', 'BatchedCI') }}
  - name: VSCODE_PUBLISH
    value: ${{ and(eq(parameters.VSCODE_PUBLISH, true), eq(variables.VSCODE_CIBUILD, false), eq(parameters.VSCODE_COMPILE_ONLY, false)) }}
  - name: VSCODE_SCHEDULEDBUILD
    value: ${{ eq(variables['Build.Reason'], 'Schedule') }}
  - name: VSCODE_7PM_BUILD
    value: ${{ in(variables['Build.Reason'], 'BuildCompletion', 'ResourceTrigger') }}
  - name: VSCODE_STEP_ON_IT
    value: ${{ eq(parameters.VSCODE_STEP_ON_IT, true) }}
  - name: VSCODE_BUILD_MACOS_UNIVERSAL
    value: ${{ and(eq(parameters.VSCODE_BUILD_MACOS, true), eq(parameters.VSCODE_BUILD_MACOS_ARM64, true), eq(parameters.VSCODE_BUILD_MACOS_UNIVERSAL, true)) }}
  - name: PRSS_CDN_URL
    value: https://vscode.download.prss.microsoft.com/dbazure/download
  - name: PRSS_RELEASE_TENANT_ID
    value: 975f013f-7f24-47e8-a7d3-abc4752bf346
  - name: PRSS_RELEASE_CLIENT_ID
    value: c24324f7-e65f-4c45-8702-ed2d4c35df99
  - name: PRSS_PROVISION_TENANT_ID
    value: 72f988bf-86f1-41af-91ab-2d7cd011db47
  - name: AZURE_DOCUMENTDB_ENDPOINT
    value: https://vscode.documents.azure.com:443/
  - name: VSCODE_MIXIN_REPO
    value: microsoft/vscode-distro
  - name: skipComponentGovernanceDetection
    value: true
  - name: Codeql.SkipTaskAutoInjection
    value: true
  - name: ARTIFACT_PREFIX
    value: ''

name: "$(Date:yyyyMMdd).$(Rev:r) (${{ parameters.VSCODE_QUALITY }})"

resources:
  pipelines:
    - pipeline: vscode-7pm-kick-off
      source: 'VS Code 7PM Kick-Off'
      trigger: true
  repositories:
    - repository: 1ESPipelines
      type: git
      name: 1ESPipelineTemplates/1ESPipelineTemplates
      ref: refs/heads/joao/disable-tsa-linux-arm64

extends:
  template: v1/1ES.Official.PipelineTemplate.yml@1esPipelines
  parameters:
    sdl:
      tsa:
        enabled: true
        config:
          codebaseName: 'devdiv_$(Build.Repository.Name)'
          serviceTreeID: '79c048b2-322f-4ed5-a1ea-252a1250e4b3'
          instanceUrl: 'https://devdiv.visualstudio.com/defaultcollection'
          projectName: 'DevDiv'
          areaPath: "DevDiv\\VS Code (compliance tracking only)\\Visual Studio Code Client"
          notificationAliases: ['monacotools@microsoft.com']
          validateToolOutput: None
          allTools: true
      credscan:
        suppressionsFile: $(Build.SourcesDirectory)/build/azure-pipelines/config/CredScanSuppressions.json
      sourceAnalysisPool: 1es-windows-2022-x64
    containers:
      snapcraft:
        image: vscodehub.azurecr.io/vscode-linux-build-agent:snapcraft-x64
      ubuntu-2004-arm64:
        image: onebranch.azurecr.io/linux/ubuntu-2004-arm64:latest
    authenticatedContainerRegistries:
      - registry: onebranch.azurecr.io
        tenant: AME
        identity: 1ESPipelineIdentity
    stages:
      - stage: Compile
        jobs:
          - job: Compile
            pool:
              name: 1es-ubuntu-20.04-x64
              os: linux
            variables:
              VSCODE_ARCH: x64
            steps:
              - template: build/azure-pipelines/product-compile.yml@self
                parameters:
                  VSCODE_QUALITY: ${{ variables.VSCODE_QUALITY }}

      - stage: CompileCLI
        dependsOn: []
        jobs:
          - ${{ if eq(parameters.VSCODE_BUILD_LINUX, true) }}:
            - job: CLILinuxX64
              pool:
                name: 1es-ubuntu-20.04-x64
                os: linux
              steps:
                - template: build/azure-pipelines/linux/cli-build-linux.yml@self
                  parameters:
                    VSCODE_CHECK_ONLY: ${{ variables.VSCODE_CIBUILD }}
                    VSCODE_QUALITY: ${{ variables.VSCODE_QUALITY }}
                    VSCODE_BUILD_LINUX: ${{ parameters.VSCODE_BUILD_LINUX }}

          - ${{ if and(eq(variables['VSCODE_CIBUILD'], false), or(eq(parameters.VSCODE_BUILD_LINUX_ARMHF, true), eq(parameters.VSCODE_BUILD_LINUX_ARM64, true))) }}:
            - job: CLILinuxGnuARM
              pool:
                name: 1es-ubuntu-20.04-x64
                os: linux
              steps:
                - template: build/azure-pipelines/linux/cli-build-linux.yml@self
                  parameters:
                    VSCODE_QUALITY: ${{ variables.VSCODE_QUALITY }}
                    VSCODE_BUILD_LINUX_ARMHF: ${{ parameters.VSCODE_BUILD_LINUX_ARMHF }}
                    VSCODE_BUILD_LINUX_ARM64: ${{ parameters.VSCODE_BUILD_LINUX_ARM64 }}

          - ${{ if and(eq(variables['VSCODE_CIBUILD'], false), eq(parameters.VSCODE_BUILD_ALPINE, true)) }}:
            - job: CLIAlpineX64
              pool:
                name: 1es-ubuntu-20.04-x64
                os: linux
              steps:
                - template: build/azure-pipelines/alpine/cli-build-alpine.yml@self
                  parameters:
                    VSCODE_QUALITY: ${{ variables.VSCODE_QUALITY }}
                    VSCODE_BUILD_ALPINE: ${{ parameters.VSCODE_BUILD_ALPINE }}

          - ${{ if and(eq(variables['VSCODE_CIBUILD'], false), eq(parameters.VSCODE_BUILD_ALPINE_ARM64, true)) }}:
            - job: CLIAlpineARM64
              pool:
                name: 1es-mariner-2.0-arm64
                os: linux
                hostArchitecture: arm64
              container: ubuntu-2004-arm64
              steps:
                - template: build/azure-pipelines/alpine/cli-build-alpine.yml@self
                  parameters:
                    VSCODE_QUALITY: ${{ variables.VSCODE_QUALITY }}
                    VSCODE_BUILD_ALPINE_ARM64: ${{ parameters.VSCODE_BUILD_ALPINE_ARM64 }}

          - ${{ if eq(parameters.VSCODE_BUILD_MACOS, true) }}:
            - job: CLIMacOSX64
              pool:
                name: Azure Pipelines
                image: macOS-11
                os: macOS
              steps:
                - template: build/azure-pipelines/darwin/cli-build-darwin.yml@self
                  parameters:
                    VSCODE_CHECK_ONLY: ${{ variables.VSCODE_CIBUILD }}
                    VSCODE_QUALITY: ${{ variables.VSCODE_QUALITY }}
                    VSCODE_BUILD_MACOS: ${{ parameters.VSCODE_BUILD_MACOS }}

          - ${{ if and(eq(variables['VSCODE_CIBUILD'], false), eq(parameters.VSCODE_BUILD_MACOS_ARM64, true)) }}:
            - job: CLIMacOSARM64
              pool:
                name: Azure Pipelines
                image: macOS-11
                os: macOS
              steps:
                - template: build/azure-pipelines/darwin/cli-build-darwin.yml@self
                  parameters:
                    VSCODE_QUALITY: ${{ variables.VSCODE_QUALITY }}
                    VSCODE_BUILD_MACOS_ARM64: ${{ parameters.VSCODE_BUILD_MACOS_ARM64 }}

          - ${{ if eq(parameters.VSCODE_BUILD_WIN32, true) }}:
            - job: CLIWindowsX64
              pool:
                name: 1es-windows-2019-x64
                os: windows
              steps:
                - template: build/azure-pipelines/win32/cli-build-win32.yml@self
                  parameters:
                    VSCODE_CHECK_ONLY: ${{ variables.VSCODE_CIBUILD }}
                    VSCODE_QUALITY: ${{ variables.VSCODE_QUALITY }}
                    VSCODE_BUILD_WIN32: ${{ parameters.VSCODE_BUILD_WIN32 }}

          - ${{ if and(eq(variables['VSCODE_CIBUILD'], false), eq(parameters.VSCODE_BUILD_WIN32_ARM64, true)) }}:
            - job: CLIWindowsARM64
              pool:
                name: 1es-windows-2019-x64
                os: windows
              steps:
                - template: build/azure-pipelines/win32/cli-build-win32.yml@self
                  parameters:
                    VSCODE_QUALITY: ${{ variables.VSCODE_QUALITY }}
                    VSCODE_BUILD_WIN32_ARM64: ${{ parameters.VSCODE_BUILD_WIN32_ARM64 }}

      - ${{ if and(eq(parameters.VSCODE_COMPILE_ONLY, false), eq(variables['VSCODE_BUILD_STAGE_WINDOWS'], true)) }}:
        - stage: Windows
          dependsOn:
            - Compile
            - CompileCLI
          pool:
            name: 1es-windows-2019-x64
            os: windows
          jobs:
            - ${{ if eq(variables['VSCODE_CIBUILD'], true) }}:
              - job: WindowsUnitTests
                displayName: Unit Tests
                timeoutInMinutes: 60
                variables:
                  VSCODE_ARCH: x64
                steps:
                  - template: build/azure-pipelines/win32/product-build-win32.yml@self
                    parameters:
                      VSCODE_QUALITY: ${{ variables.VSCODE_QUALITY }}
                      VSCODE_ARCH: x64
                      VSCODE_CIBUILD: ${{ variables.VSCODE_CIBUILD }}
                      VSCODE_RUN_UNIT_TESTS: true
                      VSCODE_RUN_INTEGRATION_TESTS: false
                      VSCODE_RUN_SMOKE_TESTS: false
              - job: WindowsIntegrationTests
                displayName: Integration Tests
                timeoutInMinutes: 60
                variables:
                  VSCODE_ARCH: x64
                steps:
                  - template: build/azure-pipelines/win32/product-build-win32.yml@self
                    parameters:
                      VSCODE_QUALITY: ${{ variables.VSCODE_QUALITY }}
                      VSCODE_ARCH: x64
                      VSCODE_CIBUILD: ${{ variables.VSCODE_CIBUILD }}
                      VSCODE_RUN_UNIT_TESTS: false
                      VSCODE_RUN_INTEGRATION_TESTS: true
                      VSCODE_RUN_SMOKE_TESTS: false
              - job: WindowsSmokeTests
                displayName: Smoke Tests
                timeoutInMinutes: 60
                variables:
                  VSCODE_ARCH: x64
                steps:
                  - template: build/azure-pipelines/win32/product-build-win32.yml@self
                    parameters:
                      VSCODE_QUALITY: ${{ variables.VSCODE_QUALITY }}
                      VSCODE_ARCH: x64
                      VSCODE_CIBUILD: ${{ variables.VSCODE_CIBUILD }}
                      VSCODE_RUN_UNIT_TESTS: false
                      VSCODE_RUN_INTEGRATION_TESTS: false
                      VSCODE_RUN_SMOKE_TESTS: true

            - ${{ if and(eq(variables['VSCODE_CIBUILD'], false), eq(parameters.VSCODE_BUILD_WIN32, true)) }}:
              - job: Windows
                timeoutInMinutes: 120
                variables:
                  VSCODE_ARCH: x64
                steps:
                  - template: build/azure-pipelines/win32/product-build-win32.yml@self
                    parameters:
                      VSCODE_QUALITY: ${{ variables.VSCODE_QUALITY }}
                      VSCODE_ARCH: x64
                      VSCODE_CIBUILD: ${{ variables.VSCODE_CIBUILD }}
                      VSCODE_RUN_UNIT_TESTS: ${{ eq(parameters.VSCODE_STEP_ON_IT, false) }}
                      VSCODE_RUN_INTEGRATION_TESTS: ${{ eq(parameters.VSCODE_STEP_ON_IT, false) }}
                      VSCODE_RUN_SMOKE_TESTS: ${{ eq(parameters.VSCODE_STEP_ON_IT, false) }}

              - job: WindowsCLISign
                timeoutInMinutes: 90
                steps:
                  - template: build/azure-pipelines/win32/product-build-win32-cli-sign.yml@self
                    parameters:
                      VSCODE_BUILD_WIN32: ${{ parameters.VSCODE_BUILD_WIN32 }}
                      VSCODE_BUILD_WIN32_ARM64: ${{ parameters.VSCODE_BUILD_WIN32_ARM64 }}

            - ${{ if and(eq(variables['VSCODE_CIBUILD'], false), eq(parameters.VSCODE_BUILD_WIN32_ARM64, true)) }}:
              - job: WindowsARM64
                timeoutInMinutes: 90
                variables:
                  VSCODE_ARCH: arm64
                steps:
                  - template: build/azure-pipelines/win32/product-build-win32.yml@self
                    parameters:
                      VSCODE_QUALITY: ${{ variables.VSCODE_QUALITY }}
                      VSCODE_ARCH: arm64
                      VSCODE_CIBUILD: ${{ variables.VSCODE_CIBUILD }}
                      VSCODE_RUN_UNIT_TESTS: false
                      VSCODE_RUN_INTEGRATION_TESTS: false
                      VSCODE_RUN_SMOKE_TESTS: false

      - ${{ if and(eq(parameters.VSCODE_COMPILE_ONLY, false), eq(variables['VSCODE_BUILD_STAGE_LINUX'], true)) }}:
        - stage: Linux
          dependsOn:
            - Compile
            - CompileCLI
          pool:
            name: 1es-ubuntu-20.04-x64
            os: linux
          jobs:
            - ${{ if eq(variables['VSCODE_CIBUILD'], true) }}:
              - job: Linuxx64UnitTest
                displayName: Unit Tests
                variables:
                  VSCODE_ARCH: x64
                  NPM_ARCH: x64
                  DISPLAY: ":10"
                steps:
                  - template: build/azure-pipelines/linux/product-build-linux.yml@self
                    parameters:
                      VSCODE_ARCH: x64
                      VSCODE_QUALITY: ${{ variables.VSCODE_QUALITY }}
                      VSCODE_CIBUILD: ${{ variables.VSCODE_CIBUILD }}
                      VSCODE_RUN_UNIT_TESTS: true
                      VSCODE_RUN_INTEGRATION_TESTS: false
                      VSCODE_RUN_SMOKE_TESTS: false
              - job: Linuxx64IntegrationTest
                displayName: Integration Tests
                variables:
                  VSCODE_ARCH: x64
                  NPM_ARCH: x64
                  DISPLAY: ":10"
                steps:
                  - template: build/azure-pipelines/linux/product-build-linux.yml@self
                    parameters:
                      VSCODE_ARCH: x64
                      VSCODE_QUALITY: ${{ variables.VSCODE_QUALITY }}
                      VSCODE_CIBUILD: ${{ variables.VSCODE_CIBUILD }}
                      VSCODE_RUN_UNIT_TESTS: false
                      VSCODE_RUN_INTEGRATION_TESTS: true
                      VSCODE_RUN_SMOKE_TESTS: false
              - job: Linuxx64SmokeTest
                displayName: Smoke Tests
                variables:
                  VSCODE_ARCH: x64
                  NPM_ARCH: x64
                  DISPLAY: ":10"
                steps:
                  - template: build/azure-pipelines/linux/product-build-linux.yml@self
                    parameters:
                      VSCODE_ARCH: x64
                      VSCODE_QUALITY: ${{ variables.VSCODE_QUALITY }}
                      VSCODE_CIBUILD: ${{ variables.VSCODE_CIBUILD }}
                      VSCODE_RUN_UNIT_TESTS: false
                      VSCODE_RUN_INTEGRATION_TESTS: false
                      VSCODE_RUN_SMOKE_TESTS: true

            - ${{ if and(eq(variables['VSCODE_CIBUILD'], false), eq(parameters.VSCODE_BUILD_LINUX, true)) }}:
              - job: Linuxx64
                variables:
                  VSCODE_ARCH: x64
                  NPM_ARCH: x64
                  DISPLAY: ":10"
                steps:
                  - template: build/azure-pipelines/linux/product-build-linux.yml@self
                    parameters:
                      VSCODE_ARCH: x64
                      VSCODE_QUALITY: ${{ variables.VSCODE_QUALITY }}
                      VSCODE_CIBUILD: ${{ variables.VSCODE_CIBUILD }}
                      VSCODE_RUN_UNIT_TESTS: ${{ eq(parameters.VSCODE_STEP_ON_IT, false) }}
                      VSCODE_RUN_INTEGRATION_TESTS: ${{ eq(parameters.VSCODE_STEP_ON_IT, false) }}
                      VSCODE_RUN_SMOKE_TESTS: ${{ eq(parameters.VSCODE_STEP_ON_IT, false) }}

            - ${{ if and(eq(variables['VSCODE_CIBUILD'], false), eq(parameters.VSCODE_BUILD_LINUX, true)) }}:
              - job: LinuxSnap
                dependsOn:
                  - Linuxx64
                container: snapcraft
                variables:
                  VSCODE_ARCH: x64
                steps:
                  - template: build/azure-pipelines/linux/snap-build-linux.yml@self

            - ${{ if and(eq(variables['VSCODE_CIBUILD'], false), eq(parameters.VSCODE_BUILD_LINUX_ARMHF, true)) }}:
              - job: LinuxArmhf
                variables:
                  VSCODE_ARCH: armhf
                  NPM_ARCH: arm
                steps:
                  - template: build/azure-pipelines/linux/product-build-linux.yml@self
                    parameters:
                      VSCODE_ARCH: armhf
                      VSCODE_QUALITY: ${{ variables.VSCODE_QUALITY }}
                      VSCODE_CIBUILD: ${{ variables.VSCODE_CIBUILD }}
                      VSCODE_RUN_UNIT_TESTS: false
                      VSCODE_RUN_INTEGRATION_TESTS: false
                      VSCODE_RUN_SMOKE_TESTS: false

            - ${{ if and(eq(variables['VSCODE_CIBUILD'], false), eq(parameters.VSCODE_BUILD_LINUX_ARM64, true)) }}:
              - job: LinuxArm64
                variables:
                  VSCODE_ARCH: arm64
<<<<<<< HEAD
                  NPM_ARCH: arm64
                steps:
                  - template: build/azure-pipelines/linux/product-build-linux.yml@self
                    parameters:
                      VSCODE_ARCH: arm64
                      VSCODE_QUALITY: ${{ variables.VSCODE_QUALITY }}
                      VSCODE_CIBUILD: ${{ variables.VSCODE_CIBUILD }}
                      VSCODE_RUN_UNIT_TESTS: false
                      VSCODE_RUN_INTEGRATION_TESTS: false
                      VSCODE_RUN_SMOKE_TESTS: false

      - ${{ if and(eq(variables['VSCODE_CIBUILD'], false), eq(parameters.VSCODE_COMPILE_ONLY, false), eq(variables['VSCODE_BUILD_STAGE_ALPINE'], true)) }}:
        - stage: Alpine
          dependsOn:
            - Compile
            - CompileCLI
          pool:
            name: 1es-ubuntu-20.04-x64
            os: linux
          jobs:
            - ${{ if eq(parameters.VSCODE_BUILD_ALPINE, true) }}:
              - job: LinuxAlpine
                variables:
                  VSCODE_ARCH: x64
                  NPM_ARCH: x64
                steps:
                  - template: build/azure-pipelines/alpine/product-build-alpine.yml@self

            - ${{ if eq(parameters.VSCODE_BUILD_ALPINE_ARM64, true) }}:
              - job: LinuxAlpineArm64
                timeoutInMinutes: 120
                variables:
                  VSCODE_ARCH: arm64
                  NPM_ARCH: arm64
                steps:
                  - template: build/azure-pipelines/alpine/product-build-alpine.yml@self

      - ${{ if and(eq(parameters.VSCODE_COMPILE_ONLY, false), eq(variables['VSCODE_BUILD_STAGE_MACOS'], true)) }}:
        - stage: macOS
          dependsOn:
            - Compile
            - CompileCLI
          pool:
            name: Azure Pipelines
            image: macOS-11
            os: macOS
          variables:
            BUILDSECMON_OPT_IN: true
          jobs:
            - ${{ if eq(variables['VSCODE_CIBUILD'], true) }}:
              - job: macOSUnitTest
                displayName: Unit Tests
                timeoutInMinutes: 90
                variables:
                  VSCODE_ARCH: x64
                steps:
                  - template: build/azure-pipelines/darwin/product-build-darwin.yml@self
                    parameters:
                      VSCODE_QUALITY: ${{ variables.VSCODE_QUALITY }}
                      VSCODE_CIBUILD: ${{ variables.VSCODE_CIBUILD }}
                      VSCODE_RUN_UNIT_TESTS: true
                      VSCODE_RUN_INTEGRATION_TESTS: false
                      VSCODE_RUN_SMOKE_TESTS: false
              - job: macOSIntegrationTest
                displayName: Integration Tests
                timeoutInMinutes: 90
                variables:
                  VSCODE_ARCH: x64
                steps:
                  - template: build/azure-pipelines/darwin/product-build-darwin.yml@self
                    parameters:
                      VSCODE_QUALITY: ${{ variables.VSCODE_QUALITY }}
                      VSCODE_CIBUILD: ${{ variables.VSCODE_CIBUILD }}
                      VSCODE_RUN_UNIT_TESTS: false
                      VSCODE_RUN_INTEGRATION_TESTS: true
                      VSCODE_RUN_SMOKE_TESTS: false
              - job: macOSSmokeTest
                displayName: Smoke Tests
                timeoutInMinutes: 90
                variables:
                  VSCODE_ARCH: x64
                steps:
                  - template: build/azure-pipelines/darwin/product-build-darwin.yml@self
                    parameters:
                      VSCODE_QUALITY: ${{ variables.VSCODE_QUALITY }}
                      VSCODE_CIBUILD: ${{ variables.VSCODE_CIBUILD }}
                      VSCODE_RUN_UNIT_TESTS: false
                      VSCODE_RUN_INTEGRATION_TESTS: false
                      VSCODE_RUN_SMOKE_TESTS: true

            - ${{ if and(eq(variables['VSCODE_CIBUILD'], false), eq(parameters.VSCODE_BUILD_MACOS, true)) }}:
              - job: macOS
                timeoutInMinutes: 90
                variables:
                  VSCODE_ARCH: x64
                steps:
                  - template: build/azure-pipelines/darwin/product-build-darwin.yml@self
                    parameters:
                      VSCODE_QUALITY: ${{ variables.VSCODE_QUALITY }}
                      VSCODE_CIBUILD: ${{ variables.VSCODE_CIBUILD }}
                      VSCODE_RUN_UNIT_TESTS: false
                      VSCODE_RUN_INTEGRATION_TESTS: false
                      VSCODE_RUN_SMOKE_TESTS: false

              - ${{ if eq(parameters.VSCODE_STEP_ON_IT, false) }}:
                - job: macOSTest
                  timeoutInMinutes: 90
                  variables:
                    VSCODE_ARCH: x64
                  steps:
                    - template: build/azure-pipelines/darwin/product-build-darwin.yml@self
                      parameters:
                        VSCODE_QUALITY: ${{ variables.VSCODE_QUALITY }}
                        VSCODE_CIBUILD: ${{ variables.VSCODE_CIBUILD }}
                        VSCODE_RUN_UNIT_TESTS: ${{ eq(parameters.VSCODE_STEP_ON_IT, false) }}
                        VSCODE_RUN_INTEGRATION_TESTS: ${{ eq(parameters.VSCODE_STEP_ON_IT, false) }}
                        VSCODE_RUN_SMOKE_TESTS: ${{ eq(parameters.VSCODE_STEP_ON_IT, false) }}

              - job: macOSSign
                dependsOn:
                  - macOS
                timeoutInMinutes: 90
                variables:
                  VSCODE_ARCH: x64
                steps:
                  - template: build/azure-pipelines/darwin/product-build-darwin-sign.yml@self

              - job: macOSCLISign
                timeoutInMinutes: 90
                steps:
                  - template: build/azure-pipelines/darwin/product-build-darwin-cli-sign.yml@self
                    parameters:
                      VSCODE_BUILD_MACOS: ${{ parameters.VSCODE_BUILD_MACOS }}
                      VSCODE_BUILD_MACOS_ARM64: ${{ parameters.VSCODE_BUILD_MACOS_ARM64 }}

            - ${{ if and(eq(variables['VSCODE_CIBUILD'], false), eq(parameters.VSCODE_BUILD_MACOS_ARM64, true)) }}:
              - job: macOSARM64
                timeoutInMinutes: 90
                variables:
                  VSCODE_ARCH: arm64
                steps:
                  - template: build/azure-pipelines/darwin/product-build-darwin.yml@self
                    parameters:
                      VSCODE_QUALITY: ${{ variables.VSCODE_QUALITY }}
                      VSCODE_CIBUILD: ${{ variables.VSCODE_CIBUILD }}
                      VSCODE_RUN_UNIT_TESTS: false
                      VSCODE_RUN_INTEGRATION_TESTS: false
                      VSCODE_RUN_SMOKE_TESTS: false

              - job: macOSARM64Sign
                dependsOn:
                  - macOSARM64
                timeoutInMinutes: 90
                variables:
                  VSCODE_ARCH: arm64
                steps:
                  - template: build/azure-pipelines/darwin/product-build-darwin-sign.yml@self

            - ${{ if and(eq(variables['VSCODE_CIBUILD'], false), eq(variables['VSCODE_BUILD_MACOS_UNIVERSAL'], true)) }}:
              - job: macOSUniversal
                dependsOn:
                  - macOS
                  - macOSARM64
                timeoutInMinutes: 90
                variables:
                  VSCODE_ARCH: universal
                steps:
                  - template: build/azure-pipelines/darwin/product-build-darwin-universal.yml@self

              - job: macOSUniversalSign
                dependsOn:
                  - macOSUniversal
                timeoutInMinutes: 90
                variables:
                  VSCODE_ARCH: universal
                steps:
                  - template: build/azure-pipelines/darwin/product-build-darwin-sign.yml@self

      - ${{ if and(eq(variables['VSCODE_CIBUILD'], false), eq(parameters.VSCODE_COMPILE_ONLY, false), eq(variables['VSCODE_BUILD_STAGE_WEB'], true)) }}:
        - stage: Web
          dependsOn:
            - Compile
          pool:
            name: 1es-ubuntu-20.04-x64
            os: linux
          jobs:
            - ${{ if eq(parameters.VSCODE_BUILD_WEB, true) }}:
              - job: Web
                variables:
                  VSCODE_ARCH: x64
                steps:
                  - template: build/azure-pipelines/web/product-build-web.yml@self
=======
                  VSCODE_QUALITY: ${{ variables.VSCODE_QUALITY }}
                  VSCODE_CIBUILD: ${{ variables.VSCODE_CIBUILD }}
                  VSCODE_RUN_UNIT_TESTS: false
                  VSCODE_RUN_INTEGRATION_TESTS: false
                  VSCODE_RUN_SMOKE_TESTS: false

  - ${{ if and(eq(variables['VSCODE_CIBUILD'], false), eq(parameters.VSCODE_COMPILE_ONLY, false), eq(variables['VSCODE_BUILD_STAGE_LINUX_LEGACY_SERVER'], true)) }}:
    - stage: LinuxLegacyServer
      dependsOn:
        - Compile
      pool: 1es-ubuntu-20.04-x64
      jobs:
        - ${{ if eq(parameters.VSCODE_BUILD_LINUX_X64_LEGACY_SERVER, true) }}:
          - job: Linuxx64LegacyServer
            variables:
              VSCODE_ARCH: x64
              NPM_ARCH: x64
              DISPLAY: ":10"
            steps:
              - template: linux/product-build-linux-legacy-server.yml
                parameters:
                  VSCODE_ARCH: x64
                  VSCODE_QUALITY: ${{ variables.VSCODE_QUALITY }}
                  VSCODE_RUN_INTEGRATION_TESTS: ${{ eq(parameters.VSCODE_STEP_ON_IT, false) }}

        - ${{ if eq(parameters.VSCODE_BUILD_LINUX_ARMHF_LEGACY_SERVER, true) }}:
          - job: LinuxArmhfLegacyServer
            variables:
              VSCODE_ARCH: armhf
              NPM_ARCH: arm
            steps:
              - template: linux/product-build-linux-legacy-server.yml
                parameters:
                  VSCODE_ARCH: armhf
                  VSCODE_QUALITY: ${{ variables.VSCODE_QUALITY }}
                  VSCODE_RUN_INTEGRATION_TESTS: false

        - ${{ if eq(parameters.VSCODE_BUILD_LINUX_ARM64_LEGACY_SERVER, true) }}:
          - job: LinuxArm64LegacyServer
            variables:
              VSCODE_ARCH: arm64
              NPM_ARCH: arm64
            steps:
              - template: linux/product-build-linux-legacy-server.yml
                parameters:
                  VSCODE_ARCH: arm64
                  VSCODE_QUALITY: ${{ variables.VSCODE_QUALITY }}
                  VSCODE_RUN_INTEGRATION_TESTS: false

  - ${{ if and(eq(variables['VSCODE_CIBUILD'], false), eq(parameters.VSCODE_COMPILE_ONLY, false), eq(variables['VSCODE_BUILD_STAGE_ALPINE'], true)) }}:
    - stage: Alpine
      dependsOn:
        - Compile
        - CompileCLI
      pool: 1es-ubuntu-20.04-x64
      jobs:
        - ${{ if eq(parameters.VSCODE_BUILD_ALPINE, true) }}:
          - job: LinuxAlpine
            variables:
              VSCODE_ARCH: x64
              NPM_ARCH: x64
            steps:
              - template: alpine/product-build-alpine.yml
>>>>>>> 8fe4497e

      - ${{ if eq(variables['VSCODE_PUBLISH'], 'true') }}:
        - stage: Publish
          dependsOn: []
          pool:
            name: 1es-windows-2019-x64
            os: windows
          variables:
            - name: BUILDS_API_URL
              value: $(System.CollectionUri)$(System.TeamProject)/_apis/build/builds/$(Build.BuildId)/
          jobs:
            - job: PublishBuild
              timeoutInMinutes: 180
              displayName: Publish Build
              steps:
                - template: build/azure-pipelines/product-publish.yml@self

        - ${{ if and(parameters.VSCODE_RELEASE, eq(variables['VSCODE_PRIVATE_BUILD'], false)) }}:
          - stage: ApproveRelease
            dependsOn: [] # run in parallel to compile stage
            pool:
              name: 1es-ubuntu-20.04-x64
              os: linux
            jobs:
              - deployment: ApproveRelease
                displayName: "Approve Release"
                environment: "vscode"
                variables:
                  skipComponentGovernanceDetection: true
                strategy:
                  runOnce:
                    deploy:
                      steps:
                        - checkout: none

        - ${{ if or(and(parameters.VSCODE_RELEASE, eq(variables['VSCODE_PRIVATE_BUILD'], false)), and(in(parameters.VSCODE_QUALITY, 'insider', 'exploration'), eq(variables['VSCODE_SCHEDULEDBUILD'], true))) }}:
          - stage: Release
            dependsOn:
              - Publish
              - ${{ if and(parameters.VSCODE_RELEASE, eq(variables['VSCODE_PRIVATE_BUILD'], false)) }}:
                - ApproveRelease
            pool:
              name: 1es-ubuntu-20.04-x64
              os: linux
            jobs:
              - job: ReleaseBuild
                displayName: Release Build
                steps:
                  - template: build/azure-pipelines/product-release.yml@self
                    parameters:
                      VSCODE_RELEASE: ${{ parameters.VSCODE_RELEASE }}<|MERGE_RESOLUTION|>--- conflicted
+++ resolved
@@ -498,7 +498,6 @@
               - job: LinuxArm64
                 variables:
                   VSCODE_ARCH: arm64
-<<<<<<< HEAD
                   NPM_ARCH: arm64
                 steps:
                   - template: build/azure-pipelines/linux/product-build-linux.yml@self
@@ -509,15 +508,58 @@
                       VSCODE_RUN_UNIT_TESTS: false
                       VSCODE_RUN_INTEGRATION_TESTS: false
                       VSCODE_RUN_SMOKE_TESTS: false
+
+      - ${{ if and(eq(variables['VSCODE_CIBUILD'], false), eq(parameters.VSCODE_COMPILE_ONLY, false), eq(variables['VSCODE_BUILD_STAGE_LINUX_LEGACY_SERVER'], true)) }}:
+        - stage: LinuxLegacyServer
+          dependsOn:
+            - Compile
+          pool:
+            name: 1es-ubuntu-20.04-x64
+            os: linux
+          jobs:
+            - ${{ if eq(parameters.VSCODE_BUILD_LINUX_X64_LEGACY_SERVER, true) }}:
+              - job: Linuxx64LegacyServer
+                variables:
+                  VSCODE_ARCH: x64
+                  NPM_ARCH: x64
+                  DISPLAY: ":10"
+                steps:
+                  - template: linux/product-build-linux-legacy-server.yml
+                    parameters:
+                      VSCODE_ARCH: x64
+                      VSCODE_QUALITY: ${{ variables.VSCODE_QUALITY }}
+                      VSCODE_RUN_INTEGRATION_TESTS: ${{ eq(parameters.VSCODE_STEP_ON_IT, false) }}
+
+            - ${{ if eq(parameters.VSCODE_BUILD_LINUX_ARMHF_LEGACY_SERVER, true) }}:
+              - job: LinuxArmhfLegacyServer
+                variables:
+                  VSCODE_ARCH: armhf
+                  NPM_ARCH: arm
+                steps:
+                  - template: linux/product-build-linux-legacy-server.yml
+                    parameters:
+                      VSCODE_ARCH: armhf
+                      VSCODE_QUALITY: ${{ variables.VSCODE_QUALITY }}
+                      VSCODE_RUN_INTEGRATION_TESTS: false
+
+            - ${{ if eq(parameters.VSCODE_BUILD_LINUX_ARM64_LEGACY_SERVER, true) }}:
+              - job: LinuxArm64LegacyServer
+                variables:
+                  VSCODE_ARCH: arm64
+                  NPM_ARCH: arm64
+                steps:
+                  - template: linux/product-build-linux-legacy-server.yml
+                    parameters:
+                      VSCODE_ARCH: arm64
+                      VSCODE_QUALITY: ${{ variables.VSCODE_QUALITY }}
+                      VSCODE_RUN_INTEGRATION_TESTS: false
 
       - ${{ if and(eq(variables['VSCODE_CIBUILD'], false), eq(parameters.VSCODE_COMPILE_ONLY, false), eq(variables['VSCODE_BUILD_STAGE_ALPINE'], true)) }}:
         - stage: Alpine
           dependsOn:
             - Compile
             - CompileCLI
-          pool:
-            name: 1es-ubuntu-20.04-x64
-            os: linux
+          pool: 1es-ubuntu-20.04-x64
           jobs:
             - ${{ if eq(parameters.VSCODE_BUILD_ALPINE, true) }}:
               - job: LinuxAlpine
@@ -525,16 +567,32 @@
                   VSCODE_ARCH: x64
                   NPM_ARCH: x64
                 steps:
-                  - template: build/azure-pipelines/alpine/product-build-alpine.yml@self
-
-            - ${{ if eq(parameters.VSCODE_BUILD_ALPINE_ARM64, true) }}:
-              - job: LinuxAlpineArm64
-                timeoutInMinutes: 120
-                variables:
-                  VSCODE_ARCH: arm64
-                  NPM_ARCH: arm64
-                steps:
-                  - template: build/azure-pipelines/alpine/product-build-alpine.yml@self
+                  - template: alpine/product-build-alpine.yml
+          - ${{ if and(eq(variables['VSCODE_CIBUILD'], false), eq(parameters.VSCODE_COMPILE_ONLY, false), eq(variables['VSCODE_BUILD_STAGE_ALPINE'], true)) }}:
+            - stage: Alpine
+              dependsOn:
+                - Compile
+                - CompileCLI
+              pool:
+                name: 1es-ubuntu-20.04-x64
+                os: linux
+              jobs:
+                - ${{ if eq(parameters.VSCODE_BUILD_ALPINE, true) }}:
+                  - job: LinuxAlpine
+                    variables:
+                      VSCODE_ARCH: x64
+                      NPM_ARCH: x64
+                    steps:
+                      - template: build/azure-pipelines/alpine/product-build-alpine.yml@self
+
+                - ${{ if eq(parameters.VSCODE_BUILD_ALPINE_ARM64, true) }}:
+                  - job: LinuxAlpineArm64
+                    timeoutInMinutes: 120
+                    variables:
+                      VSCODE_ARCH: arm64
+                      NPM_ARCH: arm64
+                    steps:
+                      - template: build/azure-pipelines/alpine/product-build-alpine.yml@self
 
       - ${{ if and(eq(parameters.VSCODE_COMPILE_ONLY, false), eq(variables['VSCODE_BUILD_STAGE_MACOS'], true)) }}:
         - stage: macOS
@@ -691,71 +749,6 @@
                   VSCODE_ARCH: x64
                 steps:
                   - template: build/azure-pipelines/web/product-build-web.yml@self
-=======
-                  VSCODE_QUALITY: ${{ variables.VSCODE_QUALITY }}
-                  VSCODE_CIBUILD: ${{ variables.VSCODE_CIBUILD }}
-                  VSCODE_RUN_UNIT_TESTS: false
-                  VSCODE_RUN_INTEGRATION_TESTS: false
-                  VSCODE_RUN_SMOKE_TESTS: false
-
-  - ${{ if and(eq(variables['VSCODE_CIBUILD'], false), eq(parameters.VSCODE_COMPILE_ONLY, false), eq(variables['VSCODE_BUILD_STAGE_LINUX_LEGACY_SERVER'], true)) }}:
-    - stage: LinuxLegacyServer
-      dependsOn:
-        - Compile
-      pool: 1es-ubuntu-20.04-x64
-      jobs:
-        - ${{ if eq(parameters.VSCODE_BUILD_LINUX_X64_LEGACY_SERVER, true) }}:
-          - job: Linuxx64LegacyServer
-            variables:
-              VSCODE_ARCH: x64
-              NPM_ARCH: x64
-              DISPLAY: ":10"
-            steps:
-              - template: linux/product-build-linux-legacy-server.yml
-                parameters:
-                  VSCODE_ARCH: x64
-                  VSCODE_QUALITY: ${{ variables.VSCODE_QUALITY }}
-                  VSCODE_RUN_INTEGRATION_TESTS: ${{ eq(parameters.VSCODE_STEP_ON_IT, false) }}
-
-        - ${{ if eq(parameters.VSCODE_BUILD_LINUX_ARMHF_LEGACY_SERVER, true) }}:
-          - job: LinuxArmhfLegacyServer
-            variables:
-              VSCODE_ARCH: armhf
-              NPM_ARCH: arm
-            steps:
-              - template: linux/product-build-linux-legacy-server.yml
-                parameters:
-                  VSCODE_ARCH: armhf
-                  VSCODE_QUALITY: ${{ variables.VSCODE_QUALITY }}
-                  VSCODE_RUN_INTEGRATION_TESTS: false
-
-        - ${{ if eq(parameters.VSCODE_BUILD_LINUX_ARM64_LEGACY_SERVER, true) }}:
-          - job: LinuxArm64LegacyServer
-            variables:
-              VSCODE_ARCH: arm64
-              NPM_ARCH: arm64
-            steps:
-              - template: linux/product-build-linux-legacy-server.yml
-                parameters:
-                  VSCODE_ARCH: arm64
-                  VSCODE_QUALITY: ${{ variables.VSCODE_QUALITY }}
-                  VSCODE_RUN_INTEGRATION_TESTS: false
-
-  - ${{ if and(eq(variables['VSCODE_CIBUILD'], false), eq(parameters.VSCODE_COMPILE_ONLY, false), eq(variables['VSCODE_BUILD_STAGE_ALPINE'], true)) }}:
-    - stage: Alpine
-      dependsOn:
-        - Compile
-        - CompileCLI
-      pool: 1es-ubuntu-20.04-x64
-      jobs:
-        - ${{ if eq(parameters.VSCODE_BUILD_ALPINE, true) }}:
-          - job: LinuxAlpine
-            variables:
-              VSCODE_ARCH: x64
-              NPM_ARCH: x64
-            steps:
-              - template: alpine/product-build-alpine.yml
->>>>>>> 8fe4497e
 
       - ${{ if eq(variables['VSCODE_PUBLISH'], 'true') }}:
         - stage: Publish
