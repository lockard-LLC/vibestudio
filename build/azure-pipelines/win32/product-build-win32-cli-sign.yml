parameters:
  - name: VSCODE_BUILD_WIN32
    type: boolean
  - name: VSCODE_BUILD_WIN32_ARM64
    type: boolean

steps:
  - task: NodeTool@0
    displayName: "Use Node.js"
    inputs:
      versionSource: fromFile
      versionFilePath: .nvmrc
<<<<<<< HEAD
=======
      nodejsMirror: https://github.com/joaomoreno/node-mirror/releases/download
>>>>>>> 0e98f35f

  - powershell: node build/setup-npm-registry.js $env:NPM_REGISTRY build
    condition: and(succeeded(), ne(variables['NPM_REGISTRY'], 'none'))
    displayName: Setup NPM Registry

  - powershell: |
      . azure-pipelines/win32/exec.ps1
      $ErrorActionPreference = "Stop"
      exec { npm config set registry "$env:NPM_REGISTRY" --location=project }
      # npm >v7 deprecated the `always-auth` config option, refs npm/cli@72a7eeb
      # following is a workaround for yarn to send authorization header
      # for GET requests to the registry.
      exec { Add-Content -Path .npmrc -Value "always-auth=true" }
      exec { yarn config set registry "$env:NPM_REGISTRY" }
    workingDirectory: build
    condition: and(succeeded(), ne(variables['NPM_REGISTRY'], 'none'))
    displayName: Setup NPM & Yarn

  - task: npmAuthenticate@0
    inputs:
      workingFile: build/.npmrc
    condition: and(succeeded(), ne(variables['NPM_REGISTRY'], 'none'))
    displayName: Setup NPM Authentication

  - powershell: |
      . azure-pipelines/win32/exec.ps1
      . azure-pipelines/win32/retry.ps1
      $ErrorActionPreference = "Stop"
      $env:CHILD_CONCURRENCY="1"
      retry { exec { yarn --frozen-lockfile --check-files } }
    workingDirectory: build
    displayName: Install build dependencies

  - template: ../cli/cli-win32-sign.yml
    parameters:
      VSCODE_CLI_ARTIFACTS:
        - ${{ if eq(parameters.VSCODE_BUILD_WIN32, true) }}:
          - unsigned_vscode_cli_win32_x64_cli
        - ${{ if eq(parameters.VSCODE_BUILD_WIN32_ARM64, true) }}:
          - unsigned_vscode_cli_win32_arm64_cli<|MERGE_RESOLUTION|>--- conflicted
+++ resolved
@@ -10,10 +10,7 @@
     inputs:
       versionSource: fromFile
       versionFilePath: .nvmrc
-<<<<<<< HEAD
-=======
       nodejsMirror: https://github.com/joaomoreno/node-mirror/releases/download
->>>>>>> 0e98f35f
 
   - powershell: node build/setup-npm-registry.js $env:NPM_REGISTRY build
     condition: and(succeeded(), ne(variables['NPM_REGISTRY'], 'none'))
