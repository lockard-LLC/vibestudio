/*---------------------------------------------------------------------------------------------
 *  Copyright (c) Microsoft Corporation. All rights reserved.
 *  Licensed under the MIT License. See License.txt in the project root for license information.
 *--------------------------------------------------------------------------------------------*/

import * as fs from 'fs';
import * as path from 'path';
import * as vm from 'vm';

interface IPosition {
	line: number;
	col: number;
}

interface IBuildModuleInfo {
	id: string;
	path: string;
	defineLocation: IPosition | null;
	dependencies: string[];
	shim: string;
	exports: any;
}

interface IBuildModuleInfoMap {
	[moduleId: string]: IBuildModuleInfo;
}

interface ILoaderPlugin {
	write(pluginName: string, moduleName: string, write: ILoaderPluginWriteFunc): void;
	writeFile(pluginName: string, entryPoint: string, req: ILoaderPluginReqFunc, write: (filename: string, contents: string) => void, config: any): void;
	finishBuild(write: (filename: string, contents: string) => void): void;
}

interface ILoaderPluginWriteFunc {
	(something: string): void;
	getEntryPoint(): string;
	asModule(moduleId: string, code: string): void;
}

interface ILoaderPluginReqFunc {
	(something: string): void;
	toUrl(something: string): string;
}

export interface IExtraFile {
	path: string;
	amdModuleId?: string;
}

export interface IEntryPoint {
	name: string;
	include?: string[];
	exclude?: string[];
	prepend?: IExtraFile[];
	append?: IExtraFile[];
	dest?: string;
	target?: 'amd' | 'esm';
}

interface IEntryPointMap {
	[moduleId: string]: IEntryPoint;
}

export interface IGraph {
	[node: string]: string[];
}

interface INodeSet {
	[node: string]: boolean;
}

export interface IFile {
	path: string | null;
	contents: string;
}

export interface IConcatFile {
	dest: string;
	sources: IFile[];
}

export interface IBundleData {
	graph: IGraph;
	bundles: { [moduleId: string]: string[] };
}

export interface IBundleResult {
	files: IConcatFile[];
	cssInlinedResources: string[];
	bundleData: IBundleData;
}

interface IPartialBundleResult {
	files: IConcatFile[];
	bundleData: IBundleData;
}

export interface ILoaderConfig {
	isBuild?: boolean;
	paths?: { [path: string]: any };
	/*
	 * Normally, during a build, no module factories are invoked. This can be used
	 * to forcefully execute a module's factory.
	 */
	buildForceInvokeFactory: {
		[moduleId: string]: boolean;
	};
}

/**
 * Bundle `entryPoints` given config `config`.
 */
export function bundle(entryPoints: IEntryPoint[], config: ILoaderConfig, callback: (err: any, result: IBundleResult | null) => void): void {
	const entryPointsMap: IEntryPointMap = {};
	entryPoints.forEach((module: IEntryPoint) => {
		if (entryPointsMap[module.name]) {
			throw new Error(`Cannot have two entry points with the same name '${module.name}'`);
		}
		entryPointsMap[module.name] = module;
	});

	const allMentionedModulesMap: { [modules: string]: boolean } = {};
	entryPoints.forEach((module: IEntryPoint) => {
		allMentionedModulesMap[module.name] = true;
		module.include?.forEach(function (includedModule) {
			allMentionedModulesMap[includedModule] = true;
		});
		module.exclude?.forEach(function (excludedModule) {
			allMentionedModulesMap[excludedModule] = true;
		});
	});


	const code = require('fs').readFileSync(path.join(__dirname, '../../src/vs/loader.js'));
	const r: Function = <any>vm.runInThisContext('(function(require, module, exports) { ' + code + '\n});');
	const loaderModule = { exports: {} };
	r.call({}, require, loaderModule, loaderModule.exports);

	const loader: any = loaderModule.exports;
	config.isBuild = true;
	config.paths = config.paths || {};
	if (!config.paths['vs/css']) {
		config.paths['vs/css'] = 'out-build/vs/css.build';
	}
	config.buildForceInvokeFactory = config.buildForceInvokeFactory || {};
	config.buildForceInvokeFactory['vs/css'] = true;
	loader.config(config);

	loader(['require'], (localRequire: any) => {
		const resolvePath = (entry: IExtraFile) => {
			let r = localRequire.toUrl(entry.path);
			if (!r.endsWith('.js')) {
				r += '.js';
			}
			// avoid packaging the build version of plugins:
			r = r.replace('vs/css.build.js', 'vs/css.js');
			return { path: r, amdModuleId: entry.amdModuleId };
		};
		for (const moduleId in entryPointsMap) {
			const entryPoint = entryPointsMap[moduleId];
			if (entryPoint.append) {
				entryPoint.append = entryPoint.append.map(resolvePath);
			}
			if (entryPoint.prepend) {
				entryPoint.prepend = entryPoint.prepend.map(resolvePath);
			}
		}
	});

	loader(Object.keys(allMentionedModulesMap), () => {
		const modules = <IBuildModuleInfo[]>loader.getBuildInfo();
		const partialResult = emitEntryPoints(modules, entryPointsMap);
		const cssInlinedResources = loader('vs/css').getInlinedResources();
		callback(null, {
			files: partialResult.files,
			cssInlinedResources: cssInlinedResources,
			bundleData: partialResult.bundleData
		});
	}, (err: any) => callback(err, null));
}

function emitEntryPoints(modules: IBuildModuleInfo[], entryPoints: IEntryPointMap): IPartialBundleResult {
	const modulesMap: IBuildModuleInfoMap = {};
	modules.forEach((m: IBuildModuleInfo) => {
		modulesMap[m.id] = m;
	});

	const modulesGraph: IGraph = {};
	modules.forEach((m: IBuildModuleInfo) => {
		modulesGraph[m.id] = m.dependencies;
	});

	const sortedModules = topologicalSort(modulesGraph);

	let result: IConcatFile[] = [];
	const usedPlugins: IPluginMap = {};
	const bundleData: IBundleData = {
		graph: modulesGraph,
		bundles: {}
	};

	Object.keys(entryPoints).forEach((moduleToBundle: string) => {
		const info = entryPoints[moduleToBundle];
		const rootNodes = [moduleToBundle].concat(info.include || []);
		const allDependencies = visit(rootNodes, modulesGraph);
		const excludes: string[] = ['require', 'exports', 'module'].concat(info.exclude || []);

		excludes.forEach((excludeRoot: string) => {
			const allExcludes = visit([excludeRoot], modulesGraph);
			Object.keys(allExcludes).forEach((exclude: string) => {
				delete allDependencies[exclude];
			});
		});

		const includedModules = sortedModules.filter((module: string) => {
			return allDependencies[module];
		});

		bundleData.bundles[moduleToBundle] = includedModules;

		const res = emitEntryPoint(
			modulesMap,
			modulesGraph,
			moduleToBundle,
			includedModules,
			info.prepend || [],
			info.append || [],
			info.dest
		);

		result = result.concat(res.files);
		for (const pluginName in res.usedPlugins) {
			usedPlugins[pluginName] = usedPlugins[pluginName] || res.usedPlugins[pluginName];
		}
	});

	Object.keys(usedPlugins).forEach((pluginName: string) => {
		const plugin = usedPlugins[pluginName];
		if (typeof plugin.finishBuild === 'function') {
			const write = (filename: string, contents: string) => {
				result.push({
					dest: filename,
					sources: [{
						path: null,
						contents: contents
					}]
				});
			};
			plugin.finishBuild(write);
		}
	});

	return {
		// TODO@TS 2.1.2
		files: extractStrings(removeAllDuplicateTSBoilerplate(result)),
		bundleData: bundleData
	};
}

function extractStrings(destFiles: IConcatFile[]): IConcatFile[] {
	const parseDefineCall = (moduleMatch: string, depsMatch: string) => {
		const module = moduleMatch.replace(/^"|"$/g, '');
		let deps = depsMatch.split(',');
		deps = deps.map((dep) => {
			dep = dep.trim();
			dep = dep.replace(/^"|"$/g, '');
			dep = dep.replace(/^'|'$/g, '');
			let prefix: string | null = null;
			let _path: string | null = null;
			const pieces = dep.split('!');
			if (pieces.length > 1) {
				prefix = pieces[0] + '!';
				_path = pieces[1];
			} else {
				prefix = '';
				_path = pieces[0];
			}

			if (/^\.\//.test(_path) || /^\.\.\//.test(_path)) {
				const res = path.join(path.dirname(module), _path).replace(/\\/g, '/');
				return prefix + res;
			}
			return prefix + _path;
		});
		return {
			module: module,
			deps: deps
		};
	};

	destFiles.forEach((destFile) => {
		if (!/\.js$/.test(destFile.dest)) {
			return;
		}
		if (/\.nls\.js$/.test(destFile.dest)) {
			return;
		}

		// Do one pass to record the usage counts for each module id
		const useCounts: { [moduleId: string]: number } = {};
		destFile.sources.forEach((source) => {
			const matches = source.contents.match(/define\(("[^"]+"),\s*\[(((, )?("|')[^"']+("|'))+)\]/);
			if (!matches) {
				return;
			}

			const defineCall = parseDefineCall(matches[1], matches[2]);
			useCounts[defineCall.module] = (useCounts[defineCall.module] || 0) + 1;
			defineCall.deps.forEach((dep) => {
				useCounts[dep] = (useCounts[dep] || 0) + 1;
			});
		});

		const sortedByUseModules = Object.keys(useCounts);
		sortedByUseModules.sort((a, b) => {
			return useCounts[b] - useCounts[a];
		});

		const replacementMap: { [moduleId: string]: number } = {};
		sortedByUseModules.forEach((module, index) => {
			replacementMap[module] = index;
		});

		destFile.sources.forEach((source) => {
			source.contents = source.contents.replace(/define\(("[^"]+"),\s*\[(((, )?("|')[^"']+("|'))+)\]/, (_, moduleMatch, depsMatch) => {
				const defineCall = parseDefineCall(moduleMatch, depsMatch);
				return `define(__m[${replacementMap[defineCall.module]}/*${defineCall.module}*/], __M([${defineCall.deps.map(dep => replacementMap[dep] + '/*' + dep + '*/').join(',')}])`;
			});
		});

		destFile.sources.unshift({
			path: null,
			contents: [
				'(function() {',
				`var __m = ${JSON.stringify(sortedByUseModules)};`,
				`var __M = function(deps) {`,
				`  var result = [];`,
				`  for (var i = 0, len = deps.length; i < len; i++) {`,
				`    result[i] = __m[deps[i]];`,
				`  }`,
				`  return result;`,
				`};`
			].join('\n')
		});

		destFile.sources.push({
			path: null,
			contents: '}).call(this);'
		});
	});
	return destFiles;
}

function removeAllDuplicateTSBoilerplate(destFiles: IConcatFile[]): IConcatFile[] {
	destFiles.forEach((destFile) => {
		const SEEN_BOILERPLATE: boolean[] = [];
		destFile.sources.forEach((source) => {
			source.contents = removeDuplicateTSBoilerplate(source.contents, SEEN_BOILERPLATE);
		});
	});

	return destFiles;
}

export function removeAllTSBoilerplate(source: string) {
	const seen = new Array<boolean>(BOILERPLATE.length).fill(true, 0, 10);
	return removeDuplicateTSBoilerplate(source, seen);
}
<<<<<<< HEAD

// Taken from typescript compiler => emitFiles
const BOILERPLATE = [
	{ start: /^var __extends/, end: /^}\)\(\);$/ },
	{ start: /^var __assign/, end: /^};$/ },
	{ start: /^var __decorate/, end: /^};$/ },
	{ start: /^var __metadata/, end: /^};$/ },
	{ start: /^var __param/, end: /^};$/ },
	{ start: /^var __awaiter/, end: /^};$/ },
	{ start: /^var __generator/, end: /^};$/ },
	{ start: /^var __createBinding/, end: /^}\)\);$/ },
	{ start: /^var __setModuleDefault/, end: /^}\);$/ },
	{ start: /^var __importStar/, end: /^};$/ },
];

function removeDuplicateTSBoilerplate(source: string, SEEN_BOILERPLATE: boolean[] = []): string {

=======
>>>>>>> 0dea4804

// Taken from typescript compiler => emitFiles
const BOILERPLATE = [
	{ start: /^var __extends/, end: /^}\)\(\);$/ },
	{ start: /^var __assign/, end: /^};$/ },
	{ start: /^var __decorate/, end: /^};$/ },
	{ start: /^var __metadata/, end: /^};$/ },
	{ start: /^var __param/, end: /^};$/ },
	{ start: /^var __awaiter/, end: /^};$/ },
	{ start: /^var __generator/, end: /^};$/ },
	{ start: /^var __createBinding/, end: /^}\)\);$/ },
	{ start: /^var __setModuleDefault/, end: /^}\);$/ },
	{ start: /^var __importStar/, end: /^};$/ },
];

function removeDuplicateTSBoilerplate(source: string, SEEN_BOILERPLATE: boolean[] = []): string {
	const lines = source.split(/\r\n|\n|\r/);
	const newLines: string[] = [];
	let IS_REMOVING_BOILERPLATE = false, END_BOILERPLATE: RegExp;

	for (let i = 0; i < lines.length; i++) {
		const line = lines[i];
		if (IS_REMOVING_BOILERPLATE) {
			newLines.push('');
			if (END_BOILERPLATE!.test(line)) {
				IS_REMOVING_BOILERPLATE = false;
			}
		} else {
			for (let j = 0; j < BOILERPLATE.length; j++) {
				const boilerplate = BOILERPLATE[j];
				if (boilerplate.start.test(line)) {
					if (SEEN_BOILERPLATE[j]) {
						IS_REMOVING_BOILERPLATE = true;
						END_BOILERPLATE = boilerplate.end;
					} else {
						SEEN_BOILERPLATE[j] = true;
					}
				}
			}
			if (IS_REMOVING_BOILERPLATE) {
				newLines.push('');
			} else {
				newLines.push(line);
			}
		}
	}
	return newLines.join('\n');
}

interface IPluginMap {
	[moduleId: string]: ILoaderPlugin;
}

interface IEmitEntryPointResult {
	files: IConcatFile[];
	usedPlugins: IPluginMap;
}

function emitEntryPoint(
	modulesMap: IBuildModuleInfoMap,
	deps: IGraph,
	entryPoint: string,
	includedModules: string[],
	prepend: IExtraFile[],
	append: IExtraFile[],
	dest: string | undefined
): IEmitEntryPointResult {
	if (!dest) {
		dest = entryPoint + '.js';
	}
	const mainResult: IConcatFile = {
		sources: [],
		dest: dest
	},
		results: IConcatFile[] = [mainResult];

	const usedPlugins: IPluginMap = {};
	const getLoaderPlugin = (pluginName: string): ILoaderPlugin => {
		if (!usedPlugins[pluginName]) {
			usedPlugins[pluginName] = modulesMap[pluginName].exports;
		}
		return usedPlugins[pluginName];
	};

	includedModules.forEach((c: string) => {
		const bangIndex = c.indexOf('!');

		if (bangIndex >= 0) {
			const pluginName = c.substr(0, bangIndex);
			const plugin = getLoaderPlugin(pluginName);
			mainResult.sources.push(emitPlugin(entryPoint, plugin, pluginName, c.substr(bangIndex + 1)));
			return;
		}

		const module = modulesMap[c];

		if (module.path === 'empty:') {
			return;
		}

		const contents = readFileAndRemoveBOM(module.path);

		if (module.shim) {
			mainResult.sources.push(emitShimmedModule(c, deps[c], module.shim, module.path, contents));
		} else if (module.defineLocation) {
			mainResult.sources.push(emitNamedModule(c, module.defineLocation, module.path, contents));
		} else {
			const moduleCopy = {
				id: module.id,
				path: module.path,
				defineLocation: module.defineLocation,
				dependencies: module.dependencies
			};
			throw new Error(`Cannot bundle module '${module.id}' for entry point '${entryPoint}' because it has no shim and it lacks a defineLocation: ${JSON.stringify(moduleCopy)}`);
		}
	});

	Object.keys(usedPlugins).forEach((pluginName: string) => {
		const plugin = usedPlugins[pluginName];
		if (typeof plugin.writeFile === 'function') {
			const req: ILoaderPluginReqFunc = <any>(() => {
				throw new Error('no-no!');
			});
			req.toUrl = something => something;

			const write = (filename: string, contents: string) => {
				results.push({
					dest: filename,
					sources: [{
						path: null,
						contents: contents
					}]
				});
			};
			plugin.writeFile(pluginName, entryPoint, req, write, {});
		}
	});

	const toIFile = (entry: IExtraFile): IFile => {
		let contents = readFileAndRemoveBOM(entry.path);
		if (entry.amdModuleId) {
			contents = contents.replace(/^define\(/m, `define("${entry.amdModuleId}",`);
		}
		return {
			path: entry.path,
			contents: contents
		};
	};

	const toPrepend = (prepend || []).map(toIFile);
	const toAppend = (append || []).map(toIFile);

	mainResult.sources = toPrepend.concat(mainResult.sources).concat(toAppend);

	return {
		files: results,
		usedPlugins: usedPlugins
	};
}

function readFileAndRemoveBOM(path: string): string {
	const BOM_CHAR_CODE = 65279;
	let contents = fs.readFileSync(path, 'utf8');
	// Remove BOM
	if (contents.charCodeAt(0) === BOM_CHAR_CODE) {
		contents = contents.substring(1);
	}
	return contents;
}

function emitPlugin(entryPoint: string, plugin: ILoaderPlugin, pluginName: string, moduleName: string): IFile {
	let result = '';
	if (typeof plugin.write === 'function') {
		const write: ILoaderPluginWriteFunc = <any>((what: string) => {
			result += what;
		});
		write.getEntryPoint = () => {
			return entryPoint;
		};
		write.asModule = (moduleId: string, code: string) => {
			code = code.replace(/^define\(/, 'define("' + moduleId + '",');
			result += code;
		};
		plugin.write(pluginName, moduleName, write);
	}
	return {
		path: null,
		contents: result
	};
}

function emitNamedModule(moduleId: string, defineCallPosition: IPosition, path: string, contents: string): IFile {

	// `defineCallPosition` is the position in code: |define()
	const defineCallOffset = positionToOffset(contents, defineCallPosition.line, defineCallPosition.col);

	// `parensOffset` is the position in code: define|()
	const parensOffset = contents.indexOf('(', defineCallOffset);

	const insertStr = '"' + moduleId + '", ';

	return {
		path: path,
		contents: contents.substr(0, parensOffset + 1) + insertStr + contents.substr(parensOffset + 1)
	};
}

function emitShimmedModule(moduleId: string, myDeps: string[], factory: string, path: string, contents: string): IFile {
	const strDeps = (myDeps.length > 0 ? '"' + myDeps.join('", "') + '"' : '');
	const strDefine = 'define("' + moduleId + '", [' + strDeps + '], ' + factory + ');';
	return {
		path: path,
		contents: contents + '\n;\n' + strDefine
	};
}

/**
 * Convert a position (line:col) to (offset) in string `str`
 */
function positionToOffset(str: string, desiredLine: number, desiredCol: number): number {
	if (desiredLine === 1) {
		return desiredCol - 1;
	}

	let line = 1;
	let lastNewLineOffset = -1;

	do {
		if (desiredLine === line) {
			return lastNewLineOffset + 1 + desiredCol - 1;
		}
		lastNewLineOffset = str.indexOf('\n', lastNewLineOffset + 1);
		line++;
	} while (lastNewLineOffset >= 0);

	return -1;
}


/**
 * Return a set of reachable nodes in `graph` starting from `rootNodes`
 */
function visit(rootNodes: string[], graph: IGraph): INodeSet {
	const result: INodeSet = {};
	const queue = rootNodes;

	rootNodes.forEach((node) => {
		result[node] = true;
	});

	while (queue.length > 0) {
		const el = queue.shift();
		const myEdges = graph[el!] || [];
		myEdges.forEach((toNode) => {
			if (!result[toNode]) {
				result[toNode] = true;
				queue.push(toNode);
			}
		});
	}

	return result;
}

/**
 * Perform a topological sort on `graph`
 */
function topologicalSort(graph: IGraph): string[] {

	const allNodes: INodeSet = {},
		outgoingEdgeCount: { [node: string]: number } = {},
		inverseEdges: IGraph = {};

	Object.keys(graph).forEach((fromNode: string) => {
		allNodes[fromNode] = true;
		outgoingEdgeCount[fromNode] = graph[fromNode].length;

		graph[fromNode].forEach((toNode) => {
			allNodes[toNode] = true;
			outgoingEdgeCount[toNode] = outgoingEdgeCount[toNode] || 0;

			inverseEdges[toNode] = inverseEdges[toNode] || [];
			inverseEdges[toNode].push(fromNode);
		});
	});

	// https://en.wikipedia.org/wiki/Topological_sorting
	const S: string[] = [],
		L: string[] = [];

	Object.keys(allNodes).forEach((node: string) => {
		if (outgoingEdgeCount[node] === 0) {
			delete outgoingEdgeCount[node];
			S.push(node);
		}
	});

	while (S.length > 0) {
		// Ensure the exact same order all the time with the same inputs
		S.sort();

		const n: string = S.shift()!;
		L.push(n);

		const myInverseEdges = inverseEdges[n] || [];
		myInverseEdges.forEach((m: string) => {
			outgoingEdgeCount[m]--;
			if (outgoingEdgeCount[m] === 0) {
				delete outgoingEdgeCount[m];
				S.push(m);
			}
		});
	}

	if (Object.keys(outgoingEdgeCount).length > 0) {
		throw new Error('Cannot do topological sort on cyclic graph, remaining nodes: ' + Object.keys(outgoingEdgeCount));
	}

	return L;
}<|MERGE_RESOLUTION|>--- conflicted
+++ resolved
@@ -366,7 +366,6 @@
 	const seen = new Array<boolean>(BOILERPLATE.length).fill(true, 0, 10);
 	return removeDuplicateTSBoilerplate(source, seen);
 }
-<<<<<<< HEAD
 
 // Taken from typescript compiler => emitFiles
 const BOILERPLATE = [
@@ -383,25 +382,6 @@
 ];
 
 function removeDuplicateTSBoilerplate(source: string, SEEN_BOILERPLATE: boolean[] = []): string {
-
-=======
->>>>>>> 0dea4804
-
-// Taken from typescript compiler => emitFiles
-const BOILERPLATE = [
-	{ start: /^var __extends/, end: /^}\)\(\);$/ },
-	{ start: /^var __assign/, end: /^};$/ },
-	{ start: /^var __decorate/, end: /^};$/ },
-	{ start: /^var __metadata/, end: /^};$/ },
-	{ start: /^var __param/, end: /^};$/ },
-	{ start: /^var __awaiter/, end: /^};$/ },
-	{ start: /^var __generator/, end: /^};$/ },
-	{ start: /^var __createBinding/, end: /^}\)\);$/ },
-	{ start: /^var __setModuleDefault/, end: /^}\);$/ },
-	{ start: /^var __importStar/, end: /^};$/ },
-];
-
-function removeDuplicateTSBoilerplate(source: string, SEEN_BOILERPLATE: boolean[] = []): string {
 	const lines = source.split(/\r\n|\n|\r/);
 	const newLines: string[] = [];
 	let IS_REMOVING_BOILERPLATE = false, END_BOILERPLATE: RegExp;
