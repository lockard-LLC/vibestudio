/*---------------------------------------------------------------------------------------------
 *  Copyright (c) Microsoft Corporation. All rights reserved.
 *  Licensed under the MIT License. See License.txt in the project root for license information.
 *--------------------------------------------------------------------------------------------*/

import * as path from 'path';
import * as vscode from 'vscode';
import * as URI from 'vscode-uri';
import { Schemes } from '../../util/schemes';
import { NewFilePathGenerator } from './copyFiles';
import { coalesce } from '../../util/arrays';
import { getDocumentDir } from '../../util/document';

enum MediaKind {
	Image,
	Video,
	Audio,
}

export const externalUriSchemes = [
	'http',
	'https',
	'mailto',
<<<<<<< HEAD
=======
	'ftp',
>>>>>>> b5038f81
];

export const mediaFileExtensions = new Map<string, MediaKind>([
	// Images
	['bmp', MediaKind.Image],
	['gif', MediaKind.Image],
	['ico', MediaKind.Image],
	['jpe', MediaKind.Image],
	['jpeg', MediaKind.Image],
	['jpg', MediaKind.Image],
	['png', MediaKind.Image],
	['psd', MediaKind.Image],
	['svg', MediaKind.Image],
	['tga', MediaKind.Image],
	['tif', MediaKind.Image],
	['tiff', MediaKind.Image],
	['webp', MediaKind.Image],

	// Videos
	['ogg', MediaKind.Video],
	['mp4', MediaKind.Video],

	// Audio Files
	['mp3', MediaKind.Audio],
	['aac', MediaKind.Audio],
	['wav', MediaKind.Audio],
]);

export const mediaMimes = new Set([
	'image/bmp',
	'image/gif',
	'image/jpeg',
	'image/png',
	'image/webp',
	'video/mp4',
	'video/ogg',
	'audio/mpeg',
	'audio/aac',
	'audio/x-wav',
]);

const smartPasteRegexes = [
<<<<<<< HEAD
	{ regex: /\[.*\]\(.*\)/g, is_markdown_link: true, is_inline: true }, // Is a Markdown Link
	{ regex: /!\[.*\]\(.*\)/g, is_markdown_link: true, is_inline: true }, // Is a Markdown Image Link
	{ regex: /\[([^\]]*)\]\(([^)]*)\)/g, is_markdown_link: false, is_inline: true }, // In a Markdown link
	{ regex: /^```[\s\S]*?```$/gm, is_markdown_link: false, is_inline: false }, // In a fenced code block
	{ regex: /^\$\$[\s\S]*?\$\$$/gm, is_markdown_link: false, is_inline: false }, // In a fenced math block
	{ regex: /`[^`]*`/g, is_markdown_link: false, is_inline: true }, // In inline code
	{ regex: /\$[^$]*\$/g, is_markdown_link: false, is_inline: true }, // In inline math
];

export interface SkinnyTextDocument {
	offsetAt(position: vscode.Position): number;
	getText(range?: vscode.Range): string;
	readonly uri: vscode.Uri;
	lineAt(position: vscode.Position): vscode.TextLine;
}

=======
	{ regex: /\[.*\]\(.*\)/g, is_markdown_link: true }, // Is a Markdown Link
	{ regex: /!\[.*\]\(.*\)/g, is_markdown_link: true }, // Is a Markdown Image Link
	{ regex: /\[([^\]]*)\]\(([^)]*)\)/g, is_markdown_link: false }, // In a Markdown link
	{ regex: /^```[\s\S]*?```$/gm, is_markdown_link: false }, // In a fenced code block
	{ regex: /^\$\$[\s\S]*?\$\$$/gm, is_markdown_link: false }, // In a fenced math block
	{ regex: /`[^`]*`/g, is_markdown_link: false }, // In inline code
	{ regex: /\$[^$]*\$/g, is_markdown_link: false }, // In inline math
];
>>>>>>> b5038f81
export interface SmartPaste {

	/**
	 * `true` if the link is not being pasted within a markdown link, code, or math.
	 */
	pasteAsMarkdownLink: boolean;

	/**
	 * `true` if the link is being pasted over a markdown link.
	 */
	updateTitle: boolean;

}

<<<<<<< HEAD
export async function createEditAddingLinksForUriList(
	document: SkinnyTextDocument,
	ranges: readonly vscode.Range[],
	urlList: string,
	token: vscode.CancellationToken,
	isExternalLink: boolean,
	useSmartPaste: boolean
): Promise<{ additionalEdits: vscode.WorkspaceEdit; label: string } | undefined> {

	if (ranges.length === 0) {
		return;
	}
	// const enabled = vscode.workspace.getConfiguration('markdown', document).get<'always' | 'smart' | 'never'>('editor.pasteUrlAsFormattedLink.enabled', 'always');
=======
export async function createEditAddingLinksForUriList(document: vscode.TextDocument, ranges: readonly vscode.Range[], urlList: string, token: vscode.CancellationToken, isExternalLink: boolean): Promise<{ additionalEdits: vscode.WorkspaceEdit; label: string } | undefined> {
	if (ranges.length === 0) {
		return;
	}
	const enabled = vscode.workspace.getConfiguration('markdown', document).get<'always' | 'smart' | 'never'>('editor.pasteUrlAsFormattedLink.enabled', 'always');
>>>>>>> b5038f81
	const edits: vscode.SnippetTextEdit[] = [];
	let placeHolderValue: number = ranges.length;
	let label: string = '';
	let smartPaste = { pasteAsMarkdownLink: true, updateTitle: false };

	for (let i = 0; i < ranges.length; i++) {

		let title = document.getText(ranges[i]);
<<<<<<< HEAD
		const selectedRange: vscode.Range = new vscode.Range(
			new vscode.Position(ranges[i].start.line, document.offsetAt(ranges[i].start)),
			new vscode.Position(ranges[i].end.line, document.offsetAt(ranges[i].end))
		);

		if (useSmartPaste) {
			smartPaste = checkSmartPaste(document.getText(), document.lineAt(selectedRange.start).text, selectedRange);
=======
		if (enabled === 'smart') {
			smartPaste = checkSmartPaste(document.getText(), document.offsetAt(ranges[i].start), document.offsetAt(ranges[i].end));
>>>>>>> b5038f81
			title = smartPaste.updateTitle ? '' : document.getText(ranges[i]);
		}

		const snippet = await tryGetUriListSnippet(document, urlList, token, title, placeHolderValue, smartPaste.pasteAsMarkdownLink, isExternalLink);
		if (!snippet) {
			return;
		}

		smartPaste.pasteAsMarkdownLink = true;
		placeHolderValue--;
		edits.push(new vscode.SnippetTextEdit(ranges[i], snippet.snippet));
		label = snippet.label;
	}

	const additionalEdits = new vscode.WorkspaceEdit();
	additionalEdits.set(document.uri, edits);

	return { additionalEdits, label };
}

<<<<<<< HEAD
export function checkSmartPaste(documentText: string, lineText: string, selectedRange: vscode.Range): SmartPaste {
	const SmartPaste: SmartPaste = { pasteAsMarkdownLink: true, updateTitle: false };
	for (const regex of smartPasteRegexes) {
		const matches = regex.is_inline ? [...lineText.matchAll(regex.regex)] : [...documentText.matchAll(regex.regex)];
		for (const match of matches) {
			if (match.index !== undefined) {
				const useDefaultPaste = selectedRange.start.character > match.index && selectedRange.end.character < match.index + match[0].length;
				SmartPaste.pasteAsMarkdownLink = !useDefaultPaste;
				SmartPaste.updateTitle = regex.is_markdown_link && selectedRange.start.character === match.index && selectedRange.end.character === match.index + match[0].length;
=======
export function checkSmartPaste(documentText: string, start: number, end: number): SmartPaste {
	const SmartPaste: SmartPaste = { pasteAsMarkdownLink: true, updateTitle: false };
	for (const regex of smartPasteRegexes) {
		const matches = [...documentText.matchAll(regex.regex)];
		for (const match of matches) {
			if (match.index !== undefined) {
				const useDefaultPaste = start > match.index && end < match.index + match[0].length;
				SmartPaste.pasteAsMarkdownLink = !useDefaultPaste;
				SmartPaste.updateTitle = regex.is_markdown_link && start === match.index && end === match.index + match[0].length;
>>>>>>> b5038f81
				if (!SmartPaste.pasteAsMarkdownLink || SmartPaste.updateTitle) {
					return SmartPaste;
				}
			}
		}
	}
	return SmartPaste;
}

<<<<<<< HEAD
export async function tryGetUriListSnippet(document: SkinnyTextDocument, urlList: String, token: vscode.CancellationToken, title = '', placeHolderValue = 0, pasteAsMarkdownLink = true, isExternalLink = false): Promise<{ snippet: vscode.SnippetString; label: string } | undefined> {
=======
export async function tryGetUriListSnippet(document: vscode.TextDocument, urlList: String, token: vscode.CancellationToken, title = '', placeHolderValue = 0, pasteAsMarkdownLink = true, isExternalLink = false): Promise<{ snippet: vscode.SnippetString; label: string } | undefined> {
>>>>>>> b5038f81
	if (token.isCancellationRequested) {
		return undefined;
	}

	const uris: vscode.Uri[] = [];
	for (const resource of urlList.split(/\r?\n/g)) {
		try {
			uris.push(vscode.Uri.parse(resource));
		} catch {
			// noop
		}
	}

	return createUriListSnippet(document, uris, title, placeHolderValue, pasteAsMarkdownLink, isExternalLink);
}

interface UriListSnippetOptions {
	readonly placeholderText?: string;

	readonly placeholderStartIndex?: number;

	/**
	 * Should the snippet be for an image link or video?
	 *
	 * If `undefined`, tries to infer this from the uri.
	 */
	readonly insertAsMedia?: boolean;

	readonly separator?: string;
}

export function createLinkSnippet(
	pasteAsMarkdownLink: boolean,
	mdPath: string,
	title: string,
	uri: vscode.Uri,
	placeholderValue: number,
	isExternalLink: boolean,
): vscode.SnippetString {
	const uriString = uri.toString(true);
	const snippet = new vscode.SnippetString();
	if (pasteAsMarkdownLink) {
		snippet.appendText('[');
		snippet.appendPlaceholder(escapeBrackets(title) || 'Title', placeholderValue);
		snippet.appendText(isExternalLink ? `](${uriString})` : `](${escapeMarkdownLinkPath(mdPath)})`);
	} else {
		snippet.appendText(isExternalLink ? uriString : escapeMarkdownLinkPath(mdPath));
	}
	return snippet;
}

export function createUriListSnippet(
	document: SkinnyTextDocument,
	uris: readonly vscode.Uri[],
	title = '',
	placeholderValue = 0,
	pasteAsMarkdownLink = true,
	isExternalLink = false,
	options?: UriListSnippetOptions,
): { snippet: vscode.SnippetString; label: string } | undefined {
	if (!uris.length) {
		return;
	}

<<<<<<< HEAD
	const documentDir = getDocumentDir(document.uri);
=======
	const documentDir = getDocumentDir(document);
>>>>>>> b5038f81

	let snippet = new vscode.SnippetString();
	let insertedLinkCount = 0;
	let insertedImageCount = 0;
	let insertedAudioVideoCount = 0;

	uris.forEach((uri, i) => {
		const mdPath = getMdPath(documentDir, uri);

		const ext = URI.Utils.extname(uri).toLowerCase().replace('.', '');
		const insertAsMedia = typeof options?.insertAsMedia === 'undefined' ? mediaFileExtensions.has(ext) : !!options.insertAsMedia;
		const insertAsVideo = mediaFileExtensions.get(ext) === MediaKind.Video;
		const insertAsAudio = mediaFileExtensions.get(ext) === MediaKind.Audio;

		if (insertAsVideo) {
			insertedAudioVideoCount++;
			snippet.appendText(`<video src="${escapeHtmlAttribute(mdPath)}" controls title="`);
			snippet.appendPlaceholder(escapeBrackets(title) || 'Title', placeholderValue);
			snippet.appendText('"></video>');
		} else if (insertAsAudio) {
			insertedAudioVideoCount++;
			snippet.appendText(`<audio src="${escapeHtmlAttribute(mdPath)}" controls title="`);
			snippet.appendPlaceholder(escapeBrackets(title) || 'Title', placeholderValue);
			snippet.appendText('"></audio>');
		} else if (insertAsMedia) {
			if (insertAsMedia) {
				insertedImageCount++;
				if (pasteAsMarkdownLink) {
					snippet.appendText('![');
					const placeholderText = escapeBrackets(title) || options?.placeholderText || 'Alt text';
					const placeholderIndex = typeof options?.placeholderStartIndex !== 'undefined' ? options?.placeholderStartIndex + i : (placeholderValue === 0 ? undefined : placeholderValue);
					snippet.appendPlaceholder(placeholderText, placeholderIndex);
					snippet.appendText(`](${escapeMarkdownLinkPath(mdPath)})`);
				} else {
					snippet.appendText(escapeMarkdownLinkPath(mdPath));
				}
			}
		} else {
			insertedLinkCount++;
			snippet = createLinkSnippet(pasteAsMarkdownLink, mdPath, title, uri, placeholderValue, isExternalLink);
		}

		if (i < uris.length - 1 && uris.length > 1) {
			snippet.appendText(options?.separator ?? ' ');
		}
	});

	let label: string;
	if (insertedAudioVideoCount > 0) {
		if (insertedLinkCount > 0) {
			label = vscode.l10n.t('Insert Markdown Media and Links');
		} else {
			label = vscode.l10n.t('Insert Markdown Media');
		}
	} else if (insertedImageCount > 0 && insertedLinkCount > 0) {
		label = vscode.l10n.t('Insert Markdown Images and Links');
	} else if (insertedImageCount > 0) {
		label = insertedImageCount > 1
			? vscode.l10n.t('Insert Markdown Images')
			: vscode.l10n.t('Insert Markdown Image');
	} else {
		label = insertedLinkCount > 1
			? vscode.l10n.t('Insert Markdown Links')
			: vscode.l10n.t('Insert Markdown Link');
	}

	return { snippet, label };
}

/**
 * Create a new edit from the image files in a data transfer.
 *
 * This tries copying files outside of the workspace into the workspace.
 */
export async function createEditForMediaFiles(
	document: vscode.TextDocument,
	dataTransfer: vscode.DataTransfer,
	token: vscode.CancellationToken
): Promise<{ snippet: vscode.SnippetString; label: string; additionalEdits: vscode.WorkspaceEdit } | undefined> {
	if (document.uri.scheme === Schemes.untitled) {
		return;
	}

	interface FileEntry {
		readonly uri: vscode.Uri;
		readonly newFile?: { readonly contents: vscode.DataTransferFile; readonly overwrite: boolean };
	}

	const pathGenerator = new NewFilePathGenerator();
	const fileEntries = coalesce(await Promise.all(Array.from(dataTransfer, async ([mime, item]): Promise<FileEntry | undefined> => {
		if (!mediaMimes.has(mime)) {
			return;
		}

		const file = item?.asFile();
		if (!file) {
			return;
		}

		if (file.uri) {
			// If the file is already in a workspace, we don't want to create a copy of it
			const workspaceFolder = vscode.workspace.getWorkspaceFolder(file.uri);
			if (workspaceFolder) {
				return { uri: file.uri };
			}
		}

		const newFile = await pathGenerator.getNewFilePath(document, file, token);
		if (!newFile) {
			return;
		}
		return { uri: newFile.uri, newFile: { contents: file, overwrite: newFile.overwrite } };
	})));
	if (!fileEntries.length) {
		return;
	}

	const workspaceEdit = new vscode.WorkspaceEdit();
	for (const entry of fileEntries) {
		if (entry.newFile) {
			workspaceEdit.createFile(entry.uri, {
				contents: entry.newFile.contents,
				overwrite: entry.newFile.overwrite,
			});
		}
	}

	const snippet = createUriListSnippet(document, fileEntries.map(entry => entry.uri));
	if (!snippet) {
		return;
	}

	return {
		snippet: snippet.snippet,
		label: snippet.label,
		additionalEdits: workspaceEdit,
	};
}

function getMdPath(dir: vscode.Uri | undefined, file: vscode.Uri) {
	if (dir && dir.scheme === file.scheme && dir.authority === file.authority) {
		if (file.scheme === Schemes.file) {
			// On windows, we must use the native `path.relative` to generate the relative path
			// so that drive-letters are resolved cast insensitively. However we then want to
			// convert back to a posix path to insert in to the document.
			const relativePath = path.relative(dir.fsPath, file.fsPath);
			return path.posix.normalize(relativePath.split(path.sep).join(path.posix.sep));
		}

		return path.posix.relative(dir.path, file.path);
	}

	return file.toString(false);
}

function escapeHtmlAttribute(attr: string): string {
	return encodeURI(attr).replaceAll('"', '&quot;');
}

function escapeMarkdownLinkPath(mdPath: string): string {
	if (needsBracketLink(mdPath)) {
		return '<' + mdPath.replaceAll('<', '\\<').replaceAll('>', '\\>') + '>';
	}

	return encodeURI(mdPath);
}

function escapeBrackets(value: string): string {
	value = value.replace(/[\[\]]/g, '\\$&');
	return value;
}

function needsBracketLink(mdPath: string) {
	// Links with whitespace or control characters must be enclosed in brackets
	if (mdPath.startsWith('<') || /\s|[\u007F\u0000-\u001f]/.test(mdPath)) {
		return true;
	}

	// Check if the link has mis-matched parens
	if (!/[\(\)]/.test(mdPath)) {
		return false;
	}

	let previousChar = '';
	let nestingCount = 0;
	for (const char of mdPath) {
		if (char === '(' && previousChar !== '\\') {
			nestingCount++;
		} else if (char === ')' && previousChar !== '\\') {
			nestingCount--;
		}

		if (nestingCount < 0) {
			return true;
		}
		previousChar = char;
	}

	return nestingCount > 0;
}
<|MERGE_RESOLUTION|>--- conflicted
+++ resolved
@@ -21,10 +21,6 @@
 	'http',
 	'https',
 	'mailto',
-<<<<<<< HEAD
-=======
-	'ftp',
->>>>>>> b5038f81
 ];
 
 export const mediaFileExtensions = new Map<string, MediaKind>([
@@ -67,7 +63,6 @@
 ]);
 
 const smartPasteRegexes = [
-<<<<<<< HEAD
 	{ regex: /\[.*\]\(.*\)/g, is_markdown_link: true, is_inline: true }, // Is a Markdown Link
 	{ regex: /!\[.*\]\(.*\)/g, is_markdown_link: true, is_inline: true }, // Is a Markdown Image Link
 	{ regex: /\[([^\]]*)\]\(([^)]*)\)/g, is_markdown_link: false, is_inline: true }, // In a Markdown link
@@ -84,16 +79,6 @@
 	lineAt(position: vscode.Position): vscode.TextLine;
 }
 
-=======
-	{ regex: /\[.*\]\(.*\)/g, is_markdown_link: true }, // Is a Markdown Link
-	{ regex: /!\[.*\]\(.*\)/g, is_markdown_link: true }, // Is a Markdown Image Link
-	{ regex: /\[([^\]]*)\]\(([^)]*)\)/g, is_markdown_link: false }, // In a Markdown link
-	{ regex: /^```[\s\S]*?```$/gm, is_markdown_link: false }, // In a fenced code block
-	{ regex: /^\$\$[\s\S]*?\$\$$/gm, is_markdown_link: false }, // In a fenced math block
-	{ regex: /`[^`]*`/g, is_markdown_link: false }, // In inline code
-	{ regex: /\$[^$]*\$/g, is_markdown_link: false }, // In inline math
-];
->>>>>>> b5038f81
 export interface SmartPaste {
 
 	/**
@@ -108,7 +93,6 @@
 
 }
 
-<<<<<<< HEAD
 export async function createEditAddingLinksForUriList(
 	document: SkinnyTextDocument,
 	ranges: readonly vscode.Range[],
@@ -121,14 +105,6 @@
 	if (ranges.length === 0) {
 		return;
 	}
-	// const enabled = vscode.workspace.getConfiguration('markdown', document).get<'always' | 'smart' | 'never'>('editor.pasteUrlAsFormattedLink.enabled', 'always');
-=======
-export async function createEditAddingLinksForUriList(document: vscode.TextDocument, ranges: readonly vscode.Range[], urlList: string, token: vscode.CancellationToken, isExternalLink: boolean): Promise<{ additionalEdits: vscode.WorkspaceEdit; label: string } | undefined> {
-	if (ranges.length === 0) {
-		return;
-	}
-	const enabled = vscode.workspace.getConfiguration('markdown', document).get<'always' | 'smart' | 'never'>('editor.pasteUrlAsFormattedLink.enabled', 'always');
->>>>>>> b5038f81
 	const edits: vscode.SnippetTextEdit[] = [];
 	let placeHolderValue: number = ranges.length;
 	let label: string = '';
@@ -137,7 +113,6 @@
 	for (let i = 0; i < ranges.length; i++) {
 
 		let title = document.getText(ranges[i]);
-<<<<<<< HEAD
 		const selectedRange: vscode.Range = new vscode.Range(
 			new vscode.Position(ranges[i].start.line, document.offsetAt(ranges[i].start)),
 			new vscode.Position(ranges[i].end.line, document.offsetAt(ranges[i].end))
@@ -145,10 +120,6 @@
 
 		if (useSmartPaste) {
 			smartPaste = checkSmartPaste(document.getText(), document.lineAt(selectedRange.start).text, selectedRange);
-=======
-		if (enabled === 'smart') {
-			smartPaste = checkSmartPaste(document.getText(), document.offsetAt(ranges[i].start), document.offsetAt(ranges[i].end));
->>>>>>> b5038f81
 			title = smartPaste.updateTitle ? '' : document.getText(ranges[i]);
 		}
 
@@ -169,7 +140,6 @@
 	return { additionalEdits, label };
 }
 
-<<<<<<< HEAD
 export function checkSmartPaste(documentText: string, lineText: string, selectedRange: vscode.Range): SmartPaste {
 	const SmartPaste: SmartPaste = { pasteAsMarkdownLink: true, updateTitle: false };
 	for (const regex of smartPasteRegexes) {
@@ -179,17 +149,6 @@
 				const useDefaultPaste = selectedRange.start.character > match.index && selectedRange.end.character < match.index + match[0].length;
 				SmartPaste.pasteAsMarkdownLink = !useDefaultPaste;
 				SmartPaste.updateTitle = regex.is_markdown_link && selectedRange.start.character === match.index && selectedRange.end.character === match.index + match[0].length;
-=======
-export function checkSmartPaste(documentText: string, start: number, end: number): SmartPaste {
-	const SmartPaste: SmartPaste = { pasteAsMarkdownLink: true, updateTitle: false };
-	for (const regex of smartPasteRegexes) {
-		const matches = [...documentText.matchAll(regex.regex)];
-		for (const match of matches) {
-			if (match.index !== undefined) {
-				const useDefaultPaste = start > match.index && end < match.index + match[0].length;
-				SmartPaste.pasteAsMarkdownLink = !useDefaultPaste;
-				SmartPaste.updateTitle = regex.is_markdown_link && start === match.index && end === match.index + match[0].length;
->>>>>>> b5038f81
 				if (!SmartPaste.pasteAsMarkdownLink || SmartPaste.updateTitle) {
 					return SmartPaste;
 				}
@@ -199,11 +158,7 @@
 	return SmartPaste;
 }
 
-<<<<<<< HEAD
 export async function tryGetUriListSnippet(document: SkinnyTextDocument, urlList: String, token: vscode.CancellationToken, title = '', placeHolderValue = 0, pasteAsMarkdownLink = true, isExternalLink = false): Promise<{ snippet: vscode.SnippetString; label: string } | undefined> {
-=======
-export async function tryGetUriListSnippet(document: vscode.TextDocument, urlList: String, token: vscode.CancellationToken, title = '', placeHolderValue = 0, pasteAsMarkdownLink = true, isExternalLink = false): Promise<{ snippet: vscode.SnippetString; label: string } | undefined> {
->>>>>>> b5038f81
 	if (token.isCancellationRequested) {
 		return undefined;
 	}
@@ -268,11 +223,7 @@
 		return;
 	}
 
-<<<<<<< HEAD
 	const documentDir = getDocumentDir(document.uri);
-=======
-	const documentDir = getDocumentDir(document);
->>>>>>> b5038f81
 
 	let snippet = new vscode.SnippetString();
 	let insertedLinkCount = 0;
