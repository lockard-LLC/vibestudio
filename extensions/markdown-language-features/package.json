--- conflicted
+++ resolved
@@ -763,11 +763,11 @@
     "watch-web": "npx webpack-cli --config extension-browser.webpack.config --mode none --watch --info-verbosity verbose"
   },
   "dependencies": {
-<<<<<<< HEAD
+?<<<<<<< snyk-fix-02bcb2540ff1aec60b4774a133839bea
     "@vscode/extension-telemetry": "^0.9.0",
-=======
+?=======
     "@vscode/extension-telemetry": "^0.9.8",
->>>>>>> 986f8053
+?>>>>>>> main-Dependabot
     "dompurify": "^3.2.4",
     "highlight.js": "^11.8.0",
     "markdown-it": "^12.3.2",
