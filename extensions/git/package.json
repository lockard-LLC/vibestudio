{
  "name": "git",
  "displayName": "%displayName%",
  "description": "%description%",
  "publisher": "vscode",
  "license": "MIT",
  "version": "1.0.0",
  "engines": {
    "vscode": "^1.5.0"
  },
  "aiKey": "0c6ae279ed8443289764825290e4f9e2-1a736e7c-1324-4338-be46-fc2a58ae4d14-7255",
  "enabledApiProposals": [
    "diffCommand",
    "contribEditorContentMenu",
    "contribEditSessions",
    "canonicalUriProvider",
    "contribViewsWelcome",
    "editSessionIdentityProvider",
    "quickDiffProvider",
    "scmActionButton",
    "scmHistoryProvider",
    "scmSelectedProvider",
    "scmValidation",
    "scmMultiDiffEditor",
    "tabInputTextMerge",
    "timeline",
    "contribMergeEditorMenus",
    "contribSourceControlInputBoxMenu",
<<<<<<< HEAD
    "quickPickSortByLabel"
=======
    "contribSourceControlHistoryItemMenu"
>>>>>>> 4d2d0582
  ],
  "categories": [
    "Other"
  ],
  "activationEvents": [
    "*",
    "onEditSession:file",
    "onFileSystem:git",
    "onFileSystem:git-show"
  ],
  "extensionDependencies": [
    "vscode.git-base"
  ],
  "main": "./out/main",
  "icon": "resources/icons/git.png",
  "scripts": {
    "compile": "gulp compile-extension:git",
    "watch": "gulp watch-extension:git",
    "update-emoji": "node ./build/update-emoji.js",
    "test": "node ../../node_modules/mocha/bin/mocha"
  },
  "capabilities": {
    "virtualWorkspaces": true,
    "untrustedWorkspaces": {
      "supported": false
    }
  },
  "contributes": {
    "commands": [
      {
        "command": "git.continueInLocalClone",
        "title": "%command.continueInLocalClone%",
        "category": "Git",
        "icon": "$(repo-clone)",
        "enablement": "config.git.enabled && !git.missing && gitOpenRepositoryCount != 0 && remoteName"
      },
      {
        "command": "git.clone",
        "title": "%command.clone%",
        "category": "Git",
        "enablement": "!operationInProgress"
      },
      {
        "command": "git.cloneRecursive",
        "title": "%command.cloneRecursive%",
        "category": "Git",
        "enablement": "!operationInProgress"
      },
      {
        "command": "git.init",
        "title": "%command.init%",
        "category": "Git",
        "icon": "$(add)",
        "enablement": "!operationInProgress"
      },
      {
        "command": "git.openRepository",
        "title": "%command.openRepository%",
        "category": "Git",
        "enablement": "!operationInProgress"
      },
      {
        "command": "git.reopenClosedRepositories",
        "title": "%command.reopenClosedRepositories%",
        "category": "Git",
        "enablement": "!operationInProgress && git.closedRepositoryCount != 0"
      },
      {
        "command": "git.close",
        "title": "%command.close%",
        "category": "Git",
        "enablement": "!operationInProgress"
      },
      {
        "command": "git.closeOtherRepositories",
        "title": "%command.closeOtherRepositories%",
        "category": "Git",
        "enablement": "!operationInProgress"
      },
      {
        "command": "git.refresh",
        "title": "%command.refresh%",
        "category": "Git",
        "icon": "$(refresh)",
        "enablement": "!operationInProgress"
      },
      {
        "command": "git.openChange",
        "title": "%command.openChange%",
        "category": "Git",
        "icon": "$(compare-changes)"
      },
      {
        "command": "git.openAllChanges",
        "title": "%command.openAllChanges%",
        "category": "Git"
      },
      {
        "command": "git.openFile",
        "title": "%command.openFile%",
        "category": "Git",
        "icon": "$(go-to-file)"
      },
      {
        "command": "git.openFile2",
        "title": "%command.openFile%",
        "category": "Git",
        "icon": "$(go-to-file)"
      },
      {
        "command": "git.openHEADFile",
        "title": "%command.openHEADFile%",
        "category": "Git"
      },
      {
        "command": "git.stage",
        "title": "%command.stage%",
        "category": "Git",
        "icon": "$(add)",
        "enablement": "!operationInProgress"
      },
      {
        "command": "git.stageAll",
        "title": "%command.stageAll%",
        "category": "Git",
        "icon": "$(add)",
        "enablement": "!operationInProgress"
      },
      {
        "command": "git.stageAllTracked",
        "title": "%command.stageAllTracked%",
        "category": "Git",
        "icon": "$(add)",
        "enablement": "!operationInProgress"
      },
      {
        "command": "git.stageAllUntracked",
        "title": "%command.stageAllUntracked%",
        "category": "Git",
        "icon": "$(add)",
        "enablement": "!operationInProgress"
      },
      {
        "command": "git.stageAllMerge",
        "title": "%command.stageAllMerge%",
        "category": "Git",
        "icon": "$(add)",
        "enablement": "!operationInProgress"
      },
      {
        "command": "git.stageSelectedRanges",
        "title": "%command.stageSelectedRanges%",
        "category": "Git",
        "enablement": "!operationInProgress"
      },
      {
        "command": "git.revertSelectedRanges",
        "title": "%command.revertSelectedRanges%",
        "category": "Git",
        "enablement": "!operationInProgress"
      },
      {
        "command": "git.stageChange",
        "title": "%command.stageChange%",
        "category": "Git",
        "icon": "$(add)",
        "enablement": "!operationInProgress"
      },
      {
        "command": "git.revertChange",
        "title": "%command.revertChange%",
        "category": "Git",
        "icon": "$(discard)",
        "enablement": "!operationInProgress"
      },
      {
        "command": "git.unstage",
        "title": "%command.unstage%",
        "category": "Git",
        "icon": "$(remove)",
        "enablement": "!operationInProgress"
      },
      {
        "command": "git.unstageAll",
        "title": "%command.unstageAll%",
        "category": "Git",
        "icon": "$(remove)",
        "enablement": "!operationInProgress"
      },
      {
        "command": "git.unstageSelectedRanges",
        "title": "%command.unstageSelectedRanges%",
        "category": "Git",
        "enablement": "!operationInProgress"
      },
      {
        "command": "git.clean",
        "title": "%command.clean%",
        "category": "Git",
        "icon": "$(discard)",
        "enablement": "!operationInProgress"
      },
      {
        "command": "git.cleanAll",
        "title": "%command.cleanAll%",
        "category": "Git",
        "icon": "$(discard)",
        "enablement": "!operationInProgress"
      },
      {
        "command": "git.cleanAllTracked",
        "title": "%command.cleanAllTracked%",
        "category": "Git",
        "icon": "$(discard)",
        "enablement": "!operationInProgress"
      },
      {
        "command": "git.cleanAllUntracked",
        "title": "%command.cleanAllUntracked%",
        "category": "Git",
        "icon": "$(discard)",
        "enablement": "!operationInProgress"
      },
      {
        "command": "git.rename",
        "title": "%command.rename%",
        "category": "Git",
        "icon": "$(discard)",
        "enablement": "!operationInProgress"
      },
      {
        "command": "git.commit",
        "title": "%command.commit%",
        "category": "Git",
        "icon": "$(check)",
        "enablement": "!operationInProgress"
      },
      {
        "command": "git.commitAmend",
        "title": "%command.commitAmend%",
        "category": "Git",
        "icon": "$(check)",
        "enablement": "!operationInProgress"
      },
      {
        "command": "git.commitSigned",
        "title": "%command.commitSigned%",
        "category": "Git",
        "icon": "$(check)",
        "enablement": "!operationInProgress"
      },
      {
        "command": "git.commitStaged",
        "title": "%command.commitStaged%",
        "category": "Git",
        "enablement": "!operationInProgress"
      },
      {
        "command": "git.commitEmpty",
        "title": "%command.commitEmpty%",
        "category": "Git",
        "enablement": "!operationInProgress"
      },
      {
        "command": "git.commitStagedSigned",
        "title": "%command.commitStagedSigned%",
        "category": "Git",
        "enablement": "!operationInProgress"
      },
      {
        "command": "git.commitStagedAmend",
        "title": "%command.commitStagedAmend%",
        "category": "Git",
        "enablement": "!operationInProgress"
      },
      {
        "command": "git.commitAll",
        "title": "%command.commitAll%",
        "category": "Git",
        "enablement": "!operationInProgress"
      },
      {
        "command": "git.commitAllSigned",
        "title": "%command.commitAllSigned%",
        "category": "Git",
        "enablement": "!operationInProgress"
      },
      {
        "command": "git.commitAllAmend",
        "title": "%command.commitAllAmend%",
        "category": "Git",
        "enablement": "!operationInProgress"
      },
      {
        "command": "git.commitNoVerify",
        "title": "%command.commitNoVerify%",
        "category": "Git",
        "icon": "$(check)",
        "enablement": "!operationInProgress"
      },
      {
        "command": "git.commitStagedNoVerify",
        "title": "%command.commitStagedNoVerify%",
        "category": "Git",
        "enablement": "!operationInProgress"
      },
      {
        "command": "git.commitEmptyNoVerify",
        "title": "%command.commitEmptyNoVerify%",
        "category": "Git",
        "enablement": "!operationInProgress"
      },
      {
        "command": "git.commitStagedSignedNoVerify",
        "title": "%command.commitStagedSignedNoVerify%",
        "category": "Git",
        "enablement": "!operationInProgress"
      },
      {
        "command": "git.commitAmendNoVerify",
        "title": "%command.commitAmendNoVerify%",
        "category": "Git",
        "enablement": "!operationInProgress"
      },
      {
        "command": "git.commitSignedNoVerify",
        "title": "%command.commitSignedNoVerify%",
        "category": "Git",
        "enablement": "!operationInProgress"
      },
      {
        "command": "git.commitStagedAmendNoVerify",
        "title": "%command.commitStagedAmendNoVerify%",
        "category": "Git",
        "enablement": "!operationInProgress"
      },
      {
        "command": "git.commitAllNoVerify",
        "title": "%command.commitAllNoVerify%",
        "category": "Git",
        "enablement": "!operationInProgress"
      },
      {
        "command": "git.commitAllSignedNoVerify",
        "title": "%command.commitAllSignedNoVerify%",
        "category": "Git",
        "enablement": "!operationInProgress"
      },
      {
        "command": "git.commitAllAmendNoVerify",
        "title": "%command.commitAllAmendNoVerify%",
        "category": "Git",
        "enablement": "!operationInProgress"
      },
      {
        "command": "git.commitMessageAccept",
        "title": "%command.commitMessageAccept%",
        "icon": "$(check)",
        "category": "Git"
      },
      {
        "command": "git.commitMessageDiscard",
        "title": "%command.commitMessageDiscard%",
        "icon": "$(discard)",
        "category": "Git"
      },
      {
        "command": "git.restoreCommitTemplate",
        "title": "%command.restoreCommitTemplate%",
        "category": "Git",
        "enablement": "!operationInProgress"
      },
      {
        "command": "git.undoCommit",
        "title": "%command.undoCommit%",
        "category": "Git",
        "enablement": "!operationInProgress"
      },
      {
        "command": "git.checkout",
        "title": "%command.checkout%",
        "category": "Git",
        "enablement": "!operationInProgress"
      },
      {
        "command": "git.checkoutDetached",
        "title": "%command.checkoutDetached%",
        "category": "Git",
        "enablement": "!operationInProgress"
      },
      {
        "command": "git.branch",
        "title": "%command.branch%",
        "category": "Git",
        "enablement": "!operationInProgress"
      },
      {
        "command": "git.branchFrom",
        "title": "%command.branchFrom%",
        "category": "Git",
        "enablement": "!operationInProgress"
      },
      {
        "command": "git.deleteBranch",
        "title": "%command.deleteBranch%",
        "category": "Git",
        "enablement": "!operationInProgress"
      },
      {
        "command": "git.renameBranch",
        "title": "%command.renameBranch%",
        "category": "Git",
        "enablement": "!operationInProgress"
      },
      {
        "command": "git.merge",
        "title": "%command.merge%",
        "category": "Git",
        "enablement": "!operationInProgress"
      },
      {
        "command": "git.mergeAbort",
        "title": "%command.mergeAbort%",
        "category": "Git",
        "enablement": "gitMergeInProgress"
      },
      {
        "command": "git.rebase",
        "title": "%command.rebase%",
        "category": "Git",
        "enablement": "!operationInProgress"
      },
      {
        "command": "git.createTag",
        "title": "%command.createTag%",
        "category": "Git",
        "enablement": "!operationInProgress"
      },
      {
        "command": "git.deleteTag",
        "title": "%command.deleteTag%",
        "category": "Git",
        "enablement": "!operationInProgress"
      },
      {
        "command": "git.deleteRemoteTag",
        "title": "%command.deleteRemoteTag%",
        "category": "Git",
        "enablement": "!operationInProgress"
      },
      {
        "command": "git.fetch",
        "title": "%command.fetch%",
        "category": "Git",
        "enablement": "!operationInProgress"
      },
      {
        "command": "git.fetchPrune",
        "title": "%command.fetchPrune%",
        "category": "Git",
        "enablement": "!operationInProgress"
      },
      {
        "command": "git.fetchAll",
        "title": "%command.fetchAll%",
        "category": "Git",
        "enablement": "!operationInProgress"
      },
      {
        "command": "git.pull",
        "title": "%command.pull%",
        "category": "Git",
        "enablement": "!operationInProgress"
      },
      {
        "command": "git.pullRebase",
        "title": "%command.pullRebase%",
        "category": "Git",
        "enablement": "!operationInProgress"
      },
      {
        "command": "git.pullFrom",
        "title": "%command.pullFrom%",
        "category": "Git",
        "enablement": "!operationInProgress"
      },
      {
        "command": "git.push",
        "title": "%command.push%",
        "category": "Git",
        "enablement": "!operationInProgress"
      },
      {
        "command": "git.pushForce",
        "title": "%command.pushForce%",
        "category": "Git",
        "enablement": "!operationInProgress"
      },
      {
        "command": "git.pushTo",
        "title": "%command.pushTo%",
        "category": "Git",
        "enablement": "!operationInProgress"
      },
      {
        "command": "git.pushToForce",
        "title": "%command.pushToForce%",
        "category": "Git",
        "enablement": "!operationInProgress"
      },
      {
        "command": "git.pushTags",
        "title": "%command.pushTags%",
        "category": "Git",
        "enablement": "!operationInProgress"
      },
      {
        "command": "git.pushWithTags",
        "title": "%command.pushFollowTags%",
        "category": "Git",
        "enablement": "!operationInProgress"
      },
      {
        "command": "git.pushWithTagsForce",
        "title": "%command.pushFollowTagsForce%",
        "category": "Git",
        "enablement": "!operationInProgress"
      },
      {
        "command": "git.cherryPick",
        "title": "%command.cherryPick%",
        "category": "Git",
        "enablement": "!operationInProgress"
      },
      {
        "command": "git.addRemote",
        "title": "%command.addRemote%",
        "category": "Git",
        "enablement": "!operationInProgress"
      },
      {
        "command": "git.removeRemote",
        "title": "%command.removeRemote%",
        "category": "Git",
        "enablement": "!operationInProgress"
      },
      {
        "command": "git.sync",
        "title": "%command.sync%",
        "category": "Git",
        "enablement": "!operationInProgress"
      },
      {
        "command": "git.syncRebase",
        "title": "%command.syncRebase%",
        "category": "Git",
        "enablement": "!operationInProgress"
      },
      {
        "command": "git.publish",
        "title": "%command.publish%",
        "category": "Git",
        "enablement": "!operationInProgress"
      },
      {
        "command": "git.showOutput",
        "title": "%command.showOutput%",
        "category": "Git"
      },
      {
        "command": "git.ignore",
        "title": "%command.ignore%",
        "category": "Git",
        "enablement": "!operationInProgress"
      },
      {
        "command": "git.revealInExplorer",
        "title": "%command.revealInExplorer%",
        "category": "Git"
      },
      {
        "command": "git.revealFileInOS.linux",
        "title": "%command.revealFileInOS.linux%",
        "category": "Git"
      },
      {
        "command": "git.revealFileInOS.mac",
        "title": "%command.revealFileInOS.mac%",
        "category": "Git"
      },
      {
        "command": "git.revealFileInOS.windows",
        "title": "%command.revealFileInOS.windows%",
        "category": "Git"
      },
      {
        "command": "git.stashIncludeUntracked",
        "title": "%command.stashIncludeUntracked%",
        "category": "Git",
        "enablement": "!operationInProgress"
      },
      {
        "command": "git.stash",
        "title": "%command.stash%",
        "category": "Git",
        "enablement": "!operationInProgress"
      },
      {
        "command": "git.stashStaged",
        "title": "%command.stashStaged%",
        "category": "Git",
        "enablement": "!operationInProgress && gitVersion2.35"
      },
      {
        "command": "git.stashPop",
        "title": "%command.stashPop%",
        "category": "Git",
        "enablement": "!operationInProgress"
      },
      {
        "command": "git.stashPopLatest",
        "title": "%command.stashPopLatest%",
        "category": "Git",
        "enablement": "!operationInProgress"
      },
      {
        "command": "git.stashApply",
        "title": "%command.stashApply%",
        "category": "Git",
        "enablement": "!operationInProgress"
      },
      {
        "command": "git.stashApplyLatest",
        "title": "%command.stashApplyLatest%",
        "category": "Git",
        "enablement": "!operationInProgress"
      },
      {
        "command": "git.stashDrop",
        "title": "%command.stashDrop%",
        "category": "Git",
        "enablement": "!operationInProgress"
      },
      {
        "command": "git.stashDropAll",
        "title": "%command.stashDropAll%",
        "category": "Git",
        "enablement": "!operationInProgress"
      },
      {
        "command": "git.stashPreview",
        "title": "%command.stashPreview%",
        "category": "Git",
        "enablement": "!operationInProgress"
      },
      {
        "command": "git.timeline.openDiff",
        "title": "%command.timelineOpenDiff%",
        "icon": "$(compare-changes)",
        "category": "Git"
      },
      {
        "command": "git.timeline.copyCommitId",
        "title": "%command.timelineCopyCommitId%",
        "category": "Git"
      },
      {
        "command": "git.timeline.copyCommitMessage",
        "title": "%command.timelineCopyCommitMessage%",
        "category": "Git"
      },
      {
        "command": "git.timeline.selectForCompare",
        "title": "%command.timelineSelectForCompare%",
        "category": "Git"
      },
      {
        "command": "git.timeline.compareWithSelected",
        "title": "%command.timelineCompareWithSelected%",
        "category": "Git"
      },
      {
        "command": "git.timeline.openCommit",
        "title": "%command.openCommit%",
        "icon": "$(diff-multiple)",
        "category": "Git"
      },
      {
        "command": "git.rebaseAbort",
        "title": "%command.rebaseAbort%",
        "category": "Git",
        "enablement": "gitRebaseInProgress"
      },
      {
        "command": "git.closeAllDiffEditors",
        "title": "%command.closeAllDiffEditors%",
        "category": "Git",
        "enablement": "!operationInProgress"
      },
      {
        "command": "git.api.getRepositories",
        "title": "%command.api.getRepositories%",
        "category": "Git API"
      },
      {
        "command": "git.api.getRepositoryState",
        "title": "%command.api.getRepositoryState%",
        "category": "Git API"
      },
      {
        "command": "git.api.getRemoteSources",
        "title": "%command.api.getRemoteSources%",
        "category": "Git API"
      },
      {
        "command": "git.acceptMerge",
        "title": "%command.git.acceptMerge%",
        "category": "Git",
        "enablement": "isMergeEditor && mergeEditorResultUri in git.mergeChanges"
      },
      {
        "command": "git.openMergeEditor",
        "title": "%command.git.openMergeEditor%",
        "category": "Git"
      },
      {
        "command": "git.runGitMerge",
        "title": "%command.git.runGitMerge%",
        "category": "Git",
        "enablement": "isMergeEditor"
      },
      {
        "command": "git.runGitMergeDiff3",
        "title": "%command.git.runGitMergeDiff3%",
        "category": "Git",
        "enablement": "isMergeEditor"
      },
      {
        "command": "git.manageUnsafeRepositories",
        "title": "%command.manageUnsafeRepositories%",
        "category": "Git"
      },
      {
        "command": "git.openRepositoriesInParentFolders",
        "title": "%command.openRepositoriesInParentFolders%",
        "category": "Git"
      },
      {
        "command": "git.openCommit",
        "title": "%command.openCommit%",
        "icon": "$(diff-multiple)",
        "category": "Git",
        "enablement": "!operationInProgress"
      }
    ],
    "continueEditSession": [
      {
        "command": "git.continueInLocalClone",
        "qualifiedName": "%command.continueInLocalClone.qualifiedName%",
        "when": "config.git.enabled && !git.missing && gitOpenRepositoryCount != 0 && remoteName",
        "remoteGroup": "remote_42_git_0_local@0"
      }
    ],
    "keybindings": [
      {
        "command": "git.stageSelectedRanges",
        "key": "ctrl+k ctrl+alt+s",
        "mac": "cmd+k cmd+alt+s",
        "when": "isInDiffEditor"
      },
      {
        "command": "git.unstageSelectedRanges",
        "key": "ctrl+k ctrl+n",
        "mac": "cmd+k cmd+n",
        "when": "isInDiffEditor"
      },
      {
        "command": "git.revertSelectedRanges",
        "key": "ctrl+k ctrl+r",
        "mac": "cmd+k cmd+r",
        "when": "isInDiffEditor"
      }
    ],
    "menus": {
      "commandPalette": [
        {
          "command": "git.continueInLocalClone",
          "when": "false"
        },
        {
          "command": "git.clone",
          "when": "config.git.enabled && !git.missing"
        },
        {
          "command": "git.cloneRecursive",
          "when": "config.git.enabled && !git.missing"
        },
        {
          "command": "git.init",
          "when": "config.git.enabled && !git.missing && remoteName != 'codespaces'"
        },
        {
          "command": "git.openRepository",
          "when": "config.git.enabled && !git.missing"
        },
        {
          "command": "git.close",
          "when": "config.git.enabled && !git.missing && gitOpenRepositoryCount != 0"
        },
        {
          "command": "git.closeOtherRepositories",
          "when": "config.git.enabled && !git.missing && gitOpenRepositoryCount > 1"
        },
        {
          "command": "git.refresh",
          "when": "config.git.enabled && !git.missing && gitOpenRepositoryCount != 0"
        },
        {
          "command": "git.openFile",
          "when": "config.git.enabled && !git.missing && gitOpenRepositoryCount != 0 && resourceScheme == file && scmActiveResourceHasChanges"
        },
        {
          "command": "git.openHEADFile",
          "when": "config.git.enabled && !git.missing && gitOpenRepositoryCount != 0 && resourceScheme == file && scmActiveResourceHasChanges"
        },
        {
          "command": "git.openChange",
          "when": "config.git.enabled && !git.missing && gitOpenRepositoryCount != 0"
        },
        {
          "command": "git.stage",
          "when": "config.git.enabled && !git.missing && gitOpenRepositoryCount != 0"
        },
        {
          "command": "git.stageAll",
          "when": "config.git.enabled && !git.missing && gitOpenRepositoryCount != 0"
        },
        {
          "command": "git.stageAllTracked",
          "when": "config.git.enabled && !git.missing && gitOpenRepositoryCount != 0"
        },
        {
          "command": "git.stageAllUntracked",
          "when": "config.git.enabled && !git.missing && gitOpenRepositoryCount != 0"
        },
        {
          "command": "git.stageAllMerge",
          "when": "config.git.enabled && !git.missing && gitOpenRepositoryCount != 0"
        },
        {
          "command": "git.stageSelectedRanges",
          "when": "config.git.enabled && !git.missing && gitOpenRepositoryCount != 0 && resourceScheme =~ /^git$|^file$/"
        },
        {
          "command": "git.stageChange",
          "when": "false"
        },
        {
          "command": "git.revertSelectedRanges",
          "when": "config.git.enabled && !git.missing && gitOpenRepositoryCount != 0 && resourceScheme =~ /^git$|^file$/"
        },
        {
          "command": "git.revertChange",
          "when": "false"
        },
        {
          "command": "git.openFile2",
          "when": "false"
        },
        {
          "command": "git.unstage",
          "when": "config.git.enabled && !git.missing && gitOpenRepositoryCount != 0"
        },
        {
          "command": "git.unstageAll",
          "when": "config.git.enabled && !git.missing && gitOpenRepositoryCount != 0"
        },
        {
          "command": "git.unstageSelectedRanges",
          "when": "config.git.enabled && !git.missing && gitOpenRepositoryCount != 0 && isInDiffEditor && resourceScheme =~ /^git$|^file$/"
        },
        {
          "command": "git.clean",
          "when": "config.git.enabled && !git.missing && gitOpenRepositoryCount != 0"
        },
        {
          "command": "git.cleanAll",
          "when": "config.git.enabled && !git.missing && gitOpenRepositoryCount != 0"
        },
        {
          "command": "git.cleanAllTracked",
          "when": "config.git.enabled && !git.missing && gitOpenRepositoryCount != 0"
        },
        {
          "command": "git.cleanAllUntracked",
          "when": "config.git.enabled && !git.missing && gitOpenRepositoryCount != 0"
        },
        {
          "command": "git.rename",
          "when": "config.git.enabled && !git.missing && gitOpenRepositoryCount != 0 && resourceScheme == file && scmActiveResourceRepository"
        },
        {
          "command": "git.commit",
          "when": "config.git.enabled && !git.missing && gitOpenRepositoryCount != 0"
        },
        {
          "command": "git.commitAmend",
          "when": "config.git.enabled && !git.missing && gitOpenRepositoryCount != 0"
        },
        {
          "command": "git.commitSigned",
          "when": "config.git.enabled && !git.missing && gitOpenRepositoryCount != 0"
        },
        {
          "command": "git.commitStaged",
          "when": "config.git.enabled && !git.missing && gitOpenRepositoryCount != 0"
        },
        {
          "command": "git.commitEmpty",
          "when": "config.git.enabled && !git.missing && gitOpenRepositoryCount != 0"
        },
        {
          "command": "git.commitStagedSigned",
          "when": "config.git.enabled && !git.missing && gitOpenRepositoryCount != 0"
        },
        {
          "command": "git.commitStagedAmend",
          "when": "config.git.enabled && !git.missing && gitOpenRepositoryCount != 0"
        },
        {
          "command": "git.commitAll",
          "when": "config.git.enabled && !git.missing && gitOpenRepositoryCount != 0"
        },
        {
          "command": "git.commitAllSigned",
          "when": "config.git.enabled && !git.missing && gitOpenRepositoryCount != 0"
        },
        {
          "command": "git.commitAllAmend",
          "when": "config.git.enabled && !git.missing && gitOpenRepositoryCount != 0"
        },
        {
          "command": "git.rebaseAbort",
          "when": "config.git.enabled && !git.missing && gitOpenRepositoryCount != 0 && gitRebaseInProgress"
        },
        {
          "command": "git.commitNoVerify",
          "when": "config.git.enabled && !git.missing && config.git.allowNoVerifyCommit && gitOpenRepositoryCount != 0"
        },
        {
          "command": "git.commitStagedNoVerify",
          "when": "config.git.enabled && !git.missing && config.git.allowNoVerifyCommit && gitOpenRepositoryCount != 0"
        },
        {
          "command": "git.commitEmptyNoVerify",
          "when": "config.git.enabled && !git.missing && config.git.allowNoVerifyCommit && gitOpenRepositoryCount != 0"
        },
        {
          "command": "git.commitStagedSignedNoVerify",
          "when": "config.git.enabled && !git.missing && config.git.allowNoVerifyCommit && gitOpenRepositoryCount != 0"
        },
        {
          "command": "git.commitAmendNoVerify",
          "when": "config.git.enabled && !git.missing && config.git.allowNoVerifyCommit && gitOpenRepositoryCount != 0"
        },
        {
          "command": "git.commitSignedNoVerify",
          "when": "config.git.enabled && !git.missing && config.git.allowNoVerifyCommit && gitOpenRepositoryCount != 0"
        },
        {
          "command": "git.commitStagedAmendNoVerify",
          "when": "config.git.enabled && !git.missing && config.git.allowNoVerifyCommit && gitOpenRepositoryCount != 0"
        },
        {
          "command": "git.commitAllNoVerify",
          "when": "config.git.enabled && !git.missing && config.git.allowNoVerifyCommit && gitOpenRepositoryCount != 0"
        },
        {
          "command": "git.commitAllSignedNoVerify",
          "when": "config.git.enabled && !git.missing && config.git.allowNoVerifyCommit && gitOpenRepositoryCount != 0"
        },
        {
          "command": "git.commitAllAmendNoVerify",
          "when": "config.git.enabled && !git.missing && config.git.allowNoVerifyCommit && gitOpenRepositoryCount != 0"
        },
        {
          "command": "git.restoreCommitTemplate",
          "when": "false"
        },
        {
          "command": "git.commitMessageAccept",
          "when": "false"
        },
        {
          "command": "git.commitMessageDiscard",
          "when": "false"
        },
        {
          "command": "git.revealInExplorer",
          "when": "false"
        },
        {
          "command": "git.revealFileInOS.linux",
          "when": "false"
        },
        {
          "command": "git.revealFileInOS.mac",
          "when": "false"
        },
        {
          "command": "git.revealFileInOS.windows",
          "when": "false"
        },
        {
          "command": "git.undoCommit",
          "when": "config.git.enabled && !git.missing && gitOpenRepositoryCount != 0"
        },
        {
          "command": "git.checkout",
          "when": "config.git.enabled && !git.missing && gitOpenRepositoryCount != 0"
        },
        {
          "command": "git.branch",
          "when": "config.git.enabled && !git.missing && gitOpenRepositoryCount != 0"
        },
        {
          "command": "git.branchFrom",
          "when": "config.git.enabled && !git.missing && gitOpenRepositoryCount != 0"
        },
        {
          "command": "git.deleteBranch",
          "when": "config.git.enabled && !git.missing && gitOpenRepositoryCount != 0"
        },
        {
          "command": "git.renameBranch",
          "when": "config.git.enabled && !git.missing && gitOpenRepositoryCount != 0"
        },
        {
          "command": "git.cherryPick",
          "when": "config.git.enabled && !git.missing && gitOpenRepositoryCount != 0"
        },
        {
          "command": "git.pull",
          "when": "config.git.enabled && !git.missing && gitOpenRepositoryCount != 0"
        },
        {
          "command": "git.pullFrom",
          "when": "config.git.enabled && !git.missing && gitOpenRepositoryCount != 0"
        },
        {
          "command": "git.pullRebase",
          "when": "config.git.enabled && !git.missing && gitOpenRepositoryCount != 0"
        },
        {
          "command": "git.merge",
          "when": "config.git.enabled && !git.missing && gitOpenRepositoryCount != 0"
        },
        {
          "command": "git.mergeAbort",
          "when": "config.git.enabled && !git.missing && gitOpenRepositoryCount != 0 && gitMergeInProgress"
        },
        {
          "command": "git.rebase",
          "when": "config.git.enabled && !git.missing && gitOpenRepositoryCount != 0"
        },
        {
          "command": "git.createTag",
          "when": "config.git.enabled && !git.missing && gitOpenRepositoryCount != 0"
        },
        {
          "command": "git.deleteTag",
          "when": "config.git.enabled && !git.missing && gitOpenRepositoryCount != 0"
        },
        {
          "command": "git.deleteRemoteTag",
          "when": "config.git.enabled && !git.missing && gitOpenRepositoryCount != 0"
        },
        {
          "command": "git.fetch",
          "when": "config.git.enabled && !git.missing && gitOpenRepositoryCount != 0"
        },
        {
          "command": "git.fetchPrune",
          "when": "config.git.enabled && !git.missing && gitOpenRepositoryCount != 0"
        },
        {
          "command": "git.fetchAll",
          "when": "config.git.enabled && !git.missing && gitOpenRepositoryCount != 0"
        },
        {
          "command": "git.push",
          "when": "config.git.enabled && !git.missing && gitOpenRepositoryCount != 0"
        },
        {
          "command": "git.pushForce",
          "when": "config.git.enabled && !git.missing && config.git.allowForcePush && gitOpenRepositoryCount != 0"
        },
        {
          "command": "git.pushTo",
          "when": "config.git.enabled && !git.missing && gitOpenRepositoryCount != 0"
        },
        {
          "command": "git.pushToForce",
          "when": "config.git.enabled && !git.missing && config.git.allowForcePush && gitOpenRepositoryCount != 0"
        },
        {
          "command": "git.pushWithTags",
          "when": "config.git.enabled && !git.missing && gitOpenRepositoryCount != 0"
        },
        {
          "command": "git.pushWithTagsForce",
          "when": "config.git.enabled && !git.missing && config.git.allowForcePush && gitOpenRepositoryCount != 0"
        },
        {
          "command": "git.pushTags",
          "when": "config.git.enabled && !git.missing && gitOpenRepositoryCount != 0"
        },
        {
          "command": "git.addRemote",
          "when": "config.git.enabled && !git.missing && gitOpenRepositoryCount != 0"
        },
        {
          "command": "git.removeRemote",
          "when": "config.git.enabled && !git.missing && gitOpenRepositoryCount != 0"
        },
        {
          "command": "git.sync",
          "when": "config.git.enabled && !git.missing && gitOpenRepositoryCount != 0"
        },
        {
          "command": "git.syncRebase",
          "when": "config.git.enabled && !git.missing && gitOpenRepositoryCount != 0"
        },
        {
          "command": "git.publish",
          "when": "config.git.enabled && !git.missing && gitOpenRepositoryCount != 0"
        },
        {
          "command": "git.showOutput",
          "when": "config.git.enabled"
        },
        {
          "command": "git.ignore",
          "when": "config.git.enabled && !git.missing && gitOpenRepositoryCount != 0 && resourceScheme == file && scmActiveResourceRepository"
        },
        {
          "command": "git.stashIncludeUntracked",
          "when": "config.git.enabled && !git.missing && gitOpenRepositoryCount != 0"
        },
        {
          "command": "git.stash",
          "when": "config.git.enabled && !git.missing && gitOpenRepositoryCount != 0"
        },
        {
          "command": "git.stashStaged",
          "when": "config.git.enabled && !git.missing && gitOpenRepositoryCount != 0 && gitVersion2.35"
        },
        {
          "command": "git.stashPop",
          "when": "config.git.enabled && !git.missing && gitOpenRepositoryCount != 0"
        },
        {
          "command": "git.stashPopLatest",
          "when": "config.git.enabled && !git.missing && gitOpenRepositoryCount != 0"
        },
        {
          "command": "git.stashApply",
          "when": "config.git.enabled && !git.missing && gitOpenRepositoryCount != 0"
        },
        {
          "command": "git.stashApplyLatest",
          "when": "config.git.enabled && !git.missing && gitOpenRepositoryCount != 0"
        },
        {
          "command": "git.stashDrop",
          "when": "config.git.enabled && !git.missing && gitOpenRepositoryCount != 0"
        },
        {
          "command": "git.stashDropAll",
          "when": "config.git.enabled && !git.missing && gitOpenRepositoryCount != 0"
        },
        {
          "command": "git.timeline.openDiff",
          "when": "false"
        },
        {
          "command": "git.timeline.copyCommitId",
          "when": "false"
        },
        {
          "command": "git.timeline.copyCommitMessage",
          "when": "false"
        },
        {
          "command": "git.timeline.selectForCompare",
          "when": "false"
        },
        {
          "command": "git.timeline.compareWithSelected",
          "when": "false"
        },
        {
          "command": "git.timeline.openCommit",
          "when": "false"
        },
        {
          "command": "git.closeAllDiffEditors",
          "when": "config.git.enabled && !git.missing && gitOpenRepositoryCount != 0"
        },
        {
          "command": "git.api.getRepositories",
          "when": "false"
        },
        {
          "command": "git.api.getRepositoryState",
          "when": "false"
        },
        {
          "command": "git.api.getRemoteSources",
          "when": "false"
        },
        {
          "command": "git.openMergeEditor",
          "when": "false"
        },
        {
          "command": "git.manageUnsafeRepositories",
          "when": "config.git.enabled && !git.missing && git.unsafeRepositoryCount != 0"
        },
        {
          "command": "git.openRepositoriesInParentFolders",
          "when": "config.git.enabled && !git.missing && git.parentRepositoryCount != 0"
        },
        {
          "command": "git.stashPreview",
          "when": "config.git.enabled && !git.missing && config.multiDiffEditor.experimental.enabled"
        },
        {
          "command": "git.openCommit",
          "when": "false"
        }
      ],
      "scm/title": [
        {
          "command": "git.commit",
          "group": "navigation",
          "when": "scmProvider == git"
        },
        {
          "command": "git.refresh",
          "group": "navigation",
          "when": "scmProvider == git"
        },
        {
          "command": "git.pull",
          "group": "1_header@1",
          "when": "scmProvider == git"
        },
        {
          "command": "git.push",
          "group": "1_header@2",
          "when": "scmProvider == git"
        },
        {
          "command": "git.clone",
          "group": "1_header@3",
          "when": "scmProvider == git"
        },
        {
          "command": "git.checkout",
          "group": "1_header@4",
          "when": "scmProvider == git"
        },
        {
          "command": "git.fetch",
          "group": "1_header@5",
          "when": "scmProvider == git"
        },
        {
          "submenu": "git.commit",
          "group": "2_main@1",
          "when": "scmProvider == git"
        },
        {
          "submenu": "git.changes",
          "group": "2_main@2",
          "when": "scmProvider == git"
        },
        {
          "submenu": "git.pullpush",
          "group": "2_main@3",
          "when": "scmProvider == git"
        },
        {
          "submenu": "git.branch",
          "group": "2_main@4",
          "when": "scmProvider == git"
        },
        {
          "submenu": "git.remotes",
          "group": "2_main@5",
          "when": "scmProvider == git"
        },
        {
          "submenu": "git.stash",
          "group": "2_main@6",
          "when": "scmProvider == git"
        },
        {
          "submenu": "git.tags",
          "group": "2_main@7",
          "when": "scmProvider == git"
        },
        {
          "command": "git.showOutput",
          "group": "3_footer",
          "when": "scmProvider == git"
        }
      ],
      "scm/sourceControl": [
        {
          "command": "git.close",
          "group": "navigation@1",
          "when": "scmProvider == git"
        },
        {
          "command": "git.closeOtherRepositories",
          "group": "navigation@2",
          "when": "scmProvider == git && gitOpenRepositoryCount > 1"
        }
      ],
      "scm/resourceGroup/context": [
        {
          "command": "git.stageAllMerge",
          "when": "scmProvider == git && scmResourceGroup == merge",
          "group": "1_modification"
        },
        {
          "command": "git.stageAllMerge",
          "when": "scmProvider == git && scmResourceGroup == merge",
          "group": "inline@2"
        },
        {
          "command": "git.unstageAll",
          "when": "scmProvider == git && scmResourceGroup == index",
          "group": "1_modification"
        },
        {
          "command": "git.unstageAll",
          "when": "scmProvider == git && scmResourceGroup == index",
          "group": "inline@2"
        },
        {
          "command": "git.cleanAll",
          "when": "scmProvider == git && scmResourceGroup == workingTree && config.git.untrackedChanges == mixed",
          "group": "1_modification"
        },
        {
          "command": "git.stageAll",
          "when": "scmProvider == git && scmResourceGroup == workingTree && config.git.untrackedChanges == mixed",
          "group": "1_modification"
        },
        {
          "command": "git.cleanAll",
          "when": "scmProvider == git && scmResourceGroup == workingTree && config.git.untrackedChanges == mixed",
          "group": "inline@2"
        },
        {
          "command": "git.stageAll",
          "when": "scmProvider == git && scmResourceGroup == workingTree && config.git.untrackedChanges == mixed",
          "group": "inline@2"
        },
        {
          "command": "git.cleanAllTracked",
          "when": "scmProvider == git && scmResourceGroup == workingTree && config.git.untrackedChanges != mixed",
          "group": "1_modification"
        },
        {
          "command": "git.stageAllTracked",
          "when": "scmProvider == git && scmResourceGroup == workingTree && config.git.untrackedChanges != mixed",
          "group": "1_modification"
        },
        {
          "command": "git.cleanAllTracked",
          "when": "scmProvider == git && scmResourceGroup == workingTree && config.git.untrackedChanges != mixed",
          "group": "inline@2"
        },
        {
          "command": "git.stageAllTracked",
          "when": "scmProvider == git && scmResourceGroup == workingTree && config.git.untrackedChanges != mixed",
          "group": "inline@2"
        },
        {
          "command": "git.cleanAllUntracked",
          "when": "scmProvider == git && scmResourceGroup == untracked",
          "group": "1_modification"
        },
        {
          "command": "git.stageAllUntracked",
          "when": "scmProvider == git && scmResourceGroup == untracked",
          "group": "1_modification"
        },
        {
          "command": "git.cleanAllUntracked",
          "when": "scmProvider == git && scmResourceGroup == untracked",
          "group": "inline@2"
        },
        {
          "command": "git.stageAllUntracked",
          "when": "scmProvider == git && scmResourceGroup == untracked",
          "group": "inline@2"
        }
      ],
      "scm/resourceFolder/context": [
        {
          "command": "git.stage",
          "when": "scmProvider == git && scmResourceGroup == merge",
          "group": "1_modification"
        },
        {
          "command": "git.stage",
          "when": "scmProvider == git && scmResourceGroup == merge",
          "group": "inline@2"
        },
        {
          "command": "git.unstage",
          "when": "scmProvider == git && scmResourceGroup == index",
          "group": "1_modification"
        },
        {
          "command": "git.unstage",
          "when": "scmProvider == git && scmResourceGroup == index",
          "group": "inline@2"
        },
        {
          "command": "git.stage",
          "when": "scmProvider == git && scmResourceGroup == workingTree",
          "group": "1_modification"
        },
        {
          "command": "git.clean",
          "when": "scmProvider == git && scmResourceGroup == workingTree",
          "group": "1_modification"
        },
        {
          "command": "git.clean",
          "when": "scmProvider == git && scmResourceGroup == workingTree",
          "group": "inline@2"
        },
        {
          "command": "git.stage",
          "when": "scmProvider == git && scmResourceGroup == workingTree",
          "group": "inline@2"
        },
        {
          "command": "git.ignore",
          "when": "scmProvider == git && scmResourceGroup == workingTree",
          "group": "1_modification@3"
        },
        {
          "command": "git.stage",
          "when": "scmProvider == git && scmResourceGroup == untracked",
          "group": "1_modification"
        },
        {
          "command": "git.stage",
          "when": "scmProvider == git && scmResourceGroup == untracked",
          "group": "inline@2"
        },
        {
          "command": "git.clean",
          "when": "scmProvider == git && scmResourceGroup == untracked",
          "group": "1_modification"
        },
        {
          "command": "git.clean",
          "when": "scmProvider == git && scmResourceGroup == untracked",
          "group": "inline@2"
        },
        {
          "command": "git.ignore",
          "when": "scmProvider == git && scmResourceGroup == untracked",
          "group": "1_modification@3"
        }
      ],
      "scm/resourceState/context": [
        {
          "command": "git.stage",
          "when": "scmProvider == git && scmResourceGroup == merge",
          "group": "1_modification"
        },
        {
          "command": "git.openFile",
          "when": "scmProvider == git && scmResourceGroup == merge",
          "group": "navigation"
        },
        {
          "command": "git.stage",
          "when": "scmProvider == git && scmResourceGroup == merge",
          "group": "inline@2"
        },
        {
          "command": "git.revealFileInOS.linux",
          "when": "scmProvider == git && scmResourceGroup == merge && remoteName == '' && isLinux",
          "group": "2_view@1"
        },
        {
          "command": "git.revealFileInOS.mac",
          "when": "scmProvider == git && scmResourceGroup == merge && remoteName == '' && isMac",
          "group": "2_view@1"
        },
        {
          "command": "git.revealFileInOS.windows",
          "when": "scmProvider == git && scmResourceGroup == merge && remoteName == '' && isWindows",
          "group": "2_view@1"
        },
        {
          "command": "git.revealInExplorer",
          "when": "scmProvider == git && scmResourceGroup == merge",
          "group": "2_view@2"
        },
        {
          "command": "git.openFile2",
          "when": "scmProvider == git && scmResourceGroup == merge && config.git.showInlineOpenFileAction && config.git.openDiffOnClick",
          "group": "inline@1"
        },
        {
          "command": "git.openChange",
          "when": "scmProvider == git && scmResourceGroup == merge && config.git.showInlineOpenFileAction && !config.git.openDiffOnClick",
          "group": "inline@1"
        },
        {
          "command": "git.openChange",
          "when": "scmProvider == git && scmResourceGroup == index",
          "group": "navigation"
        },
        {
          "command": "git.openFile",
          "when": "scmProvider == git && scmResourceGroup == index",
          "group": "navigation"
        },
        {
          "command": "git.openHEADFile",
          "when": "scmProvider == git && scmResourceGroup == index",
          "group": "navigation"
        },
        {
          "command": "git.unstage",
          "when": "scmProvider == git && scmResourceGroup == index",
          "group": "1_modification"
        },
        {
          "command": "git.unstage",
          "when": "scmProvider == git && scmResourceGroup == index",
          "group": "inline@2"
        },
        {
          "command": "git.revealFileInOS.linux",
          "when": "scmProvider == git && scmResourceGroup == index && remoteName == '' && isLinux",
          "group": "2_view@1"
        },
        {
          "command": "git.revealFileInOS.mac",
          "when": "scmProvider == git && scmResourceGroup == index && remoteName == '' && isMac",
          "group": "2_view@1"
        },
        {
          "command": "git.revealFileInOS.windows",
          "when": "scmProvider == git && scmResourceGroup == index && remoteName == '' && isWindows",
          "group": "2_view@1"
        },
        {
          "command": "git.revealInExplorer",
          "when": "scmProvider == git && scmResourceGroup == index",
          "group": "2_view@2"
        },
        {
          "command": "git.openFile2",
          "when": "scmProvider == git && scmResourceGroup == index && config.git.showInlineOpenFileAction && config.git.openDiffOnClick",
          "group": "inline@1"
        },
        {
          "command": "git.openChange",
          "when": "scmProvider == git && scmResourceGroup == index && config.git.showInlineOpenFileAction && !config.git.openDiffOnClick",
          "group": "inline@1"
        },
        {
          "command": "git.openChange",
          "when": "scmProvider == git && scmResourceGroup == workingTree",
          "group": "navigation"
        },
        {
          "command": "git.openHEADFile",
          "when": "scmProvider == git && scmResourceGroup == workingTree",
          "group": "navigation"
        },
        {
          "command": "git.openFile",
          "when": "scmProvider == git && scmResourceGroup == workingTree",
          "group": "navigation"
        },
        {
          "command": "git.stage",
          "when": "scmProvider == git && scmResourceGroup == workingTree",
          "group": "1_modification"
        },
        {
          "command": "git.clean",
          "when": "scmProvider == git && scmResourceGroup == workingTree",
          "group": "1_modification"
        },
        {
          "command": "git.clean",
          "when": "scmProvider == git && scmResourceGroup == workingTree",
          "group": "inline@2"
        },
        {
          "command": "git.stage",
          "when": "scmProvider == git && scmResourceGroup == workingTree",
          "group": "inline@2"
        },
        {
          "command": "git.openFile2",
          "when": "scmProvider == git && scmResourceGroup == workingTree && config.git.showInlineOpenFileAction && config.git.openDiffOnClick",
          "group": "inline@1"
        },
        {
          "command": "git.openChange",
          "when": "scmProvider == git && scmResourceGroup == workingTree && config.git.showInlineOpenFileAction && !config.git.openDiffOnClick",
          "group": "inline@1"
        },
        {
          "command": "git.ignore",
          "when": "scmProvider == git && scmResourceGroup == workingTree",
          "group": "1_modification@3"
        },
        {
          "command": "git.revealFileInOS.linux",
          "when": "scmProvider == git && scmResourceGroup == workingTree && remoteName == '' && isLinux",
          "group": "2_view@1"
        },
        {
          "command": "git.revealFileInOS.mac",
          "when": "scmProvider == git && scmResourceGroup == workingTree && remoteName == '' && isMac",
          "group": "2_view@1"
        },
        {
          "command": "git.revealFileInOS.windows",
          "when": "scmProvider == git && scmResourceGroup == workingTree && remoteName == '' && isWindows",
          "group": "2_view@1"
        },
        {
          "command": "git.revealInExplorer",
          "when": "scmProvider == git && scmResourceGroup == workingTree",
          "group": "2_view@2"
        },
        {
          "command": "git.openChange",
          "when": "scmProvider == git && scmResourceGroup == untracked",
          "group": "navigation"
        },
        {
          "command": "git.openHEADFile",
          "when": "scmProvider == git && scmResourceGroup == untracked",
          "group": "navigation"
        },
        {
          "command": "git.openFile",
          "when": "scmProvider == git && scmResourceGroup == untracked",
          "group": "navigation"
        },
        {
          "command": "git.stage",
          "when": "scmProvider == git && scmResourceGroup == untracked",
          "group": "1_modification"
        },
        {
          "command": "git.clean",
          "when": "scmProvider == git && scmResourceGroup == untracked && !gitFreshRepository",
          "group": "1_modification"
        },
        {
          "command": "git.clean",
          "when": "scmProvider == git && scmResourceGroup == untracked && !gitFreshRepository",
          "group": "inline@2"
        },
        {
          "command": "git.stage",
          "when": "scmProvider == git && scmResourceGroup == untracked",
          "group": "inline@2"
        },
        {
          "command": "git.openFile2",
          "when": "scmProvider == git && scmResourceGroup == untracked && config.git.showInlineOpenFileAction && config.git.openDiffOnClick",
          "group": "inline@1"
        },
        {
          "command": "git.openChange",
          "when": "scmProvider == git && scmResourceGroup == untracked && config.git.showInlineOpenFileAction && !config.git.openDiffOnClick",
          "group": "inline@1"
        },
        {
          "command": "git.ignore",
          "when": "scmProvider == git && scmResourceGroup == untracked",
          "group": "1_modification@3"
        }
      ],
      "scm/incomingChanges/historyItem/context": [
        {
          "command": "git.openCommit",
          "when": "scmProvider == git && config.multiDiffEditor.experimental.enabled",
          "group": "inline@1"
        }
      ],
      "scm/outgoingChanges/historyItem/context": [
        {
          "command": "git.openCommit",
          "when": "scmProvider == git && config.multiDiffEditor.experimental.enabled",
          "group": "inline@1"
        }
      ],
      "editor/title": [
        {
          "command": "git.openFile",
          "group": "navigation",
          "when": "config.git.enabled && !git.missing && gitOpenRepositoryCount != 0 && isInDiffEditor && resourceScheme =~ /^git$|^file$/"
        },
        {
          "command": "git.openFile",
          "group": "navigation",
          "when": "config.git.enabled && !git.missing && gitOpenRepositoryCount != 0 && isInNotebookTextDiffEditor && resourceScheme =~ /^git$|^file$/"
        },
        {
          "command": "git.openChange",
          "group": "navigation",
          "when": "config.git.enabled && !git.missing && gitOpenRepositoryCount != 0 && !isInDiffEditor && !isMergeEditor && resourceScheme == file && scmActiveResourceHasChanges"
        },
        {
          "command": "git.commitMessageAccept",
          "group": "navigation",
          "when": "config.git.enabled && !git.missing && gitOpenRepositoryCount != 0 && editorLangId == git-commit"
        },
        {
          "command": "git.commitMessageDiscard",
          "group": "navigation",
          "when": "config.git.enabled && !git.missing && gitOpenRepositoryCount != 0 && editorLangId == git-commit"
        },
        {
          "command": "git.stageSelectedRanges",
          "group": "2_git@1",
          "when": "config.git.enabled && !git.missing && gitOpenRepositoryCount != 0 && isInDiffEditor && resourceScheme =~ /^git$|^file$/"
        },
        {
          "command": "git.unstageSelectedRanges",
          "group": "2_git@2",
          "when": "config.git.enabled && !git.missing && gitOpenRepositoryCount != 0 && isInDiffEditor && resourceScheme =~ /^git$|^file$/"
        },
        {
          "command": "git.revertSelectedRanges",
          "group": "2_git@3",
          "when": "config.git.enabled && !git.missing && gitOpenRepositoryCount != 0 && isInDiffEditor && resourceScheme =~ /^git$|^file$/"
        }
      ],
      "editor/context": [
        {
          "command": "git.stageSelectedRanges",
          "group": "2_git@1",
          "when": "isInDiffRightEditor && !isEmbeddedDiffEditor && config.git.enabled && !git.missing && gitOpenRepositoryCount != 0 && isInDiffEditor && resourceScheme =~ /^git$|^file$/"
        },
        {
          "command": "git.unstageSelectedRanges",
          "group": "2_git@2",
          "when": "isInDiffRightEditor && !isEmbeddedDiffEditor && config.git.enabled && !git.missing && gitOpenRepositoryCount != 0 && isInDiffEditor && resourceScheme =~ /^git$|^file$/"
        },
        {
          "command": "git.revertSelectedRanges",
          "group": "2_git@3",
          "when": "isInDiffRightEditor && !isEmbeddedDiffEditor && config.git.enabled && !git.missing && gitOpenRepositoryCount != 0 && isInDiffEditor && resourceScheme =~ /^git$|^file$/"
        }
      ],
      "editor/content": [
        {
          "command": "git.acceptMerge",
          "when": "isMergeResultEditor && mergeEditorBaseUri =~ /^(git|file):/ && mergeEditorResultUri in git.mergeChanges"
        },
        {
          "command": "git.openMergeEditor",
          "group": "navigation@-10",
          "when": "config.git.enabled && !git.missing && !isInDiffEditor && !isMergeEditor && resource in git.mergeChanges"
        }
      ],
      "scm/change/title": [
        {
          "command": "git.stageChange",
          "when": "config.git.enabled && !git.missing && originalResourceScheme == git"
        },
        {
          "command": "git.revertChange",
          "when": "config.git.enabled && !git.missing && originalResourceScheme == git"
        }
      ],
      "timeline/item/context": [
        {
          "command": "git.timeline.openCommit",
          "group": "inline",
          "when": "config.git.enabled && !git.missing && timelineItem =~ /git:file:commit\\b/ && !listMultiSelection && config.multiDiffEditor.experimental.enabled"
        },
        {
          "command": "git.timeline.openDiff",
          "group": "1_actions@1",
          "when": "config.git.enabled && !git.missing && timelineItem =~ /git:file\\b/ && !listMultiSelection"
        },
        {
          "command": "git.timeline.openCommit",
          "group": "1_actions@2",
          "when": "config.git.enabled && !git.missing && timelineItem =~ /git:file:commit\\b/ && !listMultiSelection && config.multiDiffEditor.experimental.enabled"
        },
        {
          "command": "git.timeline.compareWithSelected",
          "group": "3_compare@1",
          "when": "config.git.enabled && !git.missing && git.timeline.selectedForCompare && timelineItem =~ /git:file\\b/ && !listMultiSelection"
        },
        {
          "command": "git.timeline.selectForCompare",
          "group": "3_compare@2",
          "when": "config.git.enabled && !git.missing && timelineItem =~ /git:file\\b/ && !listMultiSelection"
        },
        {
          "command": "git.timeline.copyCommitId",
          "group": "5_copy@1",
          "when": "config.git.enabled && !git.missing && timelineItem =~ /git:file:commit\\b/ && !listMultiSelection"
        },
        {
          "command": "git.timeline.copyCommitMessage",
          "group": "5_copy@2",
          "when": "config.git.enabled && !git.missing && timelineItem =~ /git:file:commit\\b/ && !listMultiSelection"
        }
      ],
      "git.commit": [
        {
          "command": "git.commit",
          "group": "1_commit@1"
        },
        {
          "command": "git.commitStaged",
          "group": "1_commit@2"
        },
        {
          "command": "git.commitAll",
          "group": "1_commit@3"
        },
        {
          "command": "git.undoCommit",
          "group": "1_commit@4"
        },
        {
          "command": "git.rebaseAbort",
          "group": "1_commit@5"
        },
        {
          "command": "git.commitNoVerify",
          "group": "2_commit_noverify@1",
          "when": "config.git.allowNoVerifyCommit"
        },
        {
          "command": "git.commitStagedNoVerify",
          "group": "2_commit_noverify@2",
          "when": "config.git.allowNoVerifyCommit"
        },
        {
          "command": "git.commitAllNoVerify",
          "group": "2_commit_noverify@3",
          "when": "config.git.allowNoVerifyCommit"
        },
        {
          "command": "git.commitAmend",
          "group": "3_amend@1"
        },
        {
          "command": "git.commitStagedAmend",
          "group": "3_amend@2"
        },
        {
          "command": "git.commitAllAmend",
          "group": "3_amend@3"
        },
        {
          "command": "git.commitAmendNoVerify",
          "group": "4_amend_noverify@1",
          "when": "config.git.allowNoVerifyCommit"
        },
        {
          "command": "git.commitStagedAmendNoVerify",
          "group": "4_amend_noverify@2",
          "when": "config.git.allowNoVerifyCommit"
        },
        {
          "command": "git.commitAllAmendNoVerify",
          "group": "4_amend_noverify@3",
          "when": "config.git.allowNoVerifyCommit"
        },
        {
          "command": "git.commitSigned",
          "group": "5_signoff@1"
        },
        {
          "command": "git.commitStagedSigned",
          "group": "5_signoff@2"
        },
        {
          "command": "git.commitAllSigned",
          "group": "5_signoff@3"
        },
        {
          "command": "git.commitSignedNoVerify",
          "group": "6_signoff_noverify@1",
          "when": "config.git.allowNoVerifyCommit"
        },
        {
          "command": "git.commitStagedSignedNoVerify",
          "group": "6_signoff_noverify@2",
          "when": "config.git.allowNoVerifyCommit"
        },
        {
          "command": "git.commitAllSignedNoVerify",
          "group": "6_signoff_noverify@3",
          "when": "config.git.allowNoVerifyCommit"
        }
      ],
      "git.changes": [
        {
          "command": "git.stageAll",
          "group": "changes@1"
        },
        {
          "command": "git.unstageAll",
          "group": "changes@2"
        },
        {
          "command": "git.cleanAll",
          "group": "changes@3"
        }
      ],
      "git.pullpush": [
        {
          "command": "git.sync",
          "group": "1_sync@1"
        },
        {
          "command": "git.syncRebase",
          "when": "gitState == idle",
          "group": "1_sync@2"
        },
        {
          "command": "git.pull",
          "group": "2_pull@1"
        },
        {
          "command": "git.pullRebase",
          "group": "2_pull@2"
        },
        {
          "command": "git.pullFrom",
          "group": "2_pull@3"
        },
        {
          "command": "git.push",
          "group": "3_push@1"
        },
        {
          "command": "git.pushForce",
          "when": "config.git.allowForcePush",
          "group": "3_push@2"
        },
        {
          "command": "git.pushTo",
          "group": "3_push@3"
        },
        {
          "command": "git.pushToForce",
          "when": "config.git.allowForcePush",
          "group": "3_push@4"
        },
        {
          "command": "git.fetch",
          "group": "4_fetch@1"
        },
        {
          "command": "git.fetchPrune",
          "group": "4_fetch@2"
        },
        {
          "command": "git.fetchAll",
          "group": "4_fetch@3"
        }
      ],
      "git.branch": [
        {
          "command": "git.merge",
          "group": "1_merge@1"
        },
        {
          "command": "git.rebase",
          "group": "1_merge@2"
        },
        {
          "command": "git.branch",
          "group": "2_branch@1"
        },
        {
          "command": "git.branchFrom",
          "group": "2_branch@2"
        },
        {
          "command": "git.renameBranch",
          "group": "3_modify@1"
        },
        {
          "command": "git.deleteBranch",
          "group": "3_modify@2"
        },
        {
          "command": "git.publish",
          "group": "4_publish@1"
        }
      ],
      "git.remotes": [
        {
          "command": "git.addRemote",
          "group": "remote@1"
        },
        {
          "command": "git.removeRemote",
          "group": "remote@2"
        }
      ],
      "git.stash": [
        {
          "command": "git.stash",
          "group": "1_stash@1"
        },
        {
          "command": "git.stashIncludeUntracked",
          "group": "1_stash@2"
        },
        {
          "command": "git.stashStaged",
          "when": "gitVersion2.35",
          "group": "1_stash@3"
        },
        {
          "command": "git.stashApplyLatest",
          "group": "2_apply@1"
        },
        {
          "command": "git.stashApply",
          "group": "2_apply@2"
        },
        {
          "command": "git.stashPopLatest",
          "group": "3_pop@1"
        },
        {
          "command": "git.stashPop",
          "group": "3_pop@2"
        },
        {
          "command": "git.stashDrop",
          "group": "4_drop@1"
        },
        {
          "command": "git.stashDropAll",
          "group": "4_drop@2"
        },
        {
          "command": "git.stashPreview",
          "when": "config.multiDiffEditor.experimental.enabled",
          "group": "5_preview@1"
        }
      ],
      "git.tags": [
        {
          "command": "git.createTag",
          "group": "tags@1"
        },
        {
          "command": "git.deleteTag",
          "group": "tags@2"
        },
        {
          "command": "git.deleteRemoteTag",
          "group": "tags@3"
        }
      ]
    },
    "submenus": [
      {
        "id": "git.commit",
        "label": "%submenu.commit%"
      },
      {
        "id": "git.changes",
        "label": "%submenu.changes%"
      },
      {
        "id": "git.pullpush",
        "label": "%submenu.pullpush%"
      },
      {
        "id": "git.branch",
        "label": "%submenu.branch%"
      },
      {
        "id": "git.remotes",
        "label": "%submenu.remotes%"
      },
      {
        "id": "git.stash",
        "label": "%submenu.stash%"
      },
      {
        "id": "git.tags",
        "label": "%submenu.tags%"
      }
    ],
    "configuration": {
      "title": "Git",
      "properties": {
        "git.enabled": {
          "type": "boolean",
          "scope": "resource",
          "description": "%config.enabled%",
          "default": true
        },
        "git.path": {
          "type": [
            "string",
            "null",
            "array"
          ],
          "markdownDescription": "%config.path%",
          "default": null,
          "scope": "machine"
        },
        "git.autoRepositoryDetection": {
          "type": [
            "boolean",
            "string"
          ],
          "enum": [
            true,
            false,
            "subFolders",
            "openEditors"
          ],
          "enumDescriptions": [
            "%config.autoRepositoryDetection.true%",
            "%config.autoRepositoryDetection.false%",
            "%config.autoRepositoryDetection.subFolders%",
            "%config.autoRepositoryDetection.openEditors%"
          ],
          "description": "%config.autoRepositoryDetection%",
          "default": true
        },
        "git.autorefresh": {
          "type": "boolean",
          "description": "%config.autorefresh%",
          "default": true
        },
        "git.autofetch": {
          "type": [
            "boolean",
            "string"
          ],
          "enum": [
            true,
            false,
            "all"
          ],
          "scope": "resource",
          "markdownDescription": "%config.autofetch%",
          "default": false,
          "tags": [
            "usesOnlineServices"
          ]
        },
        "git.autofetchPeriod": {
          "type": "number",
          "scope": "resource",
          "markdownDescription": "%config.autofetchPeriod%",
          "default": 180
        },
        "git.defaultBranchName": {
          "type": "string",
          "markdownDescription": "%config.defaultBranchName%",
          "default": "main",
          "scope": "resource"
        },
        "git.branchPrefix": {
          "type": "string",
          "description": "%config.branchPrefix%",
          "default": "",
          "scope": "resource"
        },
        "git.branchProtection": {
          "type": "array",
          "markdownDescription": "%config.branchProtection%",
          "items": {
            "type": "string"
          },
          "default": [],
          "scope": "resource"
        },
        "git.branchProtectionPrompt": {
          "type": "string",
          "description": "%config.branchProtectionPrompt%",
          "enum": [
            "alwaysCommit",
            "alwaysCommitToNewBranch",
            "alwaysPrompt"
          ],
          "enumDescriptions": [
            "%config.branchProtectionPrompt.alwaysCommit%",
            "%config.branchProtectionPrompt.alwaysCommitToNewBranch%",
            "%config.branchProtectionPrompt.alwaysPrompt%"
          ],
          "default": "alwaysPrompt",
          "scope": "resource"
        },
        "git.branchValidationRegex": {
          "type": "string",
          "description": "%config.branchValidationRegex%",
          "default": ""
        },
        "git.branchWhitespaceChar": {
          "type": "string",
          "description": "%config.branchWhitespaceChar%",
          "default": "-"
        },
        "git.branchRandomName.enable": {
          "type": "boolean",
          "description": "%config.branchRandomNameEnable%",
          "default": false,
          "scope": "resource"
        },
        "git.branchRandomName.dictionary": {
          "type": "array",
          "markdownDescription": "%config.branchRandomNameDictionary%",
          "items": {
            "type": "string",
            "enum": [
              "adjectives",
              "animals",
              "colors",
              "numbers"
            ],
            "enumDescriptions": [
              "%config.branchRandomNameDictionary.adjectives%",
              "%config.branchRandomNameDictionary.animals%",
              "%config.branchRandomNameDictionary.colors%",
              "%config.branchRandomNameDictionary.numbers%"
            ]
          },
          "minItems": 1,
          "maxItems": 5,
          "default": [
            "adjectives",
            "animals"
          ],
          "scope": "resource"
        },
        "git.confirmSync": {
          "type": "boolean",
          "description": "%config.confirmSync%",
          "default": true
        },
        "git.countBadge": {
          "type": "string",
          "enum": [
            "all",
            "tracked",
            "off"
          ],
          "enumDescriptions": [
            "%config.countBadge.all%",
            "%config.countBadge.tracked%",
            "%config.countBadge.off%"
          ],
          "description": "%config.countBadge%",
          "default": "all",
          "scope": "resource"
        },
        "git.checkoutType": {
          "type": "array",
          "items": {
            "type": "string",
            "enum": [
              "local",
              "tags",
              "remote"
            ],
            "enumDescriptions": [
              "%config.checkoutType.local%",
              "%config.checkoutType.tags%",
              "%config.checkoutType.remote%"
            ]
          },
          "uniqueItems": true,
          "markdownDescription": "%config.checkoutType%",
          "default": [
            "local",
            "remote",
            "tags"
          ]
        },
        "git.ignoreLegacyWarning": {
          "type": "boolean",
          "description": "%config.ignoreLegacyWarning%",
          "default": false
        },
        "git.ignoreMissingGitWarning": {
          "type": "boolean",
          "description": "%config.ignoreMissingGitWarning%",
          "default": false
        },
        "git.ignoreWindowsGit27Warning": {
          "type": "boolean",
          "description": "%config.ignoreWindowsGit27Warning%",
          "default": false
        },
        "git.ignoreLimitWarning": {
          "type": "boolean",
          "description": "%config.ignoreLimitWarning%",
          "default": false
        },
        "git.ignoreRebaseWarning": {
          "type": "boolean",
          "description": "%config.ignoreRebaseWarning%",
          "default": false
        },
        "git.defaultCloneDirectory": {
          "type": [
            "string",
            "null"
          ],
          "default": null,
          "scope": "machine",
          "description": "%config.defaultCloneDirectory%"
        },
        "git.useEditorAsCommitInput": {
          "type": "boolean",
          "description": "%config.useEditorAsCommitInput%",
          "default": true
        },
        "git.verboseCommit": {
          "type": "boolean",
          "scope": "resource",
          "markdownDescription": "%config.verboseCommit%",
          "default": false
        },
        "git.enableSmartCommit": {
          "type": "boolean",
          "scope": "resource",
          "description": "%config.enableSmartCommit%",
          "default": false
        },
        "git.smartCommitChanges": {
          "type": "string",
          "enum": [
            "all",
            "tracked"
          ],
          "enumDescriptions": [
            "%config.smartCommitChanges.all%",
            "%config.smartCommitChanges.tracked%"
          ],
          "scope": "resource",
          "description": "%config.smartCommitChanges%",
          "default": "all"
        },
        "git.suggestSmartCommit": {
          "type": "boolean",
          "scope": "resource",
          "description": "%config.suggestSmartCommit%",
          "default": true
        },
        "git.enableCommitSigning": {
          "type": "boolean",
          "scope": "resource",
          "description": "%config.enableCommitSigning%",
          "default": false
        },
        "git.confirmEmptyCommits": {
          "type": "boolean",
          "scope": "resource",
          "description": "%config.confirmEmptyCommits%",
          "default": true
        },
        "git.decorations.enabled": {
          "type": "boolean",
          "default": true,
          "description": "%config.decorations.enabled%"
        },
        "git.enableStatusBarSync": {
          "type": "boolean",
          "default": true,
          "description": "%config.enableStatusBarSync%",
          "scope": "resource"
        },
        "git.followTagsWhenSync": {
          "type": "boolean",
          "scope": "resource",
          "default": false,
          "description": "%config.followTagsWhenSync%"
        },
        "git.promptToSaveFilesBeforeStash": {
          "type": "string",
          "enum": [
            "always",
            "staged",
            "never"
          ],
          "enumDescriptions": [
            "%config.promptToSaveFilesBeforeStash.always%",
            "%config.promptToSaveFilesBeforeStash.staged%",
            "%config.promptToSaveFilesBeforeStash.never%"
          ],
          "scope": "resource",
          "default": "always",
          "description": "%config.promptToSaveFilesBeforeStash%"
        },
        "git.promptToSaveFilesBeforeCommit": {
          "type": "string",
          "enum": [
            "always",
            "staged",
            "never"
          ],
          "enumDescriptions": [
            "%config.promptToSaveFilesBeforeCommit.always%",
            "%config.promptToSaveFilesBeforeCommit.staged%",
            "%config.promptToSaveFilesBeforeCommit.never%"
          ],
          "scope": "resource",
          "default": "always",
          "description": "%config.promptToSaveFilesBeforeCommit%"
        },
        "git.postCommitCommand": {
          "type": "string",
          "enum": [
            "none",
            "push",
            "sync"
          ],
          "enumDescriptions": [
            "%config.postCommitCommand.none%",
            "%config.postCommitCommand.push%",
            "%config.postCommitCommand.sync%"
          ],
          "markdownDescription": "%config.postCommitCommand%",
          "scope": "resource",
          "default": "none"
        },
        "git.rememberPostCommitCommand": {
          "type": "boolean",
          "description": "%config.rememberPostCommitCommand%",
          "scope": "resource",
          "default": false
        },
        "git.openAfterClone": {
          "type": "string",
          "enum": [
            "always",
            "alwaysNewWindow",
            "whenNoFolderOpen",
            "prompt"
          ],
          "enumDescriptions": [
            "%config.openAfterClone.always%",
            "%config.openAfterClone.alwaysNewWindow%",
            "%config.openAfterClone.whenNoFolderOpen%",
            "%config.openAfterClone.prompt%"
          ],
          "default": "prompt",
          "description": "%config.openAfterClone%"
        },
        "git.showInlineOpenFileAction": {
          "type": "boolean",
          "default": true,
          "description": "%config.showInlineOpenFileAction%"
        },
        "git.showPushSuccessNotification": {
          "type": "boolean",
          "description": "%config.showPushSuccessNotification%",
          "default": false
        },
        "git.inputValidation": {
          "type": "string",
          "enum": [
            "always",
            "warn",
            "off"
          ],
          "default": "off",
          "description": "%config.inputValidation%"
        },
        "git.inputValidationLength": {
          "type": "number",
          "default": 72,
          "description": "%config.inputValidationLength%"
        },
        "git.inputValidationSubjectLength": {
          "type": [
            "number",
            "null"
          ],
          "default": 50,
          "markdownDescription": "%config.inputValidationSubjectLength%"
        },
        "git.detectSubmodules": {
          "type": "boolean",
          "scope": "resource",
          "default": true,
          "description": "%config.detectSubmodules%"
        },
        "git.detectSubmodulesLimit": {
          "type": "number",
          "scope": "resource",
          "default": 10,
          "description": "%config.detectSubmodulesLimit%"
        },
        "git.alwaysShowStagedChangesResourceGroup": {
          "type": "boolean",
          "scope": "resource",
          "default": false,
          "description": "%config.alwaysShowStagedChangesResourceGroup%"
        },
        "git.alwaysSignOff": {
          "type": "boolean",
          "scope": "resource",
          "default": false,
          "description": "%config.alwaysSignOff%"
        },
        "git.ignoreSubmodules": {
          "type": "boolean",
          "scope": "resource",
          "default": false,
          "description": "%config.ignoreSubmodules%"
        },
        "git.ignoredRepositories": {
          "type": "array",
          "items": {
            "type": "string"
          },
          "default": [],
          "scope": "window",
          "description": "%config.ignoredRepositories%"
        },
        "git.scanRepositories": {
          "type": "array",
          "items": {
            "type": "string"
          },
          "default": [],
          "scope": "resource",
          "description": "%config.scanRepositories%"
        },
        "git.showProgress": {
          "type": "boolean",
          "description": "%config.showProgress%",
          "default": true,
          "scope": "resource"
        },
        "git.rebaseWhenSync": {
          "type": "boolean",
          "scope": "resource",
          "default": false,
          "description": "%config.rebaseWhenSync%"
        },
        "git.pullBeforeCheckout": {
          "type": "boolean",
          "scope": "resource",
          "default": false,
          "description": "%config.pullBeforeCheckout%"
        },
        "git.fetchOnPull": {
          "type": "boolean",
          "scope": "resource",
          "default": false,
          "description": "%config.fetchOnPull%"
        },
        "git.pruneOnFetch": {
          "type": "boolean",
          "scope": "resource",
          "default": false,
          "description": "%config.pruneOnFetch%"
        },
        "git.pullTags": {
          "type": "boolean",
          "scope": "resource",
          "default": true,
          "description": "%config.pullTags%"
        },
        "git.autoStash": {
          "type": "boolean",
          "scope": "resource",
          "default": false,
          "description": "%config.autoStash%"
        },
        "git.allowForcePush": {
          "type": "boolean",
          "default": false,
          "description": "%config.allowForcePush%"
        },
        "git.useForcePushWithLease": {
          "type": "boolean",
          "default": true,
          "description": "%config.useForcePushWithLease%"
        },
        "git.useForcePushIfIncludes": {
          "type": "boolean",
          "default": true,
          "markdownDescription": "%config.useForcePushIfIncludes%"
        },
        "git.confirmForcePush": {
          "type": "boolean",
          "default": true,
          "description": "%config.confirmForcePush%"
        },
        "git.allowNoVerifyCommit": {
          "type": "boolean",
          "default": false,
          "description": "%config.allowNoVerifyCommit%"
        },
        "git.confirmNoVerifyCommit": {
          "type": "boolean",
          "default": true,
          "description": "%config.confirmNoVerifyCommit%"
        },
        "git.closeDiffOnOperation": {
          "type": "boolean",
          "scope": "resource",
          "default": false,
          "description": "%config.closeDiffOnOperation%"
        },
        "git.openDiffOnClick": {
          "type": "boolean",
          "scope": "resource",
          "default": true,
          "description": "%config.openDiffOnClick%"
        },
        "git.supportCancellation": {
          "type": "boolean",
          "scope": "resource",
          "default": false,
          "description": "%config.supportCancellation%"
        },
        "git.branchSortOrder": {
          "type": "string",
          "enum": [
            "committerdate",
            "alphabetically"
          ],
          "default": "committerdate",
          "description": "%config.branchSortOrder%"
        },
        "git.untrackedChanges": {
          "type": "string",
          "enum": [
            "mixed",
            "separate",
            "hidden"
          ],
          "enumDescriptions": [
            "%config.untrackedChanges.mixed%",
            "%config.untrackedChanges.separate%",
            "%config.untrackedChanges.hidden%"
          ],
          "default": "mixed",
          "description": "%config.untrackedChanges%",
          "scope": "resource"
        },
        "git.requireGitUserConfig": {
          "type": "boolean",
          "description": "%config.requireGitUserConfig%",
          "default": true,
          "scope": "resource"
        },
        "git.showCommitInput": {
          "type": "boolean",
          "scope": "resource",
          "default": true,
          "description": "%config.showCommitInput%"
        },
        "git.terminalAuthentication": {
          "type": "boolean",
          "default": true,
          "description": "%config.terminalAuthentication%"
        },
        "git.terminalGitEditor": {
          "type": "boolean",
          "default": false,
          "description": "%config.terminalGitEditor%"
        },
        "git.useCommitInputAsStashMessage": {
          "type": "boolean",
          "scope": "resource",
          "default": false,
          "description": "%config.useCommitInputAsStashMessage%"
        },
        "git.useIntegratedAskPass": {
          "type": "boolean",
          "default": true,
          "description": "%config.useIntegratedAskPass%"
        },
        "git.githubAuthentication": {
          "markdownDeprecationMessage": "This setting is now deprecated, please use `#github.gitAuthentication#` instead."
        },
        "git.timeline.date": {
          "type": "string",
          "enum": [
            "committed",
            "authored"
          ],
          "enumDescriptions": [
            "%config.timeline.date.committed%",
            "%config.timeline.date.authored%"
          ],
          "default": "committed",
          "description": "%config.timeline.date%",
          "scope": "window"
        },
        "git.timeline.showAuthor": {
          "type": "boolean",
          "default": true,
          "description": "%config.timeline.showAuthor%",
          "scope": "window"
        },
        "git.timeline.showUncommitted": {
          "type": "boolean",
          "default": false,
          "description": "%config.timeline.showUncommitted%",
          "scope": "window"
        },
        "git.showActionButton": {
          "type": "object",
          "additionalProperties": false,
          "description": "%config.showActionButton%",
          "properties": {
            "commit": {
              "type": "boolean",
              "description": "%config.showActionButton.commit%"
            },
            "publish": {
              "type": "boolean",
              "description": "%config.showActionButton.publish%"
            },
            "sync": {
              "type": "boolean",
              "description": "%config.showActionButton.sync%"
            }
          },
          "default": {
            "commit": true,
            "publish": true,
            "sync": true
          },
          "scope": "resource"
        },
        "git.statusLimit": {
          "type": "number",
          "scope": "resource",
          "default": 10000,
          "description": "%config.statusLimit%"
        },
        "git.repositoryScanIgnoredFolders": {
          "type": "array",
          "items": {
            "type": "string"
          },
          "default": [
            "node_modules"
          ],
          "scope": "resource",
          "markdownDescription": "%config.repositoryScanIgnoredFolders%"
        },
        "git.repositoryScanMaxDepth": {
          "type": "number",
          "scope": "resource",
          "default": 1,
          "markdownDescription": "%config.repositoryScanMaxDepth%"
        },
        "git.commandsToLog": {
          "type": "array",
          "items": {
            "type": "string"
          },
          "default": [],
          "markdownDescription": "%config.commandsToLog%"
        },
        "git.mergeEditor": {
          "type": "boolean",
          "default": false,
          "markdownDescription": "%config.mergeEditor%",
          "scope": "window"
        },
        "git.optimisticUpdate": {
          "type": "boolean",
          "default": true,
          "markdownDescription": "%config.optimisticUpdate%",
          "scope": "resource",
          "tags": [
            "experimental"
          ]
        },
        "git.openRepositoryInParentFolders": {
          "type": "string",
          "enum": [
            "always",
            "never",
            "prompt"
          ],
          "enumDescriptions": [
            "%config.openRepositoryInParentFolders.always%",
            "%config.openRepositoryInParentFolders.never%",
            "%config.openRepositoryInParentFolders.prompt%"
          ],
          "default": "prompt",
          "markdownDescription": "%config.openRepositoryInParentFolders%",
          "scope": "resource"
        },
        "git.similarityThreshold": {
          "type": "number",
          "default": 50,
          "minimum": 0,
          "maximum": 100,
          "markdownDescription": "%config.similarityThreshold%",
          "scope": "resource"
        }
      }
    },
    "colors": [
      {
        "id": "gitDecoration.addedResourceForeground",
        "description": "%colors.added%",
        "defaults": {
          "light": "#587c0c",
          "dark": "#81b88b",
          "highContrast": "#a1e3ad",
          "highContrastLight": "#374e06"
        }
      },
      {
        "id": "gitDecoration.modifiedResourceForeground",
        "description": "%colors.modified%",
        "defaults": {
          "light": "#895503",
          "dark": "#E2C08D",
          "highContrast": "#E2C08D",
          "highContrastLight": "#895503"
        }
      },
      {
        "id": "gitDecoration.deletedResourceForeground",
        "description": "%colors.deleted%",
        "defaults": {
          "light": "#ad0707",
          "dark": "#c74e39",
          "highContrast": "#c74e39",
          "highContrastLight": "#ad0707"
        }
      },
      {
        "id": "gitDecoration.renamedResourceForeground",
        "description": "%colors.renamed%",
        "defaults": {
          "light": "#007100",
          "dark": "#73C991",
          "highContrast": "#73C991",
          "highContrastLight": "#007100"
        }
      },
      {
        "id": "gitDecoration.untrackedResourceForeground",
        "description": "%colors.untracked%",
        "defaults": {
          "light": "#007100",
          "dark": "#73C991",
          "highContrast": "#73C991",
          "highContrastLight": "#007100"
        }
      },
      {
        "id": "gitDecoration.ignoredResourceForeground",
        "description": "%colors.ignored%",
        "defaults": {
          "light": "#8E8E90",
          "dark": "#8C8C8C",
          "highContrast": "#A7A8A9",
          "highContrastLight": "#8e8e90"
        }
      },
      {
        "id": "gitDecoration.stageModifiedResourceForeground",
        "description": "%colors.stageModified%",
        "defaults": {
          "light": "#895503",
          "dark": "#E2C08D",
          "highContrast": "#E2C08D",
          "highContrastLight": "#895503"
        }
      },
      {
        "id": "gitDecoration.stageDeletedResourceForeground",
        "description": "%colors.stageDeleted%",
        "defaults": {
          "light": "#ad0707",
          "dark": "#c74e39",
          "highContrast": "#c74e39",
          "highContrastLight": "#ad0707"
        }
      },
      {
        "id": "gitDecoration.conflictingResourceForeground",
        "description": "%colors.conflict%",
        "defaults": {
          "light": "#ad0707",
          "dark": "#e4676b",
          "highContrast": "#c74e39",
          "highContrastLight": "#ad0707"
        }
      },
      {
        "id": "gitDecoration.submoduleResourceForeground",
        "description": "%colors.submodule%",
        "defaults": {
          "light": "#1258a7",
          "dark": "#8db9e2",
          "highContrast": "#8db9e2",
          "highContrastLight": "#1258a7"
        }
      }
    ],
    "configurationDefaults": {
      "[git-commit]": {
        "editor.rulers": [
          50,
          72
        ],
        "editor.wordWrap": "off",
        "workbench.editor.restoreViewState": false
      },
      "[git-rebase]": {
        "workbench.editor.restoreViewState": false
      }
    },
    "viewsWelcome": [
      {
        "view": "scm",
        "contents": "%view.workbench.scm.disabled%",
        "when": "!config.git.enabled"
      },
      {
        "view": "scm",
        "contents": "%view.workbench.scm.missing%",
        "when": "config.git.enabled && git.missing"
      },
      {
        "view": "scm",
        "contents": "%view.workbench.scm.missing.mac%",
        "when": "config.git.enabled && git.missing && isMac"
      },
      {
        "view": "scm",
        "contents": "%view.workbench.scm.missing.windows%",
        "when": "config.git.enabled && git.missing && isWindows"
      },
      {
        "view": "scm",
        "contents": "%view.workbench.scm.missing.linux%",
        "when": "config.git.enabled && git.missing && isLinux"
      },
      {
        "view": "scm",
        "contents": "%view.workbench.scm.empty%",
        "when": "config.git.enabled && !git.missing && workbenchState == empty && git.parentRepositoryCount == 0 && git.unsafeRepositoryCount == 0 && git.closedRepositoryCount == 0",
        "enablement": "git.state == initialized",
        "group": "2_open@1"
      },
      {
        "view": "scm",
        "contents": "%view.workbench.scm.emptyWorkspace%",
        "when": "config.git.enabled && !git.missing && workbenchState == workspace && workspaceFolderCount == 0 && git.parentRepositoryCount == 0 && git.unsafeRepositoryCount == 0 && git.closedRepositoryCount == 0",
        "enablement": "git.state == initialized",
        "group": "2_open@1"
      },
      {
        "view": "scm",
        "contents": "%view.workbench.scm.scanFolderForRepositories%",
        "when": "config.git.enabled && !git.missing && workbenchState == folder && workspaceFolderCount != 0 && git.state != initialized"
      },
      {
        "view": "scm",
        "contents": "%view.workbench.scm.scanWorkspaceForRepositories%",
        "when": "config.git.enabled && !git.missing && workbenchState == workspace && workspaceFolderCount != 0 && git.state != initialized"
      },
      {
        "view": "scm",
        "contents": "%view.workbench.scm.folder%",
        "when": "config.git.enabled && !git.missing && git.state == initialized && workbenchState == folder && scm.providerCount == 0 && git.parentRepositoryCount == 0 && git.unsafeRepositoryCount == 0 && git.closedRepositoryCount == 0 && remoteName != 'codespaces'",
        "group": "5_scm@1"
      },
      {
        "view": "scm",
        "contents": "%view.workbench.scm.workspace%",
        "when": "config.git.enabled && !git.missing && git.state == initialized && workbenchState == workspace && workspaceFolderCount != 0 && scm.providerCount == 0 && git.parentRepositoryCount == 0 && git.unsafeRepositoryCount == 0 && git.closedRepositoryCount == 0 && remoteName != 'codespaces'",
        "group": "5_scm@1"
      },
      {
        "view": "scm",
        "contents": "%view.workbench.scm.repositoryInParentFolders%",
        "when": "config.git.enabled && !git.missing && git.state == initialized && git.parentRepositoryCount == 1"
      },
      {
        "view": "scm",
        "contents": "%view.workbench.scm.repositoriesInParentFolders%",
        "when": "config.git.enabled && !git.missing && git.state == initialized && git.parentRepositoryCount > 1"
      },
      {
        "view": "scm",
        "contents": "%view.workbench.scm.unsafeRepository%",
        "when": "config.git.enabled && !git.missing && git.state == initialized && git.unsafeRepositoryCount == 1"
      },
      {
        "view": "scm",
        "contents": "%view.workbench.scm.unsafeRepositories%",
        "when": "config.git.enabled && !git.missing && git.state == initialized && git.unsafeRepositoryCount > 1"
      },
      {
        "view": "scm",
        "contents": "%view.workbench.scm.closedRepository%",
        "when": "config.git.enabled && !git.missing && git.state == initialized && git.closedRepositoryCount == 1"
      },
      {
        "view": "scm",
        "contents": "%view.workbench.scm.closedRepositories%",
        "when": "config.git.enabled && !git.missing && git.state == initialized && git.closedRepositoryCount > 1"
      },
      {
        "view": "explorer",
        "contents": "%view.workbench.cloneRepository%",
        "when": "config.git.enabled && git.state == initialized && scm.providerCount == 0",
        "group": "5_scm@1"
      },
      {
        "view": "explorer",
        "contents": "%view.workbench.learnMore%",
        "when": "config.git.enabled && git.state == initialized && scm.providerCount == 0",
        "group": "5_scm@10"
      }
    ]
  },
  "dependencies": {
    "@joaomoreno/unique-names-generator": "^5.1.0",
    "@vscode/extension-telemetry": "^0.9.0",
    "@vscode/iconv-lite-umd": "0.7.0",
    "byline": "^5.0.0",
    "file-type": "16.5.4",
    "jschardet": "3.0.0",
    "picomatch": "2.3.1",
    "vscode-uri": "^2.0.0",
    "which": "4.0.0"
  },
  "devDependencies": {
    "@types/byline": "4.2.31",
    "@types/mocha": "^9.1.1",
    "@types/node": "18.x",
    "@types/picomatch": "2.3.0",
    "@types/which": "3.0.0"
  },
  "repository": {
    "type": "git",
    "url": "https://github.com/microsoft/vscode.git"
  }
}<|MERGE_RESOLUTION|>--- conflicted
+++ resolved
@@ -26,11 +26,8 @@
     "timeline",
     "contribMergeEditorMenus",
     "contribSourceControlInputBoxMenu",
-<<<<<<< HEAD
-    "quickPickSortByLabel"
-=======
+    "quickPickSortByLabel",
     "contribSourceControlHistoryItemMenu"
->>>>>>> 4d2d0582
   ],
   "categories": [
     "Other"
