--- conflicted
+++ resolved
@@ -439,7 +439,7 @@
 	@debounce(500)
 	private eventuallyScanPossibleGitRepositories(): void {
 		for (const path of this.possibleGitRepositoryPaths) {
-			this.openRepository(path, false, { contextValue: 'submodule' });
+			this.openRepository(path);
 		}
 
 		this.possibleGitRepositoryPaths.clear();
@@ -548,7 +548,7 @@
 	}
 
 	@sequentialize
-	async openRepository(repoPath: string, openIfClosed = false, creationOptions: { contextValue?: string } = {}): Promise<void> {
+	async openRepository(repoPath: string, openIfClosed = false): Promise<void> {
 		this.logger.trace(`[Model][openRepository] Repository: ${repoPath}`);
 		const existingRepository = await this.getRepositoryExact(repoPath);
 		if (existingRepository) {
@@ -635,12 +635,8 @@
 
 			// Open repository
 			const [dotGit, repositoryRootRealPath] = await Promise.all([this.git.getRepositoryDotGit(repositoryRoot), this.getRepositoryRootRealPath(repositoryRoot)]);
-<<<<<<< HEAD
-			const repository = new Repository(this.git.open(repositoryRoot, repositoryRootRealPath, dotGit, this.logger), creationOptions, this, this, this, this, this, this, this.globalState, this.logger, this.telemetryReporter);
-=======
 			const gitRepository = this.git.open(repositoryRoot, repositoryRootRealPath, dotGit, this.logger);
 			const repository = new Repository(gitRepository, this, this, this, this, this, this, this.globalState, this.logger, this.telemetryReporter);
->>>>>>> f34628bc
 
 			this.open(repository);
 			this._closedRepositoriesManager.deleteRepository(repository.root);
