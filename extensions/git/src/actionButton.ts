--- conflicted
+++ resolved
@@ -3,21 +3,13 @@
  *  Licensed under the MIT License. See License.txt in the project root for license information.
  *--------------------------------------------------------------------------------------------*/
 
-<<<<<<< HEAD
+import * as nls from 'vscode-nls';
 import { Command, Disposable, Event, EventEmitter, SourceControlActionButton, Uri, workspace } from 'vscode';
-=======
->>>>>>> cb67591f
-import * as nls from 'vscode-nls';
-import { Disposable, Event, EventEmitter, SourceControlActionButton, Uri, workspace } from 'vscode';
+import { ApiRepository } from './api/api1';
 import { Branch, Status } from './api/git';
+import { IPostCommitCommandsProviderRegistry } from './postCommitCommands';
 import { Repository, Operation } from './repository';
 import { dispose } from './util';
-<<<<<<< HEAD
-import { ApiRepository } from './api/api1';
-import { Branch } from './api/git';
-import { IPostCommitCommandsProviderRegistry } from './postCommitCommands';
-=======
->>>>>>> cb67591f
 
 const localize = nls.loadMessageBundle();
 
@@ -161,31 +153,8 @@
 				tooltip: tooltip,
 				arguments: [this.repository.sourceControl, commandArg],
 			},
-<<<<<<< HEAD
 			secondaryCommands: this.getCommitActionButtonSecondaryCommands(),
-			enabled: this.state.repositoryHasChanges && !this.state.isCommitInProgress && !this.state.isMergeInProgress
-=======
-			secondaryCommands: [
-				[
-					{
-						command: 'git.commit',
-						title: localize('scm secondary button commit', "Commit"),
-						arguments: [this.repository.sourceControl, ''],
-					},
-					{
-						command: 'git.commit',
-						title: localize('scm secondary button commit and push', "Commit & Push"),
-						arguments: [this.repository.sourceControl, 'push'],
-					},
-					{
-						command: 'git.commit',
-						title: localize('scm secondary button commit and sync', "Commit & Sync"),
-						arguments: [this.repository.sourceControl, 'sync'],
-					},
-				]
-			],
 			enabled: this.state.repositoryHasChangesToCommit && !this.state.isCommitInProgress && !this.state.isMergeInProgress
->>>>>>> cb67591f
 		};
 	}
 
