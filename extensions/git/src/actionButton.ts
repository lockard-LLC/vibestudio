--- conflicted
+++ resolved
@@ -143,11 +143,7 @@
 		return {
 			command: {
 				command: 'git.publish',
-<<<<<<< HEAD
-				title: localize({ key: 'scm publish branch action button title', comment: ['{Locked="Branch"}', 'Do not translate "Branch" as it is a git term'] }, "{0} Publish Branch", icon),
-=======
-				title: l10n.t({ message: '{0} Publish Branch', args: ['$(cloud-upload)'], comment: ['{Locked="Branch"}', 'Do not translate "Branch" as it is a git term'] }),
->>>>>>> f09c4124
+				title: l10n.t({ message: '{0} Publish Branch', args: [icon], comment: ['{Locked="Branch"}', 'Do not translate "Branch" as it is a git term'] }),
 				tooltip: this.state.isSyncInProgress ?
 					l10n.t({ message: 'Publishing Branch...', comment: ['{Locked="Branch"}', 'Do not translate "Branch" as it is a git term'] }) :
 					l10n.t({ message: 'Publish Branch', comment: ['{Locked="Branch"}', 'Do not translate "Branch" as it is a git term'] }),
