--- conflicted
+++ resolved
@@ -128,21 +128,8 @@
 	resolveUpdateExtensionsPath();
 
 	context.subscriptions.push(vscode.workspace.onDidChangeConfiguration(() => {
-<<<<<<< HEAD
-		updateExtensionsPath();
 		registerCompletionProviders(context, false);
-=======
-		let newExtensionsPath = vscode.workspace.getConfiguration('emmet')['extensionsPath'];
-		if (newExtensionsPath && !path.isAbsolute(newExtensionsPath)) {
-			newExtensionsPath = path.join(vscode.workspace.rootPath, newExtensionsPath);
-		}
-		if (extensionsPath !== newExtensionsPath) {
-			updateExtensionsPath(newExtensionsPath);
-			extensionsPath = newExtensionsPath;
-		}
-		registerCompletionProviders(context);
 		resolveUpdateExtensionsPath();
->>>>>>> 39cc7448
 	}));
 }
 
