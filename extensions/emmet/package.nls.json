{
	"command.wrapWithAbbreviation": "Wrap with Abbreviation",
	"command.wrapIndividualLinesWithAbbreviation": "Wrap Individual Lines with Abbreviation",
	"command.removeTag": "Remove Tag",
	"command.updateTag": "Update Tag",
	"command.matchTag": "Go to Matching Pair",
	"command.balanceIn": "Balance (inward)",
	"command.balanceOut": "Balance (outward)",
	"command.prevEditPoint": "Go to Previous Edit Point",
	"command.nextEditPoint": "Go to Next Edit Point",
	"command.mergeLines": "Merge Lines",
	"command.selectPrevItem": "Select Previous Item",
	"command.selectNextItem": "Select Next Item",
	"command.splitJoinTag": "Split/Join Tag",
	"command.toggleComment": "Toggle Comment",
	"command.evaluateMathExpression": "Evaluate Math Expression",
	"command.updateImageSize": "Update Image Size",
	"command.reflectCSSValue": "Reflect CSS Value",
	"command.incrementNumberByOne": "Increment by 1",
	"command.decrementNumberByOne": "Decrement by 1",
	"command.incrementNumberByOneTenth": "Increment by 0.1",
	"command.decrementNumberByOneTenth": "Decrement by 0.1",
	"command.incrementNumberByTen": "Increment by 10",
	"command.decrementNumberByTen": "Decrement by 10",
	"emmetSyntaxProfiles": "Define profile for specified syntax or use your own profile with specific rules.",
	"emmetExclude": "An array of languages where Emmet abbreviations should not be expanded.",
	"emmetExtensionsPath": "Path to a folder containing Emmet profiles and snippets.'",
	"emmetShowExpandedAbbreviation": "Shows expanded Emmet abbreviations as suggestions.\nThe option \"inMarkupAndStylesheetFilesOnly\" applies to html, haml, jade, slim, xml, xsl, css, scss, sass, less and stylus.\nThe option \"always\" applies to all parts of the file regardless of markup/css.",
	"emmetShowAbbreviationSuggestions": "Shows possible Emmet abbreviations as suggestions. Not applicable in stylesheets or when emmet.showExpandedAbbreviation is set to \"never\".",
	"emmetIncludeLanguages": "Enable Emmet abbreviations in languages that are not supported by default. Add a mapping here between the language and emmet supported language.\n Eg: {\"vue-html\": \"html\", \"javascript\": \"javascriptreact\"}",
	"emmetVariables": "Variables to be used in Emmet snippets",
	"emmetTriggerExpansionOnTab": "When enabled, Emmet abbreviations are expanded when pressing TAB.",
	"emmetPreferences": "Preferences used to modify behavior of some actions and resolvers of Emmet.",
	"emmetPreferencesIntUnit": "Default unit for integer values",
	"emmetPreferencesFloatUnit": "Default unit for float values",
	"emmetPreferencesCssAfter": "Symbol to be placed at the end of CSS property when expanding CSS abbreviations",
	"emmetPreferencesSassAfter": "Symbol to be placed at the end of CSS property when expanding CSS abbreviations in Sass files",
	"emmetPreferencesStylusAfter": "Symbol to be placed at the end of CSS property when expanding CSS abbreviations in Stylus files",
	"emmetPreferencesCssBetween": "Symbol to be placed at the between CSS property and value when expanding CSS abbreviations",
	"emmetPreferencesSassBetween": "Symbol to be placed at the between CSS property and value when expanding CSS abbreviations in Sass files",
	"emmetPreferencesStylusBetween": "Symbol to be placed at the between CSS property and value when expanding CSS abbreviations in Stylus files",
<<<<<<< HEAD
	"emmetShowSuggestionsAsSnippets": "If true, then Emmet suggestions will show up as snippets allowing you to order them as per editor.snippetSuggestions setting.",
	"emmetPreferencesBemElementSeparator": "Element separator used for classes when using the BEM filter",
	"emmetPreferencesBemModifierSeparator": "Modifer separator used for classes when using the BEM filter",
	"emmetPreferencesFilterCommentBefore": "A definition of comment that should be placed before after element when comment filter is applied.",
	"emmetPreferencesFilterCommentAfter": "A definition of comment that should be placed before matched element when comment filter is applied.",
=======
	"emmetShowSuggestionsAsSnippets": "If true, then emmet suggestions will show up as snippets allowing you to order them as per editor.snippetSuggestions setting.",
	"emmetPreferencesBemElementSeparator": "Element separator used for classes when using the bem filter",
	"emmetPreferencesBemModifierSeparator": "Modifier separator used for classes when using the bem filter",
	"emmetPreferencesFilterCommentBefore": "A definition of comment that should be placed before matched element when comment filter is applied.",
	"emmetPreferencesFilterCommentAfter": "A definition of comment that should be placed after matched element when comment filter is applied.",
>>>>>>> 36b598c0
	"emmetPreferencesFilterCommentTrigger": "A comma-separated list of attribute names that should exist in abbreviation for the comment filter to be applied"
}<|MERGE_RESOLUTION|>--- conflicted
+++ resolved
@@ -39,18 +39,10 @@
 	"emmetPreferencesCssBetween": "Symbol to be placed at the between CSS property and value when expanding CSS abbreviations",
 	"emmetPreferencesSassBetween": "Symbol to be placed at the between CSS property and value when expanding CSS abbreviations in Sass files",
 	"emmetPreferencesStylusBetween": "Symbol to be placed at the between CSS property and value when expanding CSS abbreviations in Stylus files",
-<<<<<<< HEAD
 	"emmetShowSuggestionsAsSnippets": "If true, then Emmet suggestions will show up as snippets allowing you to order them as per editor.snippetSuggestions setting.",
 	"emmetPreferencesBemElementSeparator": "Element separator used for classes when using the BEM filter",
-	"emmetPreferencesBemModifierSeparator": "Modifer separator used for classes when using the BEM filter",
-	"emmetPreferencesFilterCommentBefore": "A definition of comment that should be placed before after element when comment filter is applied.",
-	"emmetPreferencesFilterCommentAfter": "A definition of comment that should be placed before matched element when comment filter is applied.",
-=======
-	"emmetShowSuggestionsAsSnippets": "If true, then emmet suggestions will show up as snippets allowing you to order them as per editor.snippetSuggestions setting.",
-	"emmetPreferencesBemElementSeparator": "Element separator used for classes when using the bem filter",
-	"emmetPreferencesBemModifierSeparator": "Modifier separator used for classes when using the bem filter",
+	"emmetPreferencesBemModifierSeparator": "Modifier separator used for classes when using the BEM filter",
 	"emmetPreferencesFilterCommentBefore": "A definition of comment that should be placed before matched element when comment filter is applied.",
 	"emmetPreferencesFilterCommentAfter": "A definition of comment that should be placed after matched element when comment filter is applied.",
->>>>>>> 36b598c0
 	"emmetPreferencesFilterCommentTrigger": "A comma-separated list of attribute names that should exist in abbreviation for the comment filter to be applied"
 }