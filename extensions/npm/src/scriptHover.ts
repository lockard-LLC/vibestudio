--- conflicted
+++ resolved
@@ -3,20 +3,19 @@
  *  Licensed under the MIT License. See License.txt in the project root for license information.
  *--------------------------------------------------------------------------------------------*/
 
+import { dirname } from 'path';
 import {
-	ExtensionContext, TextDocument, commands, ProviderResult, CancellationToken,
-	workspace, tasks, HoverProvider, Hover, Position, MarkdownString, Uri
+	CancellationToken, commands, ExtensionContext,
+	Hover, HoverProvider, MarkdownString, Position, ProviderResult,
+	tasks, TextDocument,
+	Uri, workspace
 } from 'vscode';
+import * as nls from 'vscode-nls';
+import { INpmScriptInfo, readScripts } from './readScripts';
 import {
-<<<<<<< HEAD
-	createTask, startDebugging
-=======
-	createTask, startDebugging, findAllScriptRanges, getPackageManager
->>>>>>> 087b0081
+	createTask,
+	getPackageManager, startDebugging
 } from './tasks';
-import * as nls from 'vscode-nls';
-import { dirname } from 'path';
-import { INpmScriptInfo, readScripts } from './readScripts';
 
 const localize = nls.loadMessageBundle();
 
