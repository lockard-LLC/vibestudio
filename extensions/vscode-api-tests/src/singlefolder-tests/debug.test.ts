/*---------------------------------------------------------------------------------------------
 *  Copyright (c) Microsoft Corporation. All rights reserved.
 *  Licensed under the MIT License. See License.txt in the project root for license information.
 *--------------------------------------------------------------------------------------------*/

import assert from 'assert';
import { basename } from 'path';
import { commands, debug, Disposable, FunctionBreakpoint, window, workspace } from 'vscode';
import { assertNoRpc, createRandomFile, disposeAll } from '../utils';

suite('vscode API - debug', function () {

	teardown(assertNoRpc);

	test.skip('breakpoints are available before accessing debug extension API', async () => {
		const file = await createRandomFile(undefined, undefined, '.js');
		const doc = await workspace.openTextDocument(file);
		await window.showTextDocument(doc);
		await commands.executeCommand('editor.debug.action.toggleBreakpoint');

		assert.strictEqual(debug.breakpoints.length, 1);
		await commands.executeCommand('editor.debug.action.toggleBreakpoint');
	});

	test('breakpoints', async function () {
		assert.strictEqual(debug.breakpoints.length, 0);
		let onDidChangeBreakpointsCounter = 0;
		const toDispose: Disposable[] = [];

		toDispose.push(debug.onDidChangeBreakpoints(() => {
			onDidChangeBreakpointsCounter++;
		}));

		debug.addBreakpoints([{ id: '1', enabled: true }, { id: '2', enabled: false, condition: '2 < 5' }]);
		assert.strictEqual(onDidChangeBreakpointsCounter, 1);
		assert.strictEqual(debug.breakpoints.length, 2);
		assert.strictEqual(debug.breakpoints[0].id, '1');
		assert.strictEqual(debug.breakpoints[1].id, '2');
		assert.strictEqual(debug.breakpoints[1].condition, '2 < 5');

		debug.removeBreakpoints([{ id: '1', enabled: true }]);
		assert.strictEqual(onDidChangeBreakpointsCounter, 2);
		assert.strictEqual(debug.breakpoints.length, 1);

		debug.removeBreakpoints([{ id: '2', enabled: false }]);
		assert.strictEqual(onDidChangeBreakpointsCounter, 3);
		assert.strictEqual(debug.breakpoints.length, 0);

		disposeAll(toDispose);
	});

<<<<<<< HEAD
	test.skip('start debugging', async function () {
=======
	test('function breakpoint', async function () {
		assert.strictEqual(debug.breakpoints.length, 0);
		debug.addBreakpoints([new FunctionBreakpoint('func', false, 'condition', 'hitCondition', 'logMessage')]);
		const functionBreakpoint = debug.breakpoints[0] as FunctionBreakpoint;
		assert.strictEqual(functionBreakpoint.condition, 'condition');
		assert.strictEqual(functionBreakpoint.hitCondition, 'hitCondition');
		assert.strictEqual(functionBreakpoint.logMessage, 'logMessage');
		assert.strictEqual(functionBreakpoint.enabled, false);
		assert.strictEqual(functionBreakpoint.functionName, 'func');
	});

	test('start debugging', async function () {
>>>>>>> bd2df940
		let stoppedEvents = 0;
		let variablesReceived: () => void;
		let initializedReceived: () => void;
		let configurationDoneReceived: () => void;
		const toDispose: Disposable[] = [];
		if (debug.activeDebugSession) {
			// We are re-running due to flakyness, make sure to clear out state
			let sessionTerminatedRetry: () => void;
			toDispose.push(debug.onDidTerminateDebugSession(() => {
				sessionTerminatedRetry();
			}));
			const sessionTerminatedPromise = new Promise<void>(resolve => sessionTerminatedRetry = resolve);
			await commands.executeCommand('workbench.action.debug.stop');
			await sessionTerminatedPromise;
		}

		const firstVariablesRetrieved = new Promise<void>(resolve => variablesReceived = resolve);
		toDispose.push(debug.registerDebugAdapterTrackerFactory('*', {
			createDebugAdapterTracker: () => ({
				onDidSendMessage: m => {
					if (m.event === 'stopped') {
						stoppedEvents++;
					}
					if (m.type === 'response' && m.command === 'variables') {
						variablesReceived();
					}
					if (m.event === 'initialized') {
						initializedReceived();
					}
					if (m.command === 'configurationDone') {
						configurationDoneReceived();
					}
				}
			})
		}));

		const initializedPromise = new Promise<void>(resolve => initializedReceived = resolve);
		const configurationDonePromise = new Promise<void>(resolve => configurationDoneReceived = resolve);
		const success = await debug.startDebugging(workspace.workspaceFolders![0], 'Launch debug.js');
		assert.strictEqual(success, true);
		await initializedPromise;
		await configurationDonePromise;

		await firstVariablesRetrieved;
		assert.notStrictEqual(debug.activeDebugSession, undefined);
		assert.strictEqual(stoppedEvents, 1);

		const secondVariablesRetrieved = new Promise<void>(resolve => variablesReceived = resolve);
		await commands.executeCommand('workbench.action.debug.stepOver');
		await secondVariablesRetrieved;
		assert.strictEqual(stoppedEvents, 2);
		const editor = window.activeTextEditor;
		assert.notStrictEqual(editor, undefined);
		assert.strictEqual(basename(editor!.document.fileName), 'debug.js');

		const thirdVariablesRetrieved = new Promise<void>(resolve => variablesReceived = resolve);
		await commands.executeCommand('workbench.action.debug.stepOver');
		await thirdVariablesRetrieved;
		assert.strictEqual(stoppedEvents, 3);

		const fourthVariablesRetrieved = new Promise<void>(resolve => variablesReceived = resolve);
		await commands.executeCommand('workbench.action.debug.stepInto');
		await fourthVariablesRetrieved;
		assert.strictEqual(stoppedEvents, 4);

		const fifthVariablesRetrieved = new Promise<void>(resolve => variablesReceived = resolve);
		await commands.executeCommand('workbench.action.debug.stepOut');
		await fifthVariablesRetrieved;
		assert.strictEqual(stoppedEvents, 5);

		let sessionTerminated: () => void;
		toDispose.push(debug.onDidTerminateDebugSession(() => {
			sessionTerminated();
		}));
		const sessionTerminatedPromise = new Promise<void>(resolve => sessionTerminated = resolve);
		await commands.executeCommand('workbench.action.debug.stop');
		await sessionTerminatedPromise;
		disposeAll(toDispose);
	});

	test('start debugging failure', async function () {
		let errorCount = 0;
		try {
			await debug.startDebugging(workspace.workspaceFolders![0], 'non existent');
		} catch (e) {
			errorCount++;
		}
		assert.strictEqual(errorCount, 1);
	});
});<|MERGE_RESOLUTION|>--- conflicted
+++ resolved
@@ -49,9 +49,6 @@
 		disposeAll(toDispose);
 	});
 
-<<<<<<< HEAD
-	test.skip('start debugging', async function () {
-=======
 	test('function breakpoint', async function () {
 		assert.strictEqual(debug.breakpoints.length, 0);
 		debug.addBreakpoints([new FunctionBreakpoint('func', false, 'condition', 'hitCondition', 'logMessage')]);
@@ -64,7 +61,6 @@
 	});
 
 	test('start debugging', async function () {
->>>>>>> bd2df940
 		let stoppedEvents = 0;
 		let variablesReceived: () => void;
 		let initializedReceived: () => void;
