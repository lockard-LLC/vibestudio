--- conflicted
+++ resolved
@@ -57,109 +57,6 @@
 				}))
 			],
 		}),
-<<<<<<< HEAD
-		// @ts-ignore
-		new CopyPlugin({
-			patterns: [
-				{ // TODO: Also want to copy ../node_modules/typescript/lib/typingsInstaller.js to typescript/
-					from: '../node_modules/typescript/lib/tsserver.js',
-					to: 'typescript/tsserver.web.js',
-					transform: async (_content) => {
-						const dynamicImportCompatPath = path.join(__dirname, 'node_modules', 'typescript', 'lib', 'dynamicImportCompat.js');
-						const tsserver = fs.readFileSync(path.join(__dirname, 'node_modules', 'typescript', 'lib', 'tsserverlibrary.js'));
-						const dynamicImport = fs.existsSync(dynamicImportCompatPath) ? fs.readFileSync(dynamicImportCompatPath) : undefined;
-						// TODO: All this extra work can *probably* be done with webpack tools in some way.
-						const filenames = {
-							'vscode-uri': path.join(__dirname, 'node_modules', 'vscode-uri', 'lib', 'umd', 'index.js'),
-							'./vscode': path.join(__dirname, 'node_modules', '@vscode/sync-api-client', 'lib', 'vscode.js'),
-							'./apiClient': path.join(__dirname, 'node_modules', '@vscode/sync-api-client', 'lib', 'apiClient.js'),
-							'@vscode/sync-api-client': path.join(__dirname, 'node_modules', '@vscode/sync-api-client', 'lib', 'main.js'),
-							'./ral': path.join(__dirname, 'node_modules', '@vscode/sync-api-common', 'lib', 'common', 'ral.js'),
-							'common--./connection': path.join(__dirname, 'node_modules', '@vscode/sync-api-common', 'lib', 'common', 'connection.js'), // referenced from common/api.js and /protocol.js
-							'./protocol': path.join(__dirname, 'node_modules', '@vscode/sync-api-common', 'lib', 'common', 'protocol.js'),
-							'browser--./connection': path.join(__dirname, 'node_modules', '@vscode/sync-api-common', 'lib', 'browser', 'connection.js'), // referenced from connection.js, main.js, ril.js
-							'./ril': path.join(__dirname, 'node_modules', '@vscode/sync-api-common', 'lib', 'browser', 'ril.js'),
-							'./messageCancellation': path.join(__dirname, 'node_modules', '@vscode/sync-api-common', 'lib', 'common', 'messageCancellation.js'),
-							'common--./messageConnection': path.join(__dirname, 'node_modules', '@vscode/sync-api-common', 'lib', 'common', 'messageConnection.js'),
-							'browser--./messageConnection': path.join(__dirname, 'node_modules', '@vscode/sync-api-common', 'lib', 'browser', 'messageConnection.js'),
-							'../common/api': path.join(__dirname, 'node_modules', '@vscode/sync-api-common', 'lib', 'common', 'api.js'),
-							'@vscode/sync-api-common': path.join(__dirname, 'node_modules', '@vscode/sync-api-common', 'lib', 'browser', 'main.js'),
-							'@vscode/sync-api-common/browser': path.join(__dirname, 'node_modules', '@vscode/sync-api-common', 'browser.js'),
-							'vscode-wasm-typescript': path.join(__dirname, 'node_modules', 'vscode-wasm-typescript', 'dist', 'index.js'),
-						};
-						const redirect = {
-							'./lib/browser/main': '@vscode/sync-api-common',
-							'./lib/common/ral': './ral',
-							'../common/ral': './ral',
-							'../common/connection': 'common--./connection',
-							'../common/messageConnection': 'common--./messageConnection',
-						};
-						const connectionReplacements = {
-							'@vscode/sync-api-common': [['require("./connection")', 'require("browser--./connection")'],
-								['require("./messageConnection")', 'require("browser--./messageConnection")']],
-							'./ril': [['require("./connection")', 'require("browser--./connection")']],
-							'common--./connection': [['require("./connection")', 'require("browser--./connection")']],
-							'../common/api': [['require("./connection")', 'require("common--./connection")'],
-								['require("./messageConnection")', 'require("common--./messageConnection")']],
-							'./protocol': [['require("./connection")', 'require("common--./connection")']],
-						};
-						/** @type {Record<string, string>} */
-						const modules = {};
-						for (const name in filenames) {
-							modules[name] = fs.readFileSync(filenames[name], 'utf8');
-							if (name in connectionReplacements) {
-								for (const [fro,to] of connectionReplacements[name]) {
-									modules[name] = modules[name].replace(fro, to);
-								}
-							}
-						}
-						return dynamicImport + '\n' + tsserver + '\n' + wrapper(modules, redirect);
-					},
-					transformPath: (targetPath) => {
-						return targetPath.replace('tsserver.js', 'tsserver.web.js');
-					}
-				}
-			],
-		}),
-	],
-});
-
-/**
- * @param {Record<string, string>} modules
- * @param {Record<string, string>} redirect
- */
-function wrapper(modules, redirect) {
-	let prog = `
-const experts = {
-	${Object.keys(modules).map(n => `"${n}": {}`).join(',\n    ')}
-};
-${Object.keys(redirect).map(n => `experts["${n}"] = experts["${redirect[n]}"];`).join('\n')}
-experts["typescript/lib/tsserverlibrary"] = ts;
-function requiem(name) {
-	if (!(name in experts)) {
-		console.log('require missing', name);
-		throw new Error('require missing ' + name);
-	}
-	return experts[name];
-}
-`;
-	for (const name in modules) {
-		prog += `
-//////////////////////////// ${name} //////////////////////////////////
-experts["${name}"] = (function (exports, require, module) {
-${modules[name]}
-return module.exports;
-})(experts["${name}"], requiem, { exports: experts["${name}"] });
-
-
-`;
-	}
-	// NOTE: As long as it's OK to have vscode-wasm-typescript run event listener stuff inside
-	// If I end up needing async, then the last function will need to be `async function` and the call
-	// might need a `.then` postfix, although the one I know is for node
-	return prog;
-}
-=======
 	],
 }), withBrowserDefaults({
 	context: __dirname,
@@ -180,5 +77,4 @@
 	externals: {
 		'perf_hooks': 'commonjs perf_hooks',
 	}
-})];
->>>>>>> 55d6b17e
+})];