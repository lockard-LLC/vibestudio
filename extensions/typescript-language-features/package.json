--- conflicted
+++ resolved
@@ -34,17 +34,11 @@
   ],
   "dependencies": {
     "@vscode/extension-telemetry": "0.7.5",
-<<<<<<< HEAD
-=======
-    "jsonc-parser": "^3.2.0",
-    "semver": "7.5.2",
-    "vscode-tas-client": "^0.1.63",
->>>>>>> 87baaea6
     "@vscode/sync-api-client": "^0.7.2",
     "@vscode/sync-api-common": "^0.7.2",
     "@vscode/sync-api-service": "^0.7.3",
     "jsonc-parser": "^3.2.0",
-    "semver": "5.5.1",
+    "semver": "7.5.2",
     "vscode-tas-client": "^0.1.63",
     "vscode-uri": "^3.0.3"
   },
