/*---------------------------------------------------------------------------------------------
 *  Copyright (c) Microsoft Corporation. All rights reserved.
 *  Licensed under the MIT License. See License.txt in the project root for license information.
 *--------------------------------------------------------------------------------------------*/

import { LanguageService, TokenType } from 'vscode-html-languageservice';

export interface HTMLDocumentRegions {
	getEmbeddedRegions(): EmbeddedRegion[];
	getImportedScripts(): string[];
}

export const CSS_STYLE_RULE = '__';

export interface EmbeddedRegion {
	tagName: string;
	languageId: string | undefined;
	content: string;
	start: number;
	generatedStart: number;
	length: number;
	attributeValue?: boolean;
	moduleScript?: boolean;
}


export function getDocumentRegions(languageService: LanguageService, text: string): HTMLDocumentRegions {
	const regions: EmbeddedRegion[] = [];
	const scanner = languageService.createScanner(text);
	let lastTagName: string = '';
	let lastAttributeName: string | null = null;
	let languageIdFromType: string | undefined = undefined;
	let isModuleScript = false;
	let value: string;
	let region: EmbeddedRegion;
	const importedScripts: string[] = [];

	let token = scanner.scan();
	while (token !== TokenType.EOS) {
		switch (token) {
			case TokenType.StartTag:
				lastTagName = scanner.getTokenText();
				lastAttributeName = null;
				isModuleScript = false;
				languageIdFromType = lastTagName === 'style' ? 'css' : 'javascript';
				break;
			case TokenType.Styles:
				regions.push(createEmbeddedRegion(lastTagName, languageIdFromType, scanner.getTokenOffset(), scanner.getTokenEnd()));
				break;
			case TokenType.Script:
				region = createEmbeddedRegion(lastTagName, languageIdFromType, scanner.getTokenOffset(), scanner.getTokenEnd());
				region.moduleScript = isModuleScript;
				regions.push(region);
				break;
			case TokenType.AttributeName:
				lastAttributeName = scanner.getTokenText();
				break;
			case TokenType.AttributeValue:
				value = scanner.getTokenText();
				if ((value.startsWith('\'') && value.endsWith('\'')) || (value.startsWith('"') && value.endsWith('"'))) {
					value = value.slice(1, -1);
				}
				if (lastAttributeName === 'src' && lastTagName.toLowerCase() === 'script') {
					importedScripts.push(value);
				} else if (lastAttributeName === 'type' && lastTagName.toLowerCase() === 'script') {
<<<<<<< HEAD
					if (/(module|(text|application)\/(java|ecma)script|text\/babel)/.test(value)) {
						languageIdFromType = 'javascript';
						isModuleScript = true;
					} else if (/text\/typescript/.test(value)) {
=======
					const token = scanner.getTokenText();
					if (/["'](module|(text|application)\/(java|ecma)script|text\/babel)["']/.test(token) || token === 'module') {
						languageIdFromType = 'javascript';
					} else if (/["']text\/typescript["']/.test(token)) {
>>>>>>> 600b9b29
						languageIdFromType = 'typescript';
						isModuleScript = true;
					} else if (/application\/json/.test(value)) {
						languageIdFromType = 'json';
					} else {
						languageIdFromType = undefined;
					}
				} else if (lastAttributeName === 'type' && lastTagName.toLowerCase() === 'style') {
					if (/text\/scss/.test(value)) {
						languageIdFromType = 'scss';
					} else if (/text\/less/.test(value)) {
						languageIdFromType = 'less';
					}
				} else {
					const attributeLanguageId = getAttributeLanguage(lastAttributeName!);
					if (attributeLanguageId) {
						let start = scanner.getTokenOffset();
						let end = scanner.getTokenEnd();
						const firstChar = text[start];
						if (firstChar === '\'' || firstChar === '"') {
							start++;
							end--;
						}
						regions.push(createEmbeddedRegion(lastTagName, attributeLanguageId, start, end, true));
					}
				}
				lastAttributeName = null;
				break;
		}
		token = scanner.scan();
	}
	return {
		getEmbeddedRegions: () => regions,
		getImportedScripts: () => importedScripts,
	};

	function createEmbeddedRegion(tagName: string, languageId: string | undefined, start: number, end: number, attributeValue?: boolean) {
		const c: EmbeddedRegion = {
			tagName,
			languageId,
			start,
			generatedStart: 0,
			length: end - start,
			attributeValue,
			content: '',
		};
		c.content += getPrefix(c);
		c.generatedStart += c.content.length;
		c.content += updateContent(c, text.substring(start, end));
		c.content += getSuffix(c);
		return c;
	}
}

function getPrefix(c: EmbeddedRegion) {
	if (c.attributeValue) {
		switch (c.languageId) {
			case 'css': return CSS_STYLE_RULE + '{';
		}
	}
	return '';
}
function getSuffix(c: EmbeddedRegion) {
	if (c.attributeValue) {
		switch (c.languageId) {
			case 'css': return '}';
			case 'javascript': return ';';
		}
	}
	return '';
}
function updateContent(c: EmbeddedRegion, content: string): string {
	if (!c.attributeValue && c.languageId === 'javascript') {
		return content.replace(`<!--`, `/* `).replace(`-->`, ` */`);
	}
	if (c.languageId === 'css') {
		const quoteEscape = /(&quot;|&#34;)/g;
		return content.replace(quoteEscape, (match, _, offset) => {
			const spaces = ' '.repeat(match.length - 1);
			const afterChar = content[offset + match.length];
			if (!afterChar || afterChar.includes(' ')) {
				return `${spaces}"`;
			}
			return `"${spaces}`;
		});
	}
	return content;
}

function getAttributeLanguage(attributeName: string): string | null {
	const match = attributeName.match(/^(style)$|^(on\w+)$/i);
	if (!match) {
		return null;
	}
	return match[1] ? 'css' : 'javascript';
}<|MERGE_RESOLUTION|>--- conflicted
+++ resolved
@@ -63,17 +63,10 @@
 				if (lastAttributeName === 'src' && lastTagName.toLowerCase() === 'script') {
 					importedScripts.push(value);
 				} else if (lastAttributeName === 'type' && lastTagName.toLowerCase() === 'script') {
-<<<<<<< HEAD
-					if (/(module|(text|application)\/(java|ecma)script|text\/babel)/.test(value)) {
-						languageIdFromType = 'javascript';
-						isModuleScript = true;
-					} else if (/text\/typescript/.test(value)) {
-=======
 					const token = scanner.getTokenText();
 					if (/["'](module|(text|application)\/(java|ecma)script|text\/babel)["']/.test(token) || token === 'module') {
 						languageIdFromType = 'javascript';
 					} else if (/["']text\/typescript["']/.test(token)) {
->>>>>>> 600b9b29
 						languageIdFromType = 'typescript';
 						isModuleScript = true;
 					} else if (/application\/json/.test(value)) {
