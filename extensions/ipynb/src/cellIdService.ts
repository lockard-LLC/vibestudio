/*---------------------------------------------------------------------------------------------
 *  Copyright (c) Microsoft Corporation. All rights reserved.
 *  Licensed under the MIT License. See License.txt in the project root for license information.
 *--------------------------------------------------------------------------------------------*/

import { ExtensionContext, NotebookDocument, NotebookDocumentChangeEvent, NotebookEdit, workspace, WorkspaceEdit } from 'vscode';
import { v4 as uuid } from 'uuid';
import { getCellMetadata } from './serializers';
import { CellMetadata } from './common';
import { getNotebookMetadata } from './notebookSerializer';
<<<<<<< HEAD
import * as nbformat from '@jupyterlab/nbformat';
import { JupyterNotebookType } from './constants';
=======
import type * as nbformat from '@jupyterlab/nbformat';
>>>>>>> e00b25cc

/**
 * Ensure all new cells in notebooks with nbformat >= 4.5 have an id.
 * Details of the spec can be found here https://jupyter.org/enhancement-proposals/62-cell-id/cell-id.html#
 */
export function ensureAllNewCellsHaveCellIds(context: ExtensionContext) {
	workspace.onDidChangeNotebookDocument(onDidChangeNotebookCells, undefined, context.subscriptions);
}

<<<<<<< HEAD
function onDidChangeNotebookCells(e: NotebookCellsChangeEvent) {
	if (e.document.notebookType !== JupyterNotebookType) {
		return;
	}
	const nbMetadata = getNotebookMetadata(e.document);
=======
function onDidChangeNotebookCells(e: NotebookDocumentChangeEvent) {
	const nbMetadata = getNotebookMetadata(e.notebook);
>>>>>>> e00b25cc
	if (!isCellIdRequired(nbMetadata)) {
		return;
	}
	e.contentChanges.forEach(change => {
		change.addedCells.forEach(cell => {
			const cellMetadata = getCellMetadata(cell);
			if (cellMetadata?.id) {
				return;
			}
			const id = generateCellId(e.notebook);
			const edit = new WorkspaceEdit();
			// Don't edit the metadata directly, always get a clone (prevents accidental singletons and directly editing the objects).
			const updatedMetadata: CellMetadata = { ...JSON.parse(JSON.stringify(cellMetadata || {})) };
			updatedMetadata.id = id;
			edit.set(cell.notebook.uri, [NotebookEdit.updateCellMetadata(cell.index, { ...(cell.metadata), custom: updatedMetadata })]);
			workspace.applyEdit(edit);
		});
	});
}

/**
 * Cell ids are required in notebooks only in notebooks with nbformat >= 4.5
 */
function isCellIdRequired(metadata: Pick<Partial<nbformat.INotebookContent>, 'nbformat' | 'nbformat_minor'>) {
	if ((metadata.nbformat || 0) >= 5) {
		return true;
	}
	if ((metadata.nbformat || 0) === 4 && (metadata.nbformat_minor || 0) >= 5) {
		return true;
	}
	return false;
}

function generateCellId(notebook: NotebookDocument) {
	while (true) {
		// Details of the id can be found here https://jupyter.org/enhancement-proposals/62-cell-id/cell-id.html#adding-an-id-field,
		// & here https://jupyter.org/enhancement-proposals/62-cell-id/cell-id.html#updating-older-formats
		const id = uuid().replace(/-/g, '').substring(0, 8);
		let duplicate = false;
		for (let index = 0; index < notebook.cellCount; index++) {
			const cell = notebook.cellAt(index);
			const existingId = getCellMetadata(cell)?.id;
			if (!existingId) {
				continue;
			}
			if (existingId === id) {
				duplicate = true;
				break;
			}
		}
		if (!duplicate) {
			return id;
		}
	}
}<|MERGE_RESOLUTION|>--- conflicted
+++ resolved
@@ -8,12 +8,8 @@
 import { getCellMetadata } from './serializers';
 import { CellMetadata } from './common';
 import { getNotebookMetadata } from './notebookSerializer';
-<<<<<<< HEAD
-import * as nbformat from '@jupyterlab/nbformat';
 import { JupyterNotebookType } from './constants';
-=======
 import type * as nbformat from '@jupyterlab/nbformat';
->>>>>>> e00b25cc
 
 /**
  * Ensure all new cells in notebooks with nbformat >= 4.5 have an id.
@@ -23,16 +19,11 @@
 	workspace.onDidChangeNotebookDocument(onDidChangeNotebookCells, undefined, context.subscriptions);
 }
 
-<<<<<<< HEAD
 function onDidChangeNotebookCells(e: NotebookCellsChangeEvent) {
 	if (e.document.notebookType !== JupyterNotebookType) {
 		return;
 	}
 	const nbMetadata = getNotebookMetadata(e.document);
-=======
-function onDidChangeNotebookCells(e: NotebookDocumentChangeEvent) {
-	const nbMetadata = getNotebookMetadata(e.notebook);
->>>>>>> e00b25cc
 	if (!isCellIdRequired(nbMetadata)) {
 		return;
 	}
