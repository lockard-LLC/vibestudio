/*---------------------------------------------------------------------------------------------
 *  Copyright (c) Microsoft Corporation. All rights reserved.
 *  Licensed under the MIT License. See License.txt in the project root for license information.
 *--------------------------------------------------------------------------------------------*/

import { IElement, QuickInput } from '.';
import { Code } from './code';
import { QuickAccess } from './quickaccess';

const TERMINAL_VIEW_SELECTOR = `#terminal`;
const XTERM_SELECTOR = `${TERMINAL_VIEW_SELECTOR} .terminal-wrapper`;
<<<<<<< HEAD
const TABS = '.tabs-list .terminal-tabs-entry';
const XTERM_FOCUSED_SELECTOR = '.terminal.xterm.focus';
const PLUS_BUTTON_SELECTOR = 'li.action-item.monaco-dropdown-with-primary .codicon-plus';
const EDITOR_GROUPS_SELECTOR = '.editor .split-view-view';

export enum TerminalCommandIdWithValue {
	Rename = 'workbench.action.terminal.rename',
	ChangeColor = 'workbench.action.terminal.changeColor',
	ChangeIcon = 'workbench.action.terminal.changeIcon',
	NewWithProfile = 'workbench.action.terminal.newWithProfile',
	SelectDefaultProfile = 'workbench.action.terminal.selectDefaultShell'
}

export enum TerminalCommandId {
=======
const CONTRIBUTED_PROFILE_NAME = `JavaScript Debug Terminal`;
const TABS = '.tabs-list .terminal-tabs-entry';
const XTERM_FOCUSED_SELECTOR = '.terminal.xterm.focus';

const enum TerminalCommandId {
	Rename = 'workbench.action.terminal.rename',
	ChangeColor = 'workbench.action.terminal.changeColor',
	ChangeIcon = 'workbench.action.terminal.changeIcon',
>>>>>>> 239a94ce
	Split = 'workbench.action.terminal.split',
	KillAll = 'workbench.action.terminal.killAll',
	Unsplit = 'workbench.action.terminal.unsplit',
	Join = 'workbench.action.terminal.join',
	Show = 'workbench.action.terminal.toggleTerminal',
	CreateNew = 'workbench.action.terminal.new',
<<<<<<< HEAD
	CreateNewEditor = 'workbench.action.createTerminalEditor',
	SplitEditor = 'workbench.action.createTerminalEditorSide',
	MoveToPanel = 'workbench.action.terminal.moveToTerminalPanel',
	MoveToEditor = 'workbench.action.terminal.moveToEditor'
}
interface TerminalLabel {
	name?: string,
	icon?: string,
	color?: string
}
type TerminalGroup = TerminalLabel[];
=======
	NewWithProfile = 'workbench.action.terminal.newWithProfile',
	SelectDefaultProfile = 'workbench.action.terminal.selectDefaultShell'
}
>>>>>>> 239a94ce

export class Terminal {

	constructor(private code: Code, private quickaccess: QuickAccess, private quickinput: QuickInput) { }

<<<<<<< HEAD
	async runCommand(commandId: TerminalCommandId): Promise<void> {
		await this.quickaccess.runCommand(commandId, commandId === TerminalCommandId.Join);
		if (commandId === TerminalCommandId.Show || commandId === TerminalCommandId.CreateNew) {
			return await this._waitForTerminal();
		}
		await this.code.dispatchKeybinding('enter');
		await this.quickinput.waitForQuickInputClosed();
	}

	async runCommandWithValue(commandId: TerminalCommandIdWithValue, value?: string, altKey?: boolean): Promise<void> {
		const shouldKeepOpen = !!value || commandId === TerminalCommandIdWithValue.SelectDefaultProfile || commandId === TerminalCommandIdWithValue.NewWithProfile;
		await this.quickaccess.runCommand(commandId, shouldKeepOpen);
		if (value) {
			await this.code.waitForSetValue(QuickInput.QUICK_INPUT_INPUT, value);
		}
		await this.code.dispatchKeybinding(altKey ? 'Alt+Enter' : 'enter');
=======
	// TODO: Strongly type using non-const enum TerminalCommandId
	async runCommand(commandId: string, value?: string): Promise<void> {
		await this.quickaccess.runCommand(commandId, !!value || commandId === TerminalCommandId.Join);
		if (commandId === TerminalCommandId.Show || commandId === TerminalCommandId.CreateNew) {
			return await this._waitForTerminal();
		}
		if (value) {
			await this.code.waitForSetValue(QuickInput.QUICK_INPUT_INPUT, value);
		}
		await this.code.dispatchKeybinding('enter');
>>>>>>> 239a94ce
		await this.quickinput.waitForQuickInputClosed();
	}

	async runCommandInTerminal(commandText: string): Promise<void> {
		await this.code.writeInTerminal(XTERM_SELECTOR, commandText);
		// hold your horses
		await new Promise(c => setTimeout(c, 500));
		await this.code.dispatchKeybinding('enter');
	}

<<<<<<< HEAD
	async assertEditorGroupCount(count: number): Promise<void> {
		await this.code.waitForElements(EDITOR_GROUPS_SELECTOR, true, editorGroups => editorGroups && editorGroups.length === count);
	}

	async assertTerminalGroups(expectedGroups: TerminalGroup[]): Promise<boolean> {
		const tabs = await this.code.waitForElements(TABS, true, e => e.every(elt => elt.textContent.trim().length > 1));
		let index = 0;
		for (let groupIndex = 0; groupIndex < expectedGroups.length; groupIndex++) {
			let terminalsInGroup = expectedGroups[groupIndex].length;
			let indexInGroup = 0;
			let instance = expectedGroups[groupIndex][indexInGroup];
			while (indexInGroup < terminalsInGroup) {
				// splits
				if (!this.tabMatchesExpected(tabs[index], terminalsInGroup > 1, instance.name, instance.icon)) {
					throw new Error(`Expected a split ${terminalsInGroup > 1} terminal with name ${instance.name} and icon ${instance.icon} but class was ${tabs[index].className} and text content was ${tabs[index].textContent}`);
				}
				indexInGroup++;
				instance = expectedGroups[groupIndex][indexInGroup];
				index++;
			}
		}
		return true;
	}

	private async tabMatchesExpected(tab: IElement, split: boolean, name?: string, icon?: string, color?: string): Promise<boolean> {
		const noSplitDecoration = tab.textContent.startsWith(' ');
		if ((split && noSplitDecoration) || (!split && !noSplitDecoration)) {
			throw new Error(`Expected a split terminal ${split} and had split decoration ${!noSplitDecoration}`);
		}
		let expected = true;
		if (icon) {
			expected = tab.className.includes(icon);
		}
		if (color) {
			expected = expected && tab.children.some(c => c.className.includes(color));
		}
		if (name) {
			const tabName = split ? tab.textContent?.trim().substring(1) : tab.textContent?.trim();
			expected = expected && !!tabName.match(name);
		}
		return expected;
	}

	async clickPlusButton(): Promise<void> {
		this.code.waitAndClick(PLUS_BUTTON_SELECTOR);
=======
	// TODO: Return something more robust:
	// export interface ITerminalInstance {
	//   name: string;
	//   icon: string;
	// }
	// export type TerminalGroup = ITerminalInstance[];
	// export type TerminalLayout = TerminalGroup[];
	async getTabLabels(expectedCount: number, splits?: boolean, accept?: (result: IElement[]) => boolean): Promise<string[]> {
		const result: string[] = [];
		const tabs = await this.code.waitForElements(TABS, true, e => accept ? accept(e) : e.length === expectedCount && (!splits || e.some(e => e.textContent.startsWith('┌'))) && e.every(element => element.textContent.trim().length > 1));
		for (const t of tabs) {
			result.push(t.textContent);
		}
		if (!result[0].startsWith('┌')) {
			const first = result[1];
			const second = result[0];
			return [first, second];
		}
		return result;
	}

	async runProfileCommand(command: string, contributed?: boolean, altKey?: boolean): Promise<void> {
		await this.quickaccess.runCommand(command, true);
		if (contributed) {
			await this.code.waitForSetValue(QuickInput.QUICK_INPUT_INPUT, CONTRIBUTED_PROFILE_NAME);
		}
		await this.code.dispatchKeybinding(altKey ? 'Alt+Enter' : 'enter');
		await this.quickinput.waitForQuickInputClosed();
>>>>>>> 239a94ce
	}

	async waitForTerminalText(accept: (buffer: string[]) => boolean, message?: string): Promise<void> {
		try {
			await this.code.waitForTerminalBuffer(XTERM_SELECTOR, accept);
		} catch (err: any) {
			if (message) {
				throw new Error(`${message}\n\nInner exception:\n${err.message}`);
			}
			throw err;
		}
	}

	async getPage(): Promise<any> {
		return (this.code.driver as any).page;
	}

	private async _waitForTerminal(): Promise<void> {
		await this.code.waitForElement(XTERM_FOCUSED_SELECTOR);
		await this.code.waitForTerminalBuffer(XTERM_SELECTOR, lines => lines.some(line => line.length > 0));
	}
}<|MERGE_RESOLUTION|>--- conflicted
+++ resolved
@@ -9,7 +9,6 @@
 
 const TERMINAL_VIEW_SELECTOR = `#terminal`;
 const XTERM_SELECTOR = `${TERMINAL_VIEW_SELECTOR} .terminal-wrapper`;
-<<<<<<< HEAD
 const TABS = '.tabs-list .terminal-tabs-entry';
 const XTERM_FOCUSED_SELECTOR = '.terminal.xterm.focus';
 const PLUS_BUTTON_SELECTOR = 'li.action-item.monaco-dropdown-with-primary .codicon-plus';
@@ -24,27 +23,18 @@
 }
 
 export enum TerminalCommandId {
-=======
-const CONTRIBUTED_PROFILE_NAME = `JavaScript Debug Terminal`;
-const TABS = '.tabs-list .terminal-tabs-entry';
-const XTERM_FOCUSED_SELECTOR = '.terminal.xterm.focus';
-
-const enum TerminalCommandId {
-	Rename = 'workbench.action.terminal.rename',
-	ChangeColor = 'workbench.action.terminal.changeColor',
-	ChangeIcon = 'workbench.action.terminal.changeIcon',
->>>>>>> 239a94ce
 	Split = 'workbench.action.terminal.split',
 	KillAll = 'workbench.action.terminal.killAll',
 	Unsplit = 'workbench.action.terminal.unsplit',
 	Join = 'workbench.action.terminal.join',
 	Show = 'workbench.action.terminal.toggleTerminal',
 	CreateNew = 'workbench.action.terminal.new',
-<<<<<<< HEAD
 	CreateNewEditor = 'workbench.action.createTerminalEditor',
 	SplitEditor = 'workbench.action.createTerminalEditorSide',
 	MoveToPanel = 'workbench.action.terminal.moveToTerminalPanel',
-	MoveToEditor = 'workbench.action.terminal.moveToEditor'
+	MoveToEditor = 'workbench.action.terminal.moveToEditor',
+	NewWithProfile = 'workbench.action.terminal.newWithProfile',
+	SelectDefaultProfile = 'workbench.action.terminal.selectDefaultShell'
 }
 interface TerminalLabel {
 	name?: string,
@@ -52,17 +42,11 @@
 	color?: string
 }
 type TerminalGroup = TerminalLabel[];
-=======
-	NewWithProfile = 'workbench.action.terminal.newWithProfile',
-	SelectDefaultProfile = 'workbench.action.terminal.selectDefaultShell'
-}
->>>>>>> 239a94ce
 
 export class Terminal {
 
 	constructor(private code: Code, private quickaccess: QuickAccess, private quickinput: QuickInput) { }
 
-<<<<<<< HEAD
 	async runCommand(commandId: TerminalCommandId): Promise<void> {
 		await this.quickaccess.runCommand(commandId, commandId === TerminalCommandId.Join);
 		if (commandId === TerminalCommandId.Show || commandId === TerminalCommandId.CreateNew) {
@@ -79,18 +63,6 @@
 			await this.code.waitForSetValue(QuickInput.QUICK_INPUT_INPUT, value);
 		}
 		await this.code.dispatchKeybinding(altKey ? 'Alt+Enter' : 'enter');
-=======
-	// TODO: Strongly type using non-const enum TerminalCommandId
-	async runCommand(commandId: string, value?: string): Promise<void> {
-		await this.quickaccess.runCommand(commandId, !!value || commandId === TerminalCommandId.Join);
-		if (commandId === TerminalCommandId.Show || commandId === TerminalCommandId.CreateNew) {
-			return await this._waitForTerminal();
-		}
-		if (value) {
-			await this.code.waitForSetValue(QuickInput.QUICK_INPUT_INPUT, value);
-		}
-		await this.code.dispatchKeybinding('enter');
->>>>>>> 239a94ce
 		await this.quickinput.waitForQuickInputClosed();
 	}
 
@@ -101,7 +73,6 @@
 		await this.code.dispatchKeybinding('enter');
 	}
 
-<<<<<<< HEAD
 	async assertEditorGroupCount(count: number): Promise<void> {
 		await this.code.waitForElements(EDITOR_GROUPS_SELECTOR, true, editorGroups => editorGroups && editorGroups.length === count);
 	}
@@ -147,36 +118,6 @@
 
 	async clickPlusButton(): Promise<void> {
 		this.code.waitAndClick(PLUS_BUTTON_SELECTOR);
-=======
-	// TODO: Return something more robust:
-	// export interface ITerminalInstance {
-	//   name: string;
-	//   icon: string;
-	// }
-	// export type TerminalGroup = ITerminalInstance[];
-	// export type TerminalLayout = TerminalGroup[];
-	async getTabLabels(expectedCount: number, splits?: boolean, accept?: (result: IElement[]) => boolean): Promise<string[]> {
-		const result: string[] = [];
-		const tabs = await this.code.waitForElements(TABS, true, e => accept ? accept(e) : e.length === expectedCount && (!splits || e.some(e => e.textContent.startsWith('┌'))) && e.every(element => element.textContent.trim().length > 1));
-		for (const t of tabs) {
-			result.push(t.textContent);
-		}
-		if (!result[0].startsWith('┌')) {
-			const first = result[1];
-			const second = result[0];
-			return [first, second];
-		}
-		return result;
-	}
-
-	async runProfileCommand(command: string, contributed?: boolean, altKey?: boolean): Promise<void> {
-		await this.quickaccess.runCommand(command, true);
-		if (contributed) {
-			await this.code.waitForSetValue(QuickInput.QUICK_INPUT_INPUT, CONTRIBUTED_PROFILE_NAME);
-		}
-		await this.code.dispatchKeybinding(altKey ? 'Alt+Enter' : 'enter');
-		await this.quickinput.waitForQuickInputClosed();
->>>>>>> 239a94ce
 	}
 
 	async waitForTerminalText(accept: (buffer: string[]) => boolean, message?: string): Promise<void> {
